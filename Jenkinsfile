--- conflicted
+++ resolved
@@ -164,13 +164,8 @@
                         cd dist\\nexus-constructor\\
                         nexus-constructor.exe --help
                         """
-<<<<<<< HEAD
-                        } */
-                } // stage
-=======
                         }
                 } */ // stage
->>>>>>> e7f7a2f7
             } // if
           } // dir
       } //ws

--- conflicted
+++ resolved
@@ -109,11 +109,7 @@
 </div>
 <hr class="docutils" />
 <p class="rubric">Publishing Information</p>
-<<<<<<< HEAD
-<p>This manual built Jul 07, 2023.</p>
-=======
 <p>This manual built Jul 24, 2023.</p>
->>>>>>> c64b1868
 <div class="admonition seealso">
 <p class="admonition-title">See also</p>
 <p>This document is available in these formats online:</p>

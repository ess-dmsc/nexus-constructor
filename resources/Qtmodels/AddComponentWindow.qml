--- conflicted
+++ resolved
@@ -230,16 +230,6 @@
                         rows: 2
                         columns: 2
                         Layout.fillWidth: true
-<<<<<<< HEAD
-                        selectByMouse: true
-                        focus: true
-                        validator: NameValidator {
-                            model: components
-                            myindex: -1
-                            onValidationFailed: {
-                                nameField.ToolTip.show(ErrorMessages.repeatedComponentName, 3000)
-=======
-
                         Label {
                             text: "Name: "
                         }
@@ -253,9 +243,8 @@
                                 model: components
                                 myindex: -1
                                 onValidationFailed: {
-                                    nameField.ToolTip.show("Component names must be unique", 3000)
+                                    nameField.ToolTip.show(ErrorMessages.repeatedComponentName, 3000)
                                 }
->>>>>>> b24cfc1d
                             }
                         }
 

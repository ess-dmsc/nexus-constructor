--- conflicted
+++ resolved
@@ -30,7 +30,17 @@
     <doc>A beamline aperture.</doc>
     <!-- TODO compare with "screens" in SHADOW -->
 
-<<<<<<< HEAD
+    <field name="depends_on" type="NX_CHAR">
+      <doc>
+        Points to the path to a field defining the last transformation in a chain of transformations
+        which defines the position and orientation of this component or the string "." if located
+        in the origin.
+      </doc>
+    </field>
+    <group type="NXtransformations">
+      <doc>
+        Transformations used by this component to define its position and orientation.
+      </doc>
     <group type="NXgeometry" deprecated="Use the field `depends_on` and :ref:`NXtransformations` instead.">
         <doc>
             location and shape of aperture
@@ -43,19 +53,6 @@
                 * Some base classes do this much better
                 * Such as where is the gap written?
         </doc>
-=======
-    <field name="depends_on" type="NX_CHAR">
-      <doc>
-        Points to the path to a field defining the last transformation in a chain of transformations
-        which defines the position and orientation of this component or the string "." if located
-        in the origin.
-      </doc>
-    </field>
-    <group type="NXtransformations">
-      <doc>
-        Transformations used by this component to define its position and orientation.
-      </doc>
->>>>>>> 4a14031e
     </group>
     <field name="depends_on" type="NX_CHAR">
       <doc>

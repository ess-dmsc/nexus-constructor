"""
Build script for producing standalone executables for the python application using cx_freeze.
The output bundles together the python code, libraries and interpreter, along with the app's resources folder.
See https://cx-freeze.readthedocs.io/en/latest/distutils.html for documentation
"""

import sys
import shutil
from pathlib import Path
from cx_Freeze import setup, Executable
import os

# Dependencies are automatically detected, but it struggles with some parts of numpy.
build_exe_options = {
    "optimize": 1,
    "packages": ["numpy.core._methods", "numpy.lib.format", "pkg_resources._vendor"],
    "excludes": [
        "pytest",
        "pytest-cov",
        "pytest-qt",
        "PyQt4",
        "tcl",
        "tk",
        "ttk",
        "tkinter",
        "Tkconstants",
        "Tkinter",
        "collections.sys",
        "collections._weakref",
        "notebook",
        "scipy",
        "bokeh",
        "pandas",
        "netCDF4",
        "matplotlib",
        "tables",
        "lxml",
        "fabio",
        "mpl_toolkits",
        "pytz",
        "cryptography",
        "IPython",
        "dask",
        "docutils",
        "distributed",
        "zmq",
        "xarray",
        "PyQt5",
        "babel",
        "sphinx",
    ],
    "bin_includes": ["libssl.so", "definitions"],
    "include_files": [("ui", "ui"), ("definitions", "definitions")],
}

# GUI applications require a different base on Windows (the default is for a console application).
if sys.platform == "win32":
    base = "Win32GUI"
    removable = []
    extension = ".exe"
else:
    base = None
    removable = []
    extension = ""

qt_prefix = os.path.join("lib", "PySide2")
qt_lib_prefix = os.path.join(qt_prefix, "Qt", "lib")

larger_folders = [
    os.path.join("definitions", "manual"),
    os.path.join(qt_prefix, "QtCharts.abi3.so"),
    os.path.join(qt_prefix, "QtTextToSpeech.abi3.so"),
    os.path.join(qt_prefix, "QtRemoteObjects.abi3.so"),
    os.path.join(qt_prefix, "QtScriptTools.abi3.so"),
    os.path.join(qt_prefix, "QtQuick.abi3.so"),
    os.path.join(qt_prefix, "QtQml.abi3.so"),
    os.path.join(qt_prefix, "QtSql.abi3.so"),
    os.path.join(qt_prefix, "QtLocation.abi3.so"),
    os.path.join(qt_prefix, "QtMultimedia.abi3.so"),
    os.path.join(qt_prefix, "QtSensors.abi3.so"),
    os.path.join(qt_prefix, "examples"),
    os.path.join(qt_lib_prefix, "libQt5Help.so.5"),
    os.path.join(qt_lib_prefix, "libQt5Gamepad.so.5"),
    os.path.join(qt_lib_prefix, "libQt5Location.so.5"),
    os.path.join(qt_lib_prefix, "libQt5Multimedia.so.5"),
    os.path.join(qt_lib_prefix, "libQt5ScriptTools.so.5"),
    os.path.join(qt_lib_prefix, "libQt5Bluetooth.so.5"),
    os.path.join(qt_lib_prefix, "libQt5QuickControls2.so.5"),
    os.path.join(qt_lib_prefix, "libQt5VirtualKeyboard.so.5"),
]

setup(
    name="Nexus Constructor",
<<<<<<< HEAD
    version="1.0.1",
=======
    version="2.0",
>>>>>>> 88144079
    description="NeXus file constructor with 3D view for components",
    options={"build_exe": build_exe_options},
    executables=[
        Executable("main.py", base=base, targetName="NexusConstructor" + extension)
    ],
)

for file in removable + larger_folders:
    for build_dir in Path(".").glob("build/*"):
        full_path = build_dir / file
        if full_path.exists():
            if full_path.is_dir():
                print("Removing dir: " + str(full_path))
                shutil.rmtree(str(full_path))
            else:
                print("Removing file: " + str(full_path))
                full_path.unlink()
        else:
            print(
                'Path: "' + str(full_path) + '" does not exist, and cannot be deleted'
            )<|MERGE_RESOLUTION|>--- conflicted
+++ resolved
@@ -91,11 +91,7 @@
 
 setup(
     name="Nexus Constructor",
-<<<<<<< HEAD
-    version="1.0.1",
-=======
-    version="2.0",
->>>>>>> 88144079
+    version="1.2.0",
     description="NeXus file constructor with 3D view for components",
     options={"build_exe": build_exe_options},
     executables=[

--- conflicted
+++ resolved
@@ -29,7 +29,6 @@
 from nexus_constructor.geometry.pixel_data import PixelData, PixelGrid, PixelMapping
 from nexus_constructor.geometry.slit.slit_geometry import SlitGeometry
 from nexus_constructor.model.component import Component
-from nexus_constructor.model.entry import Entry
 from nexus_constructor.model.geometry import (
     BoxGeometry,
     CylindricalGeometry,
@@ -247,21 +246,17 @@
 
         # Validate the default values set by the UI
         self.unitsLineEdit.validator().validate(self.unitsLineEdit.text(), 0)
-<<<<<<< HEAD
-        self.fileLineEdit.validator().validate(self.fileLineEdit.text(), 0)
-=======
         self.nameLineEdit.validator().validate(self.nameLineEdit.text(), 0)
-        if not self.component_to_edit:
+        if not self.group_to_edit:
             self.fileLineEdit.validator().validate(self.fileLineEdit.text(), 0)
         else:
             text = (
                 SKIP_VALIDATION
-                if self.component_to_edit.has_pixel_shape()
+                if self.group_to_edit.has_pixel_shape()
                 and not self.fileLineEdit.text()
                 else self.fileLineEdit.text()
             )
             self.fileLineEdit.validator().validate(text, 0)
->>>>>>> 52ed1adc
         self.addFieldPushButton.clicked.connect(self.add_field)
         self.removeFieldPushButton.clicked.connect(self.remove_field)
 
@@ -593,6 +588,7 @@
         # remove the previous object from the qt3d view
         if isinstance(self.group_to_edit, Component):
             self.parent().sceneWidget.delete_component(self.group_to_edit.name)
+
         # remove previous fields
         if self.group_to_edit:
             self.group_to_edit.name = component_name
@@ -600,8 +596,10 @@
                 if not isinstance(child, Group):
                     self.group_to_edit.children.remove(child)
             self.group_to_edit.nx_class = nx_class
+
         if description:
             self.group_to_edit.description = description
+
         if isinstance(self.group_to_edit, Component):
             self.component_model.components.append(self.group_to_edit)
             self.generate_geometry_model(self.group_to_edit, pixel_data)

from enum import Enum

from PySide2.QtCore import QUrl
from nexus_constructor.geometry import OFFGeometry, OFFGeometryNoNexus, NoShapeGeometry
from PySide2.QtGui import QVector3D
from ui.add_component import Ui_AddComponentDialog
from nexus_constructor.component_type import (
    make_dictionary_of_class_definitions,
    PIXEL_COMPONENT_TYPES,
)
from nexus_constructor.validators import (
    UnitValidator,
    NameValidator,
    GeometryFileValidator,
    GEOMETRY_FILE_TYPES,
    OkValidator,
)
from nexus_constructor.instrument import Instrument
from nexus_constructor.ui_utils import file_dialog, validate_line_edit
from nexus_constructor.component_tree_model import ComponentTreeModel
import os
from functools import partial
from nexus_constructor.ui_utils import generate_unique_name
from nexus_constructor.component import Component
from nexus_constructor.geometry.geometry_loader import load_geometry


class GeometryType(Enum):
    NONE = 1
    CYLINDER = 2
    MESH = 3


class AddComponentDialog(Ui_AddComponentDialog):
    def __init__(self, instrument: Instrument, component_model: ComponentTreeModel):
        super(AddComponentDialog, self).__init__()
        self.instrument = instrument
        self.component_model = component_model
        self.geometry_model = None
        _, self.nx_component_classes = make_dictionary_of_class_definitions(
            os.path.abspath(os.path.join(os.curdir, "definitions"))
        )

    def setupUi(self, parent_dialog):
        """ Sets up push buttons and validators for the add component window. """
        super().setupUi(parent_dialog)

        # Connect the button calls with functions
        self.buttonBox.clicked.connect(self.on_ok)

        # Disable by default as component name will be missing at the very least.
        self.buttonBox.setEnabled(False)

        # Set default URL to nexus base classes in web view
        self.webEngineView.setUrl(
            QUrl(
                "http://download.nexusformat.org/doc/html/classes/base_classes/index.html"
            )
        )

        self.ok_validator = OkValidator(
            self.noGeometryRadioButton, self.meshRadioButton
        )
        self.ok_validator.is_valid.connect(self.buttonBox.setEnabled)

        self.meshRadioButton.clicked.connect(self.show_mesh_fields)
        self.CylinderRadioButton.clicked.connect(self.show_cylinder_fields)
        self.noGeometryRadioButton.clicked.connect(self.show_no_geometry_fields)
        self.fileBrowseButton.clicked.connect(self.mesh_file_picker)

        [
            button.clicked.connect(self.ok_validator.validate_ok)
            for button in [
                self.meshRadioButton,
                self.CylinderRadioButton,
                self.noGeometryRadioButton,
            ]
        ]

        self.fileLineEdit.setValidator(GeometryFileValidator(GEOMETRY_FILE_TYPES))
        self.fileLineEdit.validator().is_valid.connect(
            partial(validate_line_edit, self.fileLineEdit)
        )
        self.fileLineEdit.validator().is_valid.connect(self.ok_validator.set_file_valid)

        self.componentTypeComboBox.currentIndexChanged.connect(self.on_nx_class_changed)

        # Set default geometry type and show the related fields.
        self.noGeometryRadioButton.setChecked(True)
        self.show_no_geometry_fields()

        name_validator = NameValidator(self.instrument.get_component_list())
        self.nameLineEdit.setValidator(name_validator)
        self.nameLineEdit.validator().is_valid.connect(
            partial(
                validate_line_edit,
                self.nameLineEdit,
                tooltip_on_accept="Component name is valid.",
                tooltip_on_reject=f"Component name is not valid. Suggestion: ",
                suggestion_callable=self.generate_name_suggestion,
            )
        )

        validate_line_edit(self.fileLineEdit, False)

        self.nameLineEdit.validator().is_valid.connect(self.ok_validator.set_name_valid)

        self.unitsLineEdit.setValidator(UnitValidator())
        self.unitsLineEdit.validator().is_valid.connect(
            partial(
                validate_line_edit,
                self.unitsLineEdit,
                tooltip_on_reject="Units not valid",
                tooltip_on_accept="Units Valid",
            )
        )
        self.unitsLineEdit.validator().is_valid.connect(
            self.ok_validator.set_units_valid
        )

        self.componentTypeComboBox.addItems(list(self.nx_component_classes.keys()))

        # Validate the default values set by the UI
        self.unitsLineEdit.validator().validate(self.unitsLineEdit.text(), 0)
        self.nameLineEdit.validator().validate(self.nameLineEdit.text(), 0)

    def generate_name_suggestion(self):
        """
        Generates a component name suggestion for use in the tooltip when a component is invalid.
        :return: The component name suggestion, based on the current nx_class.
        """
        return generate_unique_name(
            self.componentTypeComboBox.currentText().lstrip("NX"),
            self.instrument.get_component_list(),
        )

    def on_nx_class_changed(self):
        self.webEngineView.setUrl(
            QUrl(
                f"http://download.nexusformat.org/sphinx/classes/base_classes/{self.componentTypeComboBox.currentText()}.html"
            )
        )
        self.pixelOptionsBox.setVisible(
            self.componentTypeComboBox.currentText() in PIXEL_COMPONENT_TYPES
        )

    def mesh_file_picker(self):
        """
        Opens the mesh file picker. Sets the file name line edit to the file path.
        :return: None
        """
        filename = file_dialog(False, "Open Mesh", GEOMETRY_FILE_TYPES)
        if filename:
            self.fileLineEdit.setText(filename)
            self.geometry_file_name = filename

    def show_cylinder_fields(self):
        self.geometryOptionsBox.setVisible(True)
        self.geometryFileBox.setVisible(False)
        self.cylinderOptionsBox.setVisible(True)

    def show_no_geometry_fields(self):
        self.geometryOptionsBox.setVisible(False)
        if self.nameLineEdit.text():
            self.buttonBox.setEnabled(True)

    def show_mesh_fields(self):
        self.geometryOptionsBox.setVisible(True)
        self.geometryFileBox.setVisible(True)
        self.cylinderOptionsBox.setVisible(False)

    def generate_geometry_model(self, component: Component) -> OFFGeometry:
        """
        Generates a geometry model depending on the type of geometry selected and the current values
        of the lineedits that apply to the particular geometry type.
        :return: The generated model.
        """
        if self.CylinderRadioButton.isChecked():
            geometry_model = component.set_cylinder_shape(
                QVector3D(
                    self.cylinderXLineEdit.value(),
                    self.cylinderYLineEdit.value(),
                    self.cylinderZLineEdit.value(),
                ),
                self.cylinderHeightLineEdit.value(),
                self.cylinderRadiusLineEdit.value(),
                self.unitsLineEdit.text(),
            )
        elif self.meshRadioButton.isChecked():
            mesh_geometry = OFFGeometryNoNexus()
            geometry_model = load_geometry(
                self.geometry_file_name, self.unitsLineEdit.text(), mesh_geometry
            )

            # Units have already been used during loading the file, but we store them and file name
            # so we can repopulate their fields in the edit component window
            geometry_model.units = self.unitsLineEdit.text()
            geometry_model.file_path = self.geometry_file_name

            component.set_off_shape(geometry_model)
        else:
            geometry_model = NoShapeGeometry()
        return geometry_model

    def on_ok(self):
        nx_class = self.componentTypeComboBox.currentText()
        component_name = self.nameLineEdit.text()
        description = self.descriptionPlainTextEdit.text()
<<<<<<< HEAD
        component = self.instrument.add_component(component_name, nx_class, description)
        geometry = self.generate_geometry_model(component)
        self.instrument.nexus.component_added.emit(self.nameLineEdit.text(), geometry)
=======
        self.component_model.add_component(
            self.instrument.add_component(component_name, nx_class, description)
        )
>>>>>>> 9a308609
<|MERGE_RESOLUTION|>--- conflicted
+++ resolved
@@ -206,12 +206,7 @@
         nx_class = self.componentTypeComboBox.currentText()
         component_name = self.nameLineEdit.text()
         description = self.descriptionPlainTextEdit.text()
-<<<<<<< HEAD
         component = self.instrument.add_component(component_name, nx_class, description)
         geometry = self.generate_geometry_model(component)
-        self.instrument.nexus.component_added.emit(self.nameLineEdit.text(), geometry)
-=======
-        self.component_model.add_component(
-            self.instrument.add_component(component_name, nx_class, description)
-        )
->>>>>>> 9a308609
+        self.component_model.add_component(component)
+        self.instrument.nexus.component_added.emit(self.nameLineEdit.text(), geometry)
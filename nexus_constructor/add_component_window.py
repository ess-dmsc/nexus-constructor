--- conflicted
+++ resolved
@@ -224,11 +224,6 @@
         nx_class = self.componentTypeComboBox.currentText()
         component_name = self.nameLineEdit.text()
         description = self.descriptionPlainTextEdit.text()
-<<<<<<< HEAD
         component = self.instrument.add_component(component_name, nx_class, description)
         add_fields_to_component(component, self.fieldsListWidget)
-=======
-        self.component_model.add_component(
-            self.instrument.add_component(component_name, nx_class, description)
-        )
->>>>>>> 9a308609
+        self.component_model.add_component(component)
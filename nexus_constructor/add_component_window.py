import logging
from collections import OrderedDict
from copy import deepcopy
from functools import partial
from typing import List

from PySide2.QtCore import Qt, QUrl, Signal
from PySide2.QtGui import QVector3D
from PySide2.QtWidgets import QListWidget, QListWidgetItem, QMessageBox, QWidget

from nexus_constructor.common_attrs import (
    NX_CLASSES_WITH_PLACEHOLDERS,
    SHAPE_GROUP_NAME,
    SHAPE_NX_CLASS,
    CommonAttrs,
)
from nexus_constructor.component_tree_model import NexusTreeModel
from nexus_constructor.component_type import (
    CHOPPER_CLASS_NAME,
    COMPONENT_TYPES,
    PIXEL_COMPONENT_TYPES,
    SLIT_CLASS_NAME,
)
from nexus_constructor.field_utils import get_fields_with_update_functions
from nexus_constructor.field_widget import FieldWidget
from nexus_constructor.geometry.disk_chopper.disk_chopper_checker import ChopperChecker
from nexus_constructor.geometry.disk_chopper.disk_chopper_geometry_creator import (
    DiskChopperGeometryCreator,
)
from nexus_constructor.geometry.geometry_loader import load_geometry
from nexus_constructor.geometry.pixel_data import PixelData, PixelGrid, PixelMapping
from nexus_constructor.geometry.slit.slit_geometry import SlitGeometry
from nexus_constructor.model import Group, GroupContainer
from nexus_constructor.model.component import Component
from nexus_constructor.model.geometry import (
    BoxGeometry,
    CylindricalGeometry,
    NoShapeGeometry,
    OFFGeometryNexus,
    OFFGeometryNoNexus,
)
from nexus_constructor.model.model import Model
from nexus_constructor.model.module import Dataset, Link
from nexus_constructor.pixel_options import PixelOptions
from nexus_constructor.ui_utils import (
    file_dialog,
    show_warning_dialog,
    validate_line_edit,
)
from nexus_constructor.unit_utils import METRES
from nexus_constructor.validators import (
    GEOMETRY_FILE_TYPES,
    SKIP_VALIDATION,
    GeometryFileValidator,
    OkValidator,
    UnitValidator,
)
from ui.add_component import Ui_AddComponentDialog


def _set_chopper_geometry(component: Component, fields_list_widget: QListWidget):
    """
    Attempts to set a chopper geometry in the component by checking if the component fields describe a valid chopper.
    :param component: The component to be given a shape.
    :param fields_list_widget: The fields list widget that contains the user input.
    """
    chopper_validator = ChopperChecker(fields_list_widget)

    if chopper_validator.validate_chopper():
        chopper_details = chopper_validator.chopper_details
        chopper_creator = DiskChopperGeometryCreator(chopper_details)
        component[SHAPE_GROUP_NAME] = chopper_creator.create_disk_chopper_geometry()
    else:
        logging.warning("Validation failed. Unable to create disk chopper mesh.")


def _set_slit_geometry(component: Component):
    slit_geometry = SlitGeometry(component)
    component[SHAPE_GROUP_NAME] = slit_geometry.create_slit_geometry()
    component[SHAPE_GROUP_NAME].nx_class = SHAPE_NX_CLASS


class AddComponentDialog(Ui_AddComponentDialog):
    nx_class_changed = Signal("QVariant")

    def __init__(
        self,
        parent: QWidget,
        model: Model,
        component_model: NexusTreeModel,
        group_to_edit: Group,
        scene_widget: QWidget,
        initial_edit: bool,
        nx_classes=None,
    ):
        self._scene_widget = scene_widget
        self._group_container = GroupContainer(group_to_edit)
        self._group_parent = group_to_edit.parent_node
        super().__init__(parent, self._group_container)
        super().setupUi()
        if nx_classes is None:
            nx_classes = {}
        self.signals = model.signals
        self.model = model
        self.component_model = component_model
        self.nx_component_classes = OrderedDict(sorted(nx_classes.items()))

        self.cad_file_name = None
        self.possible_fields: List[str] = []
        self.initial_edit = initial_edit
        self.valid_file_given = False
        self.pixel_options: PixelOptions = None
        self.setupUi()
        self.setModal(True)
        self.setWindowModality(Qt.WindowModal)
        if self.initial_edit:
            self.ok_button.setText("Add group")
            self.cancel_button.setVisible(True)
            self.componentTypeComboBox.currentIndexChanged.connect(
                self._handle_class_change
            )
            self.cancel_button.clicked.connect(self._cancel_new_or_edit_group)
            self.rejected.connect(self._rejected)
        else:
            self.cancel_button.setVisible(True)
            self.cancel_button.clicked.connect(self._cancel_new_or_edit_group)

    def _rejected(self):
        if self.initial_edit:
            self._group_parent.children.remove(self._group_container.group)

    def _confirm_cancel(self) -> bool:
        quit_msg = "Do you want to close the group editor?"
        reply = QMessageBox.question(
            self,
            "Really quit?",
            quit_msg,
            QMessageBox.Close | QMessageBox.Ignore,
            QMessageBox.Close,
        )
        if reply == QMessageBox.Close:
            return True
        return False

    def _cancel_new_or_edit_group(self):
        if self._confirm_cancel():
            self.close()

    def _handle_class_change(self):
        c_nx_class = self.componentTypeComboBox.currentText()
        c_attributes = self._group_container.group.attributes
        c_name = self._group_container.group.name
        c_children = self._group_container.group.children
        group_constructor = None
        if (
            isinstance(self._group_container.group, Component)
            and c_nx_class not in COMPONENT_TYPES
        ):
            group_constructor = Group
        elif (
            not isinstance(self._group_container.group, Component)
            and c_nx_class in COMPONENT_TYPES
        ):
            group_constructor = Component
        if group_constructor:
            self._group_parent.children.remove(self._group_container.group)
            self._group_container.group = group_constructor(
                name=c_name, parent_node=self._group_parent
            )
            self._group_container.group.attributes = c_attributes
            self._group_container.group.children = c_children
            self._group_container.group.nx_class = c_nx_class
            self._group_parent.children.append(self._group_container.group)

    def setupUi(self, pixel_options: PixelOptions = PixelOptions()):
        """Sets up push buttons and validators for the add component window."""

        # Connect the button calls with functions
        self.ok_button.clicked.connect(self.on_ok)

        # Disable by default as component name will be missing at the very least.
        self.ok_button.setEnabled(False)

        # Set default URL to nexus base classes in web view
        self.webEngineView.setUrl(
            QUrl(
                "http://download.nexusformat.org/doc/html/classes/base_classes/index.html"
            )
        )

        self.placeholder_checkbox.stateChanged.connect(self._disable_fields_and_buttons)
        self.meshRadioButton.clicked.connect(self.show_mesh_fields)
        self.boxRadioButton.clicked.connect(self.show_box_fields)
        self.CylinderRadioButton.clicked.connect(self.show_cylinder_fields)
        self.noShapeRadioButton.clicked.connect(self.show_no_geometry_fields)
        self.fileBrowseButton.clicked.connect(self.mesh_file_picker)

        self.fileLineEdit.setValidator(GeometryFileValidator(GEOMETRY_FILE_TYPES))
        self.fileLineEdit.validator().is_valid.connect(
            partial(validate_line_edit, self.fileLineEdit)
        )
        self.fileLineEdit.textChanged.connect(self.populate_pixel_mapping_if_necessary)

        self.componentTypeComboBox.currentIndexChanged.connect(self.on_nx_class_changed)

        # Set default geometry type and show the related fields.
        self.noShapeRadioButton.setChecked(True)
        self.show_no_geometry_fields()

        validate_line_edit(self.fileLineEdit, False)

        self.unitsLineEdit.setValidator(UnitValidator(expected_dimensionality=METRES))
        self.unitsLineEdit.validator().is_valid.connect(
            partial(
                validate_line_edit,
                self.unitsLineEdit,
                tooltip_on_reject="Units not valid",
                tooltip_on_accept="Units Valid",
            )
        )

        self.componentTypeComboBox.currentIndexChanged.connect(
            self.change_pixel_options_visibility
        )

        # Set whatever the default nx_class is so the fields autocompleter can use the possible fields in the nx_class
        self.on_nx_class_changed()

        # self.fieldsListWidget.itemClicked.connect(self.select_field)

        self.pixel_options = pixel_options
        if self.pixel_options:
            self.pixel_options.setupUi(self.pixelOptionsWidget)
        self.pixelOptionsWidget.ui = self.pixel_options

        self.ok_validator = OkValidator(
            self.noShapeRadioButton, self.meshRadioButton, self.pixel_options.validator
        )

        c_group = self._group_container.group

        if not self.initial_edit:
            self.setWindowTitle(f"Edit group: {c_group.name}")
            self.placeholder_checkbox.setChecked(c_group.group_placeholder)

            # self._fill_existing_entries()
            if (
                self.get_pixel_visibility_condition()
                and self.pixel_options
                and isinstance(c_group, Component)
            ):
                self.pixel_options.fill_existing_entries(c_group)
            if c_group.nx_class in NX_CLASSES_WITH_PLACEHOLDERS:
                self.placeholder_checkbox.setVisible(True)
        else:
            self.ok_validator.set_nx_class_valid(False)

        self.componentTypeComboBox.validator().is_valid.connect(
            self.ok_validator.set_nx_class_valid
        )
        self.componentTypeComboBox.validator().validate(
            self.componentTypeComboBox.currentText(), 0
        )

        self.ok_validator.is_valid.connect(self.ok_button.setEnabled)

        self.nameLineEdit.validator().is_valid.connect(self.ok_validator.set_name_valid)

        [
            button.clicked.connect(self.ok_validator.validate_ok)
            for button in [
                self.meshRadioButton,
                self.CylinderRadioButton,
                self.noShapeRadioButton,
                self.boxRadioButton,
            ]
        ]

        self.unitsLineEdit.validator().is_valid.connect(
            self.ok_validator.set_units_valid
        )
        self.fileLineEdit.validator().is_valid.connect(self.ok_validator.set_file_valid)
        self.fileLineEdit.validator().is_valid.connect(self.set_file_valid)

        # Validate the default values set by the UI
        self.unitsLineEdit.validator().validate(self.unitsLineEdit.text(), 0)
        self.nameLineEdit.validator().validate(self.nameLineEdit.text(), 0)
        if not c_group:
            self.fileLineEdit.validator().validate(self.fileLineEdit.text(), 0)
        else:
            text = (
                SKIP_VALIDATION
                if c_group.has_pixel_shape() and not self.fileLineEdit.text()
                else self.fileLineEdit.text()
            )
            self.fileLineEdit.validator().validate(text, 0)
        self.addFieldPushButton.clicked.connect(self.fieldsListWidget.add_field)
        # self.removeFieldPushButton.clicked.connect(self.remove_field)

        # Connect the pixel mapping press signal the populate pixel mapping method
        if self.pixel_options:
            self.pixel_options.pixel_mapping_button_pressed.connect(
                self.populate_pixel_mapping_if_necessary
            )

        self.cylinderCountSpinBox.valueChanged.connect(
            self.populate_pixel_mapping_if_necessary
        )

        self.meshRadioButton.clicked.connect(self.set_pixel_related_changes)
        self.CylinderRadioButton.clicked.connect(self.set_pixel_related_changes)
        self.noShapeRadioButton.clicked.connect(self.set_pixel_related_changes)
        self.boxRadioButton.clicked.connect(self.set_pixel_related_changes)

        self.change_pixel_options_visibility()
        self.setAttribute(Qt.WA_DeleteOnClose)

    def set_pixel_related_changes(self):
        """
        Manages the pixel-related changes that are induced by changing the shape type. This entails changing the
        visibility of the pixel options widget, clearing the previous pixel mapping table widget(if necessary),
        generating a new pixel mapping widget table (if necessary), and reassessing the validity of the pixel input.
        """
        self.change_pixel_options_visibility()

        if not self.noShapeRadioButton.isChecked():
            self.clear_previous_mapping_table()
            self.populate_pixel_mapping_if_necessary()

        self.update_pixel_input_validity()

    def clear_previous_mapping_table(self):
        """
        Wipes the previous table of pixel mapping table widgets. Required if the file has changed, or if the shape type has
        changed.
        """
        if self.pixel_options:
            self.pixel_options.reset_pixel_mapping_table()

    # def _fill_existing_entries(self):
    #     """
    #     Fill in component details in the UI if editing a component
    #     """
    #     c_group = self._group_container.group
    #     if isinstance(c_group, Component):
    #         self.__fill_existing_shape_info()
    #     self.__fill_existing_fields()

    # def __fill_existing_fields(self):
    #     c_group = self._group_container.group
    #     items_and_update_methods = get_fields_and_update_functions_for_component(
    #         c_group
    #     )
    #     for field, update_method in items_and_update_methods:
    #         if update_method is not None:
    #             new_ui_field = self.create_new_ui_field(field)
    #             update_method(field, new_ui_field)
    #             if not isinstance(field, Link):
    #                 try:
    #                     new_ui_field.units = field.attributes.get_attribute_value(
    #                         CommonAttrs.UNITS
    #                     )
    #                 except AttributeError:
    #                     new_ui_field.units = ""

    def __fill_existing_shape_info(self):
        if not isinstance(self._group_container.group, Component):
            return
        component_shape, _ = self._group_container.group.shape
        if not component_shape or isinstance(component_shape, NoShapeGeometry):
            self.noShapeRadioButton.setChecked(True)
            self.noShapeRadioButton.clicked.emit()
        else:
            if isinstance(component_shape, OFFGeometryNexus):
                self.cad_file_name = component_shape.file_path
                self.meshRadioButton.setChecked(True)
                self.meshRadioButton.clicked.emit()
                if component_shape.file_path:
                    self.fileLineEdit.setText(component_shape.file_path)
            elif isinstance(component_shape, CylindricalGeometry):
                self.CylinderRadioButton.clicked.emit()
                self.CylinderRadioButton.setChecked(True)
                self.cylinderHeightLineEdit.setValue(component_shape.height)
                self.cylinderRadiusLineEdit.setValue(component_shape.radius)
                self.cylinderXLineEdit.setValue(component_shape.axis_direction.x())
                self.cylinderYLineEdit.setValue(component_shape.axis_direction.y())
                self.cylinderZLineEdit.setValue(component_shape.axis_direction.z())
                self.unitsLineEdit.setText(component_shape.units)
            elif isinstance(component_shape, BoxGeometry):
                self.boxRadioButton.clicked.emit()
                self.boxRadioButton.setChecked(True)
                self.boxLengthLineEdit.setValue(component_shape.size[0])
                self.boxWidthLineEdit.setValue(component_shape.size[1])
                self.boxHeightLineEdit.setValue(component_shape.size[2])
                self.unitsLineEdit.setText(component_shape.units)

    # def create_new_ui_field(self, field):
    #     new_ui_field = self.add_field()
    #     if isinstance(field, Dataset):
    #         new_ui_field.name = field.name
    #     return new_ui_field

    # def add_field(self) -> FieldWidget:
    #     item = QListWidgetItem()
    #     field = FieldWidget(
    #         self._group_container.group, self.possible_fields, self.fieldsListWidget
    #     )
    #     field.something_clicked.connect(partial(self.select_field, item))
    #     self.nx_class_changed.connect(field.field_name_edit.update_possible_fields)
    #     item.setSizeHint(field.sizeHint())
    #
    #     self.fieldsListWidget.addItem(item)
    #     self.fieldsListWidget.setItemWidget(item, field)
    #     return field

    # def select_field(self, widget):
    #     self.fieldsListWidget.setItemSelected(widget, True)

    # def remove_field(self):
    #     for item in self.fieldsListWidget.selectedItems():
    #         self.fieldsListWidget.takeItem(self.fieldsListWidget.row(item))

    def on_nx_class_changed(self):
        c_nx_class = self.componentTypeComboBox.currentText()
        self.placeholder_checkbox.setVisible(c_nx_class in NX_CLASSES_WITH_PLACEHOLDERS)
        if c_nx_class not in NX_CLASSES_WITH_PLACEHOLDERS:
            self.placeholder_checkbox.setChecked(False)
        if not c_nx_class or c_nx_class not in self.nx_component_classes:
            return
        self.webEngineView.setUrl(
            QUrl(
                f"http://download.nexusformat.org/sphinx/classes/base_classes/{c_nx_class}.html"
            )
        )

        self.possible_fields = self.nx_component_classes[c_nx_class]
        try:
            possible_field_names, _ = zip(*self.possible_fields)
            self.nx_class_changed.emit(possible_field_names)
        except ValueError:
            self.nx_class_changed.emit([])

    def mesh_file_picker(self):
        """
        Opens the mesh file picker. Sets the file name line edit to the file path.
        :return: None
        """
        filename = file_dialog(False, "Open Mesh", GEOMETRY_FILE_TYPES)
        self.cad_file_name = filename
        self.fileLineEdit.setText(filename)

    def show_cylinder_fields(self):
        self.shapeOptionsBox.setVisible(True)
        self.geometryFileBox.setVisible(False)
        self.cylinderOptionsBox.setVisible(True)
        self.boxOptionsBox.setVisible(False)

    def show_box_fields(self):
        self.shapeOptionsBox.setVisible(True)
        self.geometryFileBox.setVisible(False)
        self.cylinderOptionsBox.setVisible(False)
        self.boxOptionsBox.setVisible(True)

    def show_no_geometry_fields(self):

        self.shapeOptionsBox.setVisible(False)
        if self.nameLineEdit.text():
            self.ok_button.setEnabled(True)

    def show_mesh_fields(self):
        self.shapeOptionsBox.setVisible(True)
        self.geometryFileBox.setVisible(True)
        self.cylinderOptionsBox.setVisible(False)
        self.boxOptionsBox.setVisible(False)

    def _disable_fields_and_buttons(self, placeholder_state: bool):
        self.noShapeRadioButton.setEnabled(not placeholder_state)
        self.boxRadioButton.setEnabled(not placeholder_state)
        self.meshRadioButton.setEnabled(not placeholder_state)
        self.CylinderRadioButton.setEnabled(not placeholder_state)
        self.shapeOptionsBox.setEnabled(not placeholder_state)
        self.addFieldPushButton.setEnabled(not placeholder_state)
        self.removeFieldPushButton.setEnabled(not placeholder_state)

    def generate_geometry_model(
        self, component: Component, pixel_data: PixelData = None
    ):
        """
        Generates a geometry model depending on the type of geometry selected and the current values
        of the line edits that apply to the particular geometry type.
        :return: The generated model.
        """
        if self.CylinderRadioButton.isChecked():
            geometry = component.set_cylinder_shape(
                QVector3D(
                    self.cylinderXLineEdit.value(),
                    self.cylinderYLineEdit.value(),
                    self.cylinderZLineEdit.value(),
                ),
                self.cylinderHeightLineEdit.value(),
                self.cylinderRadiusLineEdit.value(),
                self.unitsLineEdit.text(),
                pixel_data=pixel_data,
            )
            if not geometry:
                show_warning_dialog(
                    "3D vector is zero length in cylinder geometry.", ""
                )
        elif self.boxRadioButton.isChecked():
            component.set_box_shape(
                self.boxLengthLineEdit.value(),
                self.boxWidthLineEdit.value(),
                self.boxHeightLineEdit.value(),
                self.unitsLineEdit.text(),
            )
        elif self.meshRadioButton.isChecked() and self.cad_file_name:
            mesh_geometry = OFFGeometryNoNexus()
            geometry_model = load_geometry(
                self.cad_file_name, self.unitsLineEdit.text(), mesh_geometry
            )

            # Units have already been used during loading the file, but we store them and file name
            # so we can repopulate their fields in the edit component window
            geometry_model.units = self.unitsLineEdit.text()
            geometry_model.file_path = self.cad_file_name

            component.set_off_shape(
                geometry_model,
                units=self.unitsLineEdit.text(),
                filename=self.fileLineEdit.text(),
                pixel_data=pixel_data,
            )
        elif (
            self.noShapeRadioButton.isChecked()
            and component.nx_class == CHOPPER_CLASS_NAME
        ):
            _set_chopper_geometry(component, self.fieldsListWidget)
        elif (
            self.noShapeRadioButton.isChecked()
            and component.nx_class == SLIT_CLASS_NAME
        ):
            _set_slit_geometry(component)

    def get_pixel_visibility_condition(self) -> bool:
        """
        Determines if it is necessary to make the pixel options visible.
        :return: A bool indicating if the current shape and component type allow for pixel-related input.
        """
        return (
            self.componentTypeComboBox.currentText() in PIXEL_COMPONENT_TYPES
            and not self.noShapeRadioButton.isChecked()
        )

    def on_ok(self):
        """
        Retrieves information from the interface in order to create a component. By this point the input should already
        be valid as the validators control whether or not the Add Component button is enabled.
        """
        _, index = self.component_model.current_nxs_obj
        self.model.signals.group_edited.emit(index, False)
        if self.pixel_options:
            pixel_data = self.pixel_options.generate_pixel_data()
        else:
            pixel_data = None

        component = self.finalise_group(pixel_data)

        if self.initial_edit and isinstance(component, Component):
            component.group_placeholder = self.placeholder_checkbox.isChecked()
        if isinstance(component, Component):
            self.signals.component_added.emit(component)
        if not self.initial_edit:
            self.signals.transformation_changed.emit()
        self.model.signals.group_edited.emit(index, True)
        self.hide()

    def finalise_group(
        self,
        pixel_data: PixelData,
    ):
        """
        Edits an existing component.
        :param pixel_data: The component PixelData. Can be None.
        :return: The geometry object.
        """
        c_group = self._group_container.group

<<<<<<< HEAD
        # for child in self._group_container.group.children:
        #     if not isinstance(child, Group):
        #         self._group_container.group.children.remove(child)
=======
        for child in self._group_container.group.children:
            if not isinstance(child, Group):
                self._group_container.group.children.remove(child)

        add_fields_to_component(c_group, self.fieldsListWidget, self.component_model)
>>>>>>> 57229986
        if isinstance(c_group, Component):
            # remove the previous object from the qt3d view
            self._scene_widget.delete_component(c_group.name)
            self.component_model.components.append(c_group)
            self.generate_geometry_model(c_group, pixel_data)
            self.write_pixel_data_to_component(c_group, pixel_data)

<<<<<<< HEAD
        # add_fields_to_component(c_group, self.fieldsListWidget, self.component_model)
=======
>>>>>>> 57229986
        return c_group

    def write_pixel_data_to_component(
        self, component: Component, pixel_data: PixelData
    ):
        """
        Writes the detector number/pixel grid data to a component.
        :param component: The component to modify.
        :param nx_class: The NXclass of the component.
        :param pixel_data: The pixel data.
        """
        component.clear_pixel_data()

        if pixel_data is None or component.nx_class not in PIXEL_COMPONENT_TYPES:
            return

        if isinstance(pixel_data, PixelMapping):
            component.record_pixel_mapping(pixel_data)
        if isinstance(pixel_data, PixelGrid) and self.get_pixel_visibility_condition():
            component.record_pixel_grid(pixel_data, self.unitsLineEdit.text())

    def change_pixel_options_visibility(self):
        """
        Changes the visibility of the pixel options depending on if the current component/shape type has pixel fields.
        """
        self.pixelOptionsWidget.setVisible(self.get_pixel_visibility_condition())

    def set_file_valid(self, validity):
        """
        Records the current status of the geometry file validity. This is used to determine if a list of pixel mapping
        widgets can be generated.
        :param validity: A bool indicating whether the mesh file was opened successfully.
        """
        self.valid_file_given = validity

    def populate_pixel_mapping_if_necessary(self):
        """
        Tells the pixel options widget to populate the pixel mapping widget provided certain conditions are met. Checks
        that the pixel options are visible then performs further checks depending on if the mesh or cylinder button
        has been selected. The RuntimeError occurs when editing a component and switching from a Pixel Grid/No Shape
        to a PixelMapping. It says that the Pixel Options widget and Mesh/Cylinder buttons have been deleted even though
        they ought to be "brand new" when the Edit Component Window opens. A try-except block appears to be the only way
        to handle it for now.
        """
        try:
            if not self.pixelOptionsWidget.isVisible():
                return

            if self.meshRadioButton.isChecked():
                self.create_pixel_mapping_list_for_mesh()

            if self.CylinderRadioButton.isChecked() and self.pixel_options:
                self.pixel_options.populate_pixel_mapping_list_with_cylinder_number(
                    self.cylinderCountSpinBox.value()
                )
        except RuntimeError:
            pass

    def create_pixel_mapping_list_for_mesh(self):
        """
        Instructs the PixelOptions to create a list of Pixel Mapping widgets using a mesh file if the user has given a
        valid file and has not selected the same file twice in a row.
        """
        if (
            self.cad_file_name is not None
            and self.valid_file_given
            and (
                self.pixel_options.get_current_mapping_filename() != self.cad_file_name
            )
        ):
            self.pixel_options.populate_pixel_mapping_list_with_mesh(self.cad_file_name)

    def update_pixel_input_validity(self):
        """
        Instruct the PixelOptions widget to carry out another check for input validity.
        """
        if self.pixel_options:
            self.pixel_options.update_pixel_input_validity()


def get_fields_and_update_functions_for_component(component: Group):
    return get_fields_with_update_functions(component)


def add_fields_to_component(
    component: Group, fields_widget: QListWidget, component_model: NexusTreeModel = None
):
    """
    Adds fields from a list widget to a component.
    :param component: Component to add the field to.
    :param fields_widget: The field list widget to extract field information such the name and value of each field.
    """
    for i in range(fields_widget.count()):
        widget = fields_widget.itemWidget(fields_widget.item(i))
        try:
            if not isinstance(widget.value, (Link, Dataset)):
                stream_module = deepcopy(widget.value)
                stream_module.parent_node = component
                component.children.append(stream_module)
            else:
                component[widget.name] = widget.value
        except ValueError as error:
            show_warning_dialog(
                f"Warning: field {widget.name} not added",
                title="Field invalid",
                additional_info=str(error),
                parent=fields_widget.parent().parent(),
            )
    if component_model and component_model.current_nxs_obj[1]:
        row = component_model.rowCount(component_model.current_nxs_obj[1])
        component_model.createIndex(row, 0, component_model.current_nxs_obj[1])<|MERGE_RESOLUTION|>--- conflicted
+++ resolved
@@ -585,28 +585,16 @@
         """
         c_group = self._group_container.group
 
-<<<<<<< HEAD
         # for child in self._group_container.group.children:
         #     if not isinstance(child, Group):
         #         self._group_container.group.children.remove(child)
-=======
-        for child in self._group_container.group.children:
-            if not isinstance(child, Group):
-                self._group_container.group.children.remove(child)
-
-        add_fields_to_component(c_group, self.fieldsListWidget, self.component_model)
->>>>>>> 57229986
+        # add_fields_to_component(c_group, self.fieldsListWidget, self.component_model)
         if isinstance(c_group, Component):
             # remove the previous object from the qt3d view
             self._scene_widget.delete_component(c_group.name)
             self.component_model.components.append(c_group)
             self.generate_geometry_model(c_group, pixel_data)
             self.write_pixel_data_to_component(c_group, pixel_data)
-
-<<<<<<< HEAD
-        # add_fields_to_component(c_group, self.fieldsListWidget, self.component_model)
-=======
->>>>>>> 57229986
         return c_group
 
     def write_pixel_data_to_component(

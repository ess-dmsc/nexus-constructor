--- conflicted
+++ resolved
@@ -231,17 +231,12 @@
 
         c_group = self._group_container.group
 
-<<<<<<< HEAD
         if not self.initial_edit:
             self.setWindowTitle(f"Edit group: {c_group.name}")
-=======
-        if self.component_to_edit:
             self.placeholder_checkbox.setChecked(
                 self.component_to_edit.group_placeholder
             )
-            parent_dialog.setWindowTitle(f"Edit group: {self.component_to_edit.name}")
-            self.ok_button.setText("Edit group")
->>>>>>> 18b238da
+
             self._fill_existing_entries()
             if self.get_pixel_visibility_condition() and self.pixel_options:
                 self.pixel_options.fill_existing_entries(c_group.group)
@@ -556,13 +551,8 @@
 
         component = self.finalise_group(pixel_data)
 
-<<<<<<< HEAD
         if self.initial_edit and isinstance(component, Component):
-=======
-        component.group_placeholder = self.placeholder_checkbox.isChecked()
-
-        if isinstance(component, Component):
->>>>>>> 18b238da
+            component.group_placeholder = self.placeholder_checkbox.isChecked()
             self.signals.component_added.emit(component)
 
         self.signals.transformation_changed.emit()
@@ -578,7 +568,6 @@
         :param pixel_data: The component PixelData. Can be None.
         :return: The geometry object.
         """
-<<<<<<< HEAD
         c_group = self._group_container.group
 
         if isinstance(c_group, Component):
@@ -586,24 +575,6 @@
             self._scene_widget.delete_component(c_group.name)
             self.component_model.components.append(c_group)
             self.generate_geometry_model(c_group, pixel_data)
-=======
-        # remove the previous object from the qt3d view
-        if isinstance(self.component_to_edit, Component):
-            self.component_to_edit.remove_shape()
-            self.parent().sceneWidget.delete_component(self.component_to_edit.name)
-        # remove previous fields
-        if self.component_to_edit:
-            self.component_to_edit.name = component_name
-            for child in self.component_to_edit.children:
-                if not isinstance(child, Group):
-                    self.component_to_edit.children.remove(child)
-            self.component_to_edit.nx_class = nx_class
-        if description:
-            self.component_to_edit.description = description
-        if isinstance(self.component_to_edit, Component):
-            self.component_model.components.append(self.component_to_edit)
-            self.generate_geometry_model(self.component_to_edit, pixel_data)
->>>>>>> 18b238da
             self.write_pixel_data_to_component(
                 c_group, pixel_data
             )

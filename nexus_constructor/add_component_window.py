--- conflicted
+++ resolved
@@ -302,12 +302,10 @@
         self.change_pixel_options_visibility()
 
     def show_no_geometry_fields(self):
-<<<<<<< HEAD
+
         self.geometryOptionsBox.setVisible(False)
         self.change_pixel_options_visibility()
-=======
         self.shapeOptionsBox.setVisible(False)
->>>>>>> e8140a4d
         if self.nameLineEdit.text():
             self.buttonBox.setEnabled(True)
 

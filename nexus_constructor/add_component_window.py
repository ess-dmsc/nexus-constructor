import logging
from collections import OrderedDict
from copy import deepcopy
from functools import partial
from typing import List

from PySide2.QtCore import Qt, QUrl, Signal
from PySide2.QtGui import QVector3D
from PySide2.QtWidgets import QListWidget, QListWidgetItem, QWidget, QMessageBox

from nexus_constructor.common_attrs import (
    NX_CLASSES_WITH_PLACEHOLDERS,
    SHAPE_GROUP_NAME,
    SHAPE_NX_CLASS,
    CommonAttrs,
)
from nexus_constructor.component_tree_model import NexusTreeModel
from nexus_constructor.component_type import (
    CHOPPER_CLASS_NAME,
    COMPONENT_TYPES,
    PIXEL_COMPONENT_TYPES,
    SLIT_CLASS_NAME,
)
from nexus_constructor.field_utils import get_fields_with_update_functions
from nexus_constructor.field_widget import FieldWidget
from nexus_constructor.geometry.disk_chopper.disk_chopper_checker import ChopperChecker
from nexus_constructor.geometry.disk_chopper.disk_chopper_geometry_creator import (
    DiskChopperGeometryCreator,
)
from nexus_constructor.geometry.geometry_loader import load_geometry
from nexus_constructor.geometry.pixel_data import PixelData, PixelGrid, PixelMapping
from nexus_constructor.geometry.slit.slit_geometry import SlitGeometry
from nexus_constructor.model.component import Component
from nexus_constructor.model.geometry import (
    BoxGeometry,
    CylindricalGeometry,
    NoShapeGeometry,
    OFFGeometryNexus,
    OFFGeometryNoNexus,
)
from nexus_constructor.model import Group, GroupContainer
from nexus_constructor.model.model import Model
from nexus_constructor.model.module import Dataset, Link
from nexus_constructor.pixel_options import PixelOptions
from nexus_constructor.ui_utils import (
    file_dialog,
    show_warning_dialog,
    validate_line_edit,
)
from nexus_constructor.unit_utils import METRES
from nexus_constructor.validators import (
    GEOMETRY_FILE_TYPES,
    SKIP_VALIDATION,
    GeometryFileValidator,
    OkValidator,
    UnitValidator,
)
from ui.add_component import Ui_AddComponentDialog


def _set_chopper_geometry(component: Component, fields_list_widget: QListWidget):
    """
    Attempts to set a chopper geometry in the component by checking if the component fields describe a valid chopper.
    :param component: The component to be given a shape.
    :param fields_list_widget: The fields list widget that contains the user input.
    """
    chopper_validator = ChopperChecker(fields_list_widget)

    if chopper_validator.validate_chopper():
        chopper_details = chopper_validator.chopper_details
        chopper_creator = DiskChopperGeometryCreator(chopper_details)
        component[SHAPE_GROUP_NAME] = chopper_creator.create_disk_chopper_geometry()
    else:
        logging.warning("Validation failed. Unable to create disk chopper mesh.")


def _set_slit_geometry(component: Component):
    slit_geometry = SlitGeometry(component)
    component[SHAPE_GROUP_NAME] = slit_geometry.create_slit_geometry()
    component[SHAPE_GROUP_NAME].nx_class = SHAPE_NX_CLASS


class AddComponentDialog(Ui_AddComponentDialog):
    nx_class_changed = Signal("QVariant")

    def __init__(
        self,
        parent: QWidget,
        model: Model,
        component_model: NexusTreeModel,
        group_to_edit: Group,
        scene_widget: QWidget,
        initial_edit: bool,
        nx_classes=None,
    ):
        self._scene_widget = scene_widget
        self._group_container = GroupContainer(group_to_edit)
        self._group_parent = group_to_edit.parent_node
        super().__init__(parent, self._group_container)
        super().setupUi()
        if nx_classes is None:
            nx_classes = {}
        self.signals = model.signals
        self.model = model
        self.component_model = component_model
        self.nx_component_classes = OrderedDict(sorted(nx_classes.items()))

        self.cad_file_name = None
        self.possible_fields: List[str] = []
        self.initial_edit = initial_edit
        self.valid_file_given = False
        self.pixel_options: PixelOptions = None
        self.setupUi()
        self.setModal(True)
        self.setWindowModality(Qt.WindowModal)
        if self.initial_edit:
            self.ok_button.setText("Add group")
            self.cancel_button.setVisible(True)
            self.componentTypeComboBox.currentIndexChanged.connect(
                self._handle_class_change
            )
            self.cancel_button.clicked.connect(self._cancel_new_group)
            self.rejected.connect(self._rejected)

    def _rejected(self):
        if self.initial_edit:
            self._group_parent.children.remove(self._group_container.group)

    def _confirm_cancel(self) -> bool:
        quit_msg = "Do you want to close the group editor?"
        reply = QMessageBox.question(
            self,
            "Really quit?",
            quit_msg,
            QMessageBox.Close | QMessageBox.Ignore,
            QMessageBox.Close,
        )
        if reply == QMessageBox.Close:
            return True
        return False

    def _cancel_new_group(self):
        if self._confirm_cancel():
            self.close()

    def _handle_class_change(self):
        c_nx_class = self.componentTypeComboBox.currentText()
        c_attributes = self._group_container.group.attributes
        c_name = self._group_container.group.name
        c_children = self._group_container.group.children
        group_constructor = None
        if (
            isinstance(self._group_container.group, Component)
            and c_nx_class not in COMPONENT_TYPES
        ):
            group_constructor = Group
        elif (
            not isinstance(self._group_container.group, Component)
            and c_nx_class in COMPONENT_TYPES
        ):
            group_constructor = Component
        if group_constructor:
            self._group_parent.children.remove(self._group_container.group)
            self._group_container.group = group_constructor(
                name=c_name, parent_node=self._group_parent
            )
            self._group_container.group.attributes = c_attributes
            self._group_container.group.children = c_children
            self._group_container.group.nx_class = c_nx_class
            self._group_parent.children.append(self._group_container.group)

    def setupUi(self, pixel_options: PixelOptions = PixelOptions()):
        """Sets up push buttons and validators for the add component window."""

        # Connect the button calls with functions
        self.ok_button.clicked.connect(self.on_ok)

        # Disable by default as component name will be missing at the very least.
        self.ok_button.setEnabled(False)

        # Set default URL to nexus base classes in web view
        self.webEngineView.setUrl(
            QUrl(
                "http://download.nexusformat.org/doc/html/classes/base_classes/index.html"
            )
        )

        self.placeholder_checkbox.stateChanged.connect(self._disable_fields_and_buttons)
        self.meshRadioButton.clicked.connect(self.show_mesh_fields)
        self.boxRadioButton.clicked.connect(self.show_box_fields)
        self.CylinderRadioButton.clicked.connect(self.show_cylinder_fields)
        self.noShapeRadioButton.clicked.connect(self.show_no_geometry_fields)
        self.fileBrowseButton.clicked.connect(self.mesh_file_picker)

        self.fileLineEdit.setValidator(GeometryFileValidator(GEOMETRY_FILE_TYPES))
        self.fileLineEdit.validator().is_valid.connect(
            partial(validate_line_edit, self.fileLineEdit)
        )
        self.fileLineEdit.textChanged.connect(self.populate_pixel_mapping_if_necessary)

        self.componentTypeComboBox.currentIndexChanged.connect(self.on_nx_class_changed)

        # Set default geometry type and show the related fields.
        self.noShapeRadioButton.setChecked(True)
        self.show_no_geometry_fields()

        validate_line_edit(self.fileLineEdit, False)

        self.unitsLineEdit.setValidator(UnitValidator(expected_dimensionality=METRES))
        self.unitsLineEdit.validator().is_valid.connect(
            partial(
                validate_line_edit,
                self.unitsLineEdit,
                tooltip_on_reject="Units not valid",
                tooltip_on_accept="Units Valid",
            )
        )

        self.componentTypeComboBox.currentIndexChanged.connect(
            self.change_pixel_options_visibility
        )

        # Set whatever the default nx_class is so the fields autocompleter can use the possible fields in the nx_class
        self.on_nx_class_changed()

        self.fieldsListWidget.itemClicked.connect(self.select_field)

        self.pixel_options = pixel_options
        if self.pixel_options:
            self.pixel_options.setupUi(self.pixelOptionsWidget)
        self.pixelOptionsWidget.ui = self.pixel_options

        self.ok_validator = OkValidator(
            self.noShapeRadioButton, self.meshRadioButton, self.pixel_options.validator
        )

        c_group = self._group_container.group

        if not self.initial_edit:
            self.setWindowTitle(f"Edit group: {c_group.name}")
            self.placeholder_checkbox.setChecked(c_group.group_placeholder)

            self._fill_existing_entries()
            if (
                self.get_pixel_visibility_condition()
                and self.pixel_options
                and isinstance(c_group, Component)
            ):
                self.pixel_options.fill_existing_entries(c_group)
            if c_group.nx_class in NX_CLASSES_WITH_PLACEHOLDERS:
                self.placeholder_checkbox.setVisible(True)
        else:
            self.ok_validator.set_nx_class_valid(False)

        self.componentTypeComboBox.validator().is_valid.connect(
            self.ok_validator.set_nx_class_valid
        )
        self.componentTypeComboBox.validator().validate(
            self.componentTypeComboBox.currentText(), 0
        )

        self.ok_validator.is_valid.connect(self.ok_button.setEnabled)

        self.nameLineEdit.validator().is_valid.connect(self.ok_validator.set_name_valid)

        [
            button.clicked.connect(self.ok_validator.validate_ok)
            for button in [
                self.meshRadioButton,
                self.CylinderRadioButton,
                self.noShapeRadioButton,
                self.boxRadioButton,
            ]
        ]

        self.unitsLineEdit.validator().is_valid.connect(
            self.ok_validator.set_units_valid
        )
        self.fileLineEdit.validator().is_valid.connect(self.ok_validator.set_file_valid)
        self.fileLineEdit.validator().is_valid.connect(self.set_file_valid)

        # Validate the default values set by the UI
        self.unitsLineEdit.validator().validate(self.unitsLineEdit.text(), 0)
        self.nameLineEdit.validator().validate(self.nameLineEdit.text(), 0)
        if not c_group:
            self.fileLineEdit.validator().validate(self.fileLineEdit.text(), 0)
        else:
            text = (
                SKIP_VALIDATION
                if c_group.has_pixel_shape() and not self.fileLineEdit.text()
                else self.fileLineEdit.text()
            )
            self.fileLineEdit.validator().validate(text, 0)
        self.addFieldPushButton.clicked.connect(self.add_field)
        self.removeFieldPushButton.clicked.connect(self.remove_field)

        # Connect the pixel mapping press signal the populate pixel mapping method
        if self.pixel_options:
            self.pixel_options.pixel_mapping_button_pressed.connect(
                self.populate_pixel_mapping_if_necessary
            )

        self.cylinderCountSpinBox.valueChanged.connect(
            self.populate_pixel_mapping_if_necessary
        )

        self.meshRadioButton.clicked.connect(self.set_pixel_related_changes)
        self.CylinderRadioButton.clicked.connect(self.set_pixel_related_changes)
        self.noShapeRadioButton.clicked.connect(self.set_pixel_related_changes)
        self.boxRadioButton.clicked.connect(self.set_pixel_related_changes)

        self.change_pixel_options_visibility()
        self.setAttribute(Qt.WA_DeleteOnClose)

    def set_pixel_related_changes(self):
        """
        Manages the pixel-related changes that are induced by changing the shape type. This entails changing the
        visibility of the pixel options widget, clearing the previous pixel mapping table widget(if necessary),
        generating a new pixel mapping widget table (if necessary), and reassessing the validity of the pixel input.
        """
        self.change_pixel_options_visibility()

        if not self.noShapeRadioButton.isChecked():
            self.clear_previous_mapping_table()
            self.populate_pixel_mapping_if_necessary()

        self.update_pixel_input_validity()

    def clear_previous_mapping_table(self):
        """
        Wipes the previous table of pixel mapping table widgets. Required if the file has changed, or if the shape type has
        changed.
        """
        if self.pixel_options:
            self.pixel_options.reset_pixel_mapping_table()

    def _fill_existing_entries(self):
        """
        Fill in component details in the UI if editing a component
        """
        c_group = self._group_container.group
        if isinstance(c_group, Component):
            self.__fill_existing_shape_info()
        self.__fill_existing_fields()

    def __fill_existing_fields(self):
        c_group = self._group_container.group
        items_and_update_methods = get_fields_and_update_functions_for_component(
            c_group
        )
        for field, update_method in items_and_update_methods:
            if update_method is not None:
                new_ui_field = self.create_new_ui_field(field)
                update_method(field, new_ui_field)
                if not isinstance(field, Link):
                    try:
                        new_ui_field.units = field.attributes.get_attribute_value(
                            CommonAttrs.UNITS
                        )
                    except AttributeError:
                        new_ui_field.units = ""

    def __fill_existing_shape_info(self):
        if not isinstance(self._group_container.group, Component):
            return
        component_shape, _ = self._group_container.group.shape
        if not component_shape or isinstance(component_shape, NoShapeGeometry):
            self.noShapeRadioButton.setChecked(True)
            self.noShapeRadioButton.clicked.emit()
        else:
            if isinstance(component_shape, OFFGeometryNexus):
                self.cad_file_name = component_shape.file_path
                self.meshRadioButton.setChecked(True)
                self.meshRadioButton.clicked.emit()
                if component_shape.file_path:
                    self.fileLineEdit.setText(component_shape.file_path)
            elif isinstance(component_shape, CylindricalGeometry):
                self.CylinderRadioButton.clicked.emit()
                self.CylinderRadioButton.setChecked(True)
                self.cylinderHeightLineEdit.setValue(component_shape.height)
                self.cylinderRadiusLineEdit.setValue(component_shape.radius)
                self.cylinderXLineEdit.setValue(component_shape.axis_direction.x())
                self.cylinderYLineEdit.setValue(component_shape.axis_direction.y())
                self.cylinderZLineEdit.setValue(component_shape.axis_direction.z())
                self.unitsLineEdit.setText(component_shape.units)
            elif isinstance(component_shape, BoxGeometry):
                self.boxRadioButton.clicked.emit()
                self.boxRadioButton.setChecked(True)
                self.boxLengthLineEdit.setValue(component_shape.size[0])
                self.boxWidthLineEdit.setValue(component_shape.size[1])
                self.boxHeightLineEdit.setValue(component_shape.size[2])
                self.unitsLineEdit.setText(component_shape.units)

    def create_new_ui_field(self, field):
        new_ui_field = self.add_field()
        if isinstance(field, Dataset):
            new_ui_field.name = field.name
        return new_ui_field

    def add_field(self) -> FieldWidget:
        item = QListWidgetItem()
        field = FieldWidget(
            self._group_container.group, self.possible_fields, self.fieldsListWidget
        )
        field.something_clicked.connect(partial(self.select_field, item))
        self.nx_class_changed.connect(field.field_name_edit.update_possible_fields)
        item.setSizeHint(field.sizeHint())

        self.fieldsListWidget.addItem(item)
        self.fieldsListWidget.setItemWidget(item, field)
        return field

    def select_field(self, widget):
        self.fieldsListWidget.setItemSelected(widget, True)

    def remove_field(self):
        for item in self.fieldsListWidget.selectedItems():
            self.fieldsListWidget.takeItem(self.fieldsListWidget.row(item))

    def on_nx_class_changed(self):
        c_nx_class = self.componentTypeComboBox.currentText()
        self.placeholder_checkbox.setVisible(c_nx_class in NX_CLASSES_WITH_PLACEHOLDERS)
        if c_nx_class not in NX_CLASSES_WITH_PLACEHOLDERS:
            self.placeholder_checkbox.setChecked(False)
        if not c_nx_class or c_nx_class not in self.nx_component_classes:
            return
        self.webEngineView.setUrl(
            QUrl(
                f"http://download.nexusformat.org/sphinx/classes/base_classes/{c_nx_class}.html"
            )
        )

        self.possible_fields = self.nx_component_classes[c_nx_class]
        try:
            possible_field_names, _ = zip(*self.possible_fields)
            self.nx_class_changed.emit(possible_field_names)
        except ValueError:
            self.nx_class_changed.emit([])

    def mesh_file_picker(self):
        """
        Opens the mesh file picker. Sets the file name line edit to the file path.
        :return: None
        """
        filename = file_dialog(False, "Open Mesh", GEOMETRY_FILE_TYPES)
        self.cad_file_name = filename
        self.fileLineEdit.setText(filename)

    def show_cylinder_fields(self):
        self.shapeOptionsBox.setVisible(True)
        self.geometryFileBox.setVisible(False)
        self.cylinderOptionsBox.setVisible(True)
        self.boxOptionsBox.setVisible(False)

    def show_box_fields(self):
        self.shapeOptionsBox.setVisible(True)
        self.geometryFileBox.setVisible(False)
        self.cylinderOptionsBox.setVisible(False)
        self.boxOptionsBox.setVisible(True)

    def show_no_geometry_fields(self):

        self.shapeOptionsBox.setVisible(False)
        if self.nameLineEdit.text():
            self.ok_button.setEnabled(True)

    def show_mesh_fields(self):
        self.shapeOptionsBox.setVisible(True)
        self.geometryFileBox.setVisible(True)
        self.cylinderOptionsBox.setVisible(False)
        self.boxOptionsBox.setVisible(False)

    def _disable_fields_and_buttons(self, placeholder_state: bool):
        self.noShapeRadioButton.setEnabled(not placeholder_state)
        self.boxRadioButton.setEnabled(not placeholder_state)
        self.meshRadioButton.setEnabled(not placeholder_state)
        self.CylinderRadioButton.setEnabled(not placeholder_state)
        self.shapeOptionsBox.setEnabled(not placeholder_state)
        self.addFieldPushButton.setEnabled(not placeholder_state)
        self.removeFieldPushButton.setEnabled(not placeholder_state)

    def generate_geometry_model(
        self, component: Component, pixel_data: PixelData = None
    ):
        """
        Generates a geometry model depending on the type of geometry selected and the current values
        of the line edits that apply to the particular geometry type.
        :return: The generated model.
        """
        if self.CylinderRadioButton.isChecked():
            geometry = component.set_cylinder_shape(
                QVector3D(
                    self.cylinderXLineEdit.value(),
                    self.cylinderYLineEdit.value(),
                    self.cylinderZLineEdit.value(),
                ),
                self.cylinderHeightLineEdit.value(),
                self.cylinderRadiusLineEdit.value(),
                self.unitsLineEdit.text(),
                pixel_data=pixel_data,
            )
            if not geometry:
                show_warning_dialog(
                    "3D vector is zero length in cylinder geometry.", ""
                )
        elif self.boxRadioButton.isChecked():
            component.set_box_shape(
                self.boxLengthLineEdit.value(),
                self.boxWidthLineEdit.value(),
                self.boxHeightLineEdit.value(),
                self.unitsLineEdit.text(),
            )
        elif self.meshRadioButton.isChecked() and self.cad_file_name:
            mesh_geometry = OFFGeometryNoNexus()
            geometry_model = load_geometry(
                self.cad_file_name, self.unitsLineEdit.text(), mesh_geometry
            )

            # Units have already been used during loading the file, but we store them and file name
            # so we can repopulate their fields in the edit component window
            geometry_model.units = self.unitsLineEdit.text()
            geometry_model.file_path = self.cad_file_name

            component.set_off_shape(
                geometry_model,
                units=self.unitsLineEdit.text(),
                filename=self.fileLineEdit.text(),
                pixel_data=pixel_data,
            )
        elif (
            self.noShapeRadioButton.isChecked()
            and component.nx_class == CHOPPER_CLASS_NAME
        ):
            _set_chopper_geometry(component, self.fieldsListWidget)
        elif (
            self.noShapeRadioButton.isChecked()
            and component.nx_class == SLIT_CLASS_NAME
        ):
            _set_slit_geometry(component)

    def get_pixel_visibility_condition(self) -> bool:
        """
        Determines if it is necessary to make the pixel options visible.
        :return: A bool indicating if the current shape and component type allow for pixel-related input.
        """
        return (
            self.componentTypeComboBox.currentText() in PIXEL_COMPONENT_TYPES
            and not self.noShapeRadioButton.isChecked()
        )

    def on_ok(self):
        """
        Retrieves information from the interface in order to create a component. By this point the input should already
        be valid as the validators control whether or not the Add Component button is enabled.
        """
        _, index = self.component_model.current_nxs_obj
        self.model.signals.group_edited.emit(index, False)
        if self.pixel_options:
            pixel_data = self.pixel_options.generate_pixel_data()
        else:
            pixel_data = None

        component = self.finalise_group(pixel_data)

        if self.initial_edit and isinstance(component, Component):
            component.group_placeholder = self.placeholder_checkbox.isChecked()
        if isinstance(component, Component):
            self.signals.component_added.emit(component)
        if not self.initial_edit:
            self.signals.transformation_changed.emit()
        self.model.signals.group_edited.emit(index, True)
        self.hide()

<<<<<<< HEAD
    def finalise_group(
=======
    def create_new_component(
        self,
        nexus_obj_name: str,
        description: str,
        nx_class: str,
        pixel_data: PixelData,
    ):
        """
        Creates a new component.
        :param nexus_obj_name: The name of the component.
        :param description: The component description.
        :param nx_class: The component class.
        :param pixel_data: The PixelData for the component. Will be None if it was not given of if the component type
            doesn't have pixel-related fields.
        :return: The geometry object.
        """
        nexus_object: Group
        if nx_class in COMPONENT_TYPES:
            nexus_object = Component(name=nexus_obj_name, parent_node=None)
        else:
            nexus_object = Group(name=nexus_obj_name, parent_node=None)
        nexus_object.nx_class = nx_class
        if description:
            nexus_object.description = description
        self.component_model.add_group(nexus_object)
        add_fields_to_component(
            nexus_object, self.fieldsListWidget, self.component_model
        )
        # Add shape information
        if isinstance(nexus_object, Component):
            self.generate_geometry_model(nexus_object, pixel_data)
            self.write_pixel_data_to_component(nexus_object, nx_class, pixel_data)
        return nexus_object

    def edit_existing_component(
>>>>>>> b5011aaf
        self,
        pixel_data: PixelData,
    ):
        """
        Edits an existing component.
        :param pixel_data: The component PixelData. Can be None.
        :return: The geometry object.
        """
<<<<<<< HEAD
        c_group = self._group_container.group

        for child in self._group_container.group.children:
            if not isinstance(child, Group):
                self._group_container.group.children.remove(child)
        if isinstance(c_group, Component):
            # remove the previous object from the qt3d view
            self._scene_widget.delete_component(c_group.name)
            self.component_model.components.append(c_group)
            self.generate_geometry_model(c_group, pixel_data)
            self.write_pixel_data_to_component(c_group, pixel_data)

        add_fields_to_component(c_group, self.fieldsListWidget, self.component_model)
        return c_group
=======
        # remove the previous object from the qt3d view
        if isinstance(self.component_to_edit, Component):
            self.component_to_edit.remove_shape()
            self.parent().sceneWidget.delete_component(self.component_to_edit.name)
        # remove previous fields
        if self.component_to_edit:
            self.component_to_edit.name = component_name
            for child in self.component_to_edit.children:
                if not isinstance(child, Group):
                    self.component_to_edit.children.remove(child)
            self.component_to_edit.nx_class = nx_class
        if description:
            self.component_to_edit.description = description
        add_fields_to_component(
            self.component_to_edit, self.fieldsListWidget, self.component_model
        )
        if isinstance(self.component_to_edit, Component):
            self.component_model.components.append(self.component_to_edit)
            self.generate_geometry_model(self.component_to_edit, pixel_data)
            self.write_pixel_data_to_component(
                self.component_to_edit, nx_class, pixel_data
            )
        return self.component_to_edit if self.component_to_edit else None
>>>>>>> b5011aaf

    def write_pixel_data_to_component(
        self, component: Component, pixel_data: PixelData
    ):
        """
        Writes the detector number/pixel grid data to a component.
        :param component: The component to modify.
        :param nx_class: The NXclass of the component.
        :param pixel_data: The pixel data.
        """
        component.clear_pixel_data()

        if pixel_data is None or component.nx_class not in PIXEL_COMPONENT_TYPES:
            return

        if isinstance(pixel_data, PixelMapping):
            component.record_pixel_mapping(pixel_data)
        if isinstance(pixel_data, PixelGrid) and self.get_pixel_visibility_condition():
            component.record_pixel_grid(pixel_data, self.unitsLineEdit.text())

    def change_pixel_options_visibility(self):
        """
        Changes the visibility of the pixel options depending on if the current component/shape type has pixel fields.
        """
        self.pixelOptionsWidget.setVisible(self.get_pixel_visibility_condition())

    def set_file_valid(self, validity):
        """
        Records the current status of the geometry file validity. This is used to determine if a list of pixel mapping
        widgets can be generated.
        :param validity: A bool indicating whether the mesh file was opened successfully.
        """
        self.valid_file_given = validity

    def populate_pixel_mapping_if_necessary(self):
        """
        Tells the pixel options widget to populate the pixel mapping widget provided certain conditions are met. Checks
        that the pixel options are visible then performs further checks depending on if the mesh or cylinder button
        has been selected. The RuntimeError occurs when editing a component and switching from a Pixel Grid/No Shape
        to a PixelMapping. It says that the Pixel Options widget and Mesh/Cylinder buttons have been deleted even though
        they ought to be "brand new" when the Edit Component Window opens. A try-except block appears to be the only way
        to handle it for now.
        """
        try:
            if not self.pixelOptionsWidget.isVisible():
                return

            if self.meshRadioButton.isChecked():
                self.create_pixel_mapping_list_for_mesh()

            if self.CylinderRadioButton.isChecked() and self.pixel_options:
                self.pixel_options.populate_pixel_mapping_list_with_cylinder_number(
                    self.cylinderCountSpinBox.value()
                )
        except RuntimeError:
            pass

    def create_pixel_mapping_list_for_mesh(self):
        """
        Instructs the PixelOptions to create a list of Pixel Mapping widgets using a mesh file if the user has given a
        valid file and has not selected the same file twice in a row.
        """
        if (
            self.cad_file_name is not None
            and self.valid_file_given
            and (
                self.pixel_options.get_current_mapping_filename() != self.cad_file_name
            )
        ):
            self.pixel_options.populate_pixel_mapping_list_with_mesh(self.cad_file_name)

    def update_pixel_input_validity(self):
        """
        Instruct the PixelOptions widget to carry out another check for input validity.
        """
        if self.pixel_options:
            self.pixel_options.update_pixel_input_validity()


def get_fields_and_update_functions_for_component(component: Group):
    return get_fields_with_update_functions(component)


def add_fields_to_component(
    component: Group, fields_widget: QListWidget, component_model: NexusTreeModel = None
):
    """
    Adds fields from a list widget to a component.
    :param component: Component to add the field to.
    :param fields_widget: The field list widget to extract field information such the name and value of each field.
    """
    for i in range(fields_widget.count()):
        widget = fields_widget.itemWidget(fields_widget.item(i))
        try:
            if not isinstance(widget.value, (Link, Dataset)):
                stream_module = deepcopy(widget.value)
                stream_module.parent_node = component
                component.children.append(stream_module)
            else:
                component[widget.name] = widget.value
        except ValueError as error:
            show_warning_dialog(
                f"Warning: field {widget.name} not added",
                title="Field invalid",
                additional_info=str(error),
                parent=fields_widget.parent().parent(),
            )
    if component_model and component_model.current_nxs_obj[1]:
        row = component_model.rowCount(component_model.current_nxs_obj[1])
        component_model.createIndex(row, 0, component_model.current_nxs_obj[1])<|MERGE_RESOLUTION|>--- conflicted
+++ resolved
@@ -571,45 +571,7 @@
         self.model.signals.group_edited.emit(index, True)
         self.hide()
 
-<<<<<<< HEAD
     def finalise_group(
-=======
-    def create_new_component(
-        self,
-        nexus_obj_name: str,
-        description: str,
-        nx_class: str,
-        pixel_data: PixelData,
-    ):
-        """
-        Creates a new component.
-        :param nexus_obj_name: The name of the component.
-        :param description: The component description.
-        :param nx_class: The component class.
-        :param pixel_data: The PixelData for the component. Will be None if it was not given of if the component type
-            doesn't have pixel-related fields.
-        :return: The geometry object.
-        """
-        nexus_object: Group
-        if nx_class in COMPONENT_TYPES:
-            nexus_object = Component(name=nexus_obj_name, parent_node=None)
-        else:
-            nexus_object = Group(name=nexus_obj_name, parent_node=None)
-        nexus_object.nx_class = nx_class
-        if description:
-            nexus_object.description = description
-        self.component_model.add_group(nexus_object)
-        add_fields_to_component(
-            nexus_object, self.fieldsListWidget, self.component_model
-        )
-        # Add shape information
-        if isinstance(nexus_object, Component):
-            self.generate_geometry_model(nexus_object, pixel_data)
-            self.write_pixel_data_to_component(nexus_object, nx_class, pixel_data)
-        return nexus_object
-
-    def edit_existing_component(
->>>>>>> b5011aaf
         self,
         pixel_data: PixelData,
     ):
@@ -618,7 +580,6 @@
         :param pixel_data: The component PixelData. Can be None.
         :return: The geometry object.
         """
-<<<<<<< HEAD
         c_group = self._group_container.group
 
         for child in self._group_container.group.children:
@@ -633,31 +594,6 @@
 
         add_fields_to_component(c_group, self.fieldsListWidget, self.component_model)
         return c_group
-=======
-        # remove the previous object from the qt3d view
-        if isinstance(self.component_to_edit, Component):
-            self.component_to_edit.remove_shape()
-            self.parent().sceneWidget.delete_component(self.component_to_edit.name)
-        # remove previous fields
-        if self.component_to_edit:
-            self.component_to_edit.name = component_name
-            for child in self.component_to_edit.children:
-                if not isinstance(child, Group):
-                    self.component_to_edit.children.remove(child)
-            self.component_to_edit.nx_class = nx_class
-        if description:
-            self.component_to_edit.description = description
-        add_fields_to_component(
-            self.component_to_edit, self.fieldsListWidget, self.component_model
-        )
-        if isinstance(self.component_to_edit, Component):
-            self.component_model.components.append(self.component_to_edit)
-            self.generate_geometry_model(self.component_to_edit, pixel_data)
-            self.write_pixel_data_to_component(
-                self.component_to_edit, nx_class, pixel_data
-            )
-        return self.component_to_edit if self.component_to_edit else None
->>>>>>> b5011aaf
 
     def write_pixel_data_to_component(
         self, component: Component, pixel_data: PixelData

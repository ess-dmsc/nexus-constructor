from enum import Enum

from PySide2.QtGui import QVector3D
from PySide2.QtCore import QUrl, Signal, QObject
from PySide2.QtWidgets import QListWidgetItem

from nexus_constructor.geometry import (
    OFFGeometry,
    OFFGeometryNoNexus,
    NoShapeGeometry,
    CylindricalGeometry,
    OFFGeometryNexus,
)
from nexus_constructor.component_fields import FieldWidget, add_fields_to_component
from nexus_constructor.geometry.disk_chopper_geometry import (
    ChopperChecker,
    DiskChopperGeometryCreator,
)
from ui.add_component import Ui_AddComponentDialog
from nexus_constructor.component_type import (
    make_dictionary_of_class_definitions,
    PIXEL_COMPONENT_TYPES,
)
from nexus_constructor.validators import (
    UnitValidator,
    NameValidator,
    GeometryFileValidator,
    GEOMETRY_FILE_TYPES,
    OkValidator,
)
from nexus_constructor.instrument import Instrument
from nexus_constructor.ui_utils import file_dialog, validate_line_edit
from nexus_constructor.component_tree_model import ComponentTreeModel
import os
from functools import partial
from nexus_constructor.ui_utils import generate_unique_name
from nexus_constructor.component import Component
from nexus_constructor.geometry.geometry_loader import load_geometry

from nexus_constructor.pixel_data import PixelData, PixelMapping, PixelGrid
from nexus_constructor.pixel_options import PixelOptions


class GeometryType(Enum):
    NONE = 1
    CYLINDER = 2
    MESH = 3


class AddComponentDialog(Ui_AddComponentDialog, QObject):
    nx_class_changed = Signal("QVariant")

    def __init__(
        self,
        instrument: Instrument,
        component_model: ComponentTreeModel,
        component_to_edit: Component = None,
        parent=None,
    ):
        super(AddComponentDialog, self).__init__()
        if parent:
            self.setParent(parent)
        self.instrument = instrument
        self.component_model = component_model
        self.geometry_model = None
        _, self.nx_component_classes = make_dictionary_of_class_definitions(
            os.path.abspath(os.path.join(os.curdir, "definitions"))
        )
        self.cad_file_name = None
        self.possible_fields = []
        self.component_to_edit = component_to_edit
        self.valid_file_given = False
        self.pixel_options = None

    def setupUi(self, parent_dialog):
        """ Sets up push buttons and validators for the add component window. """
        super().setupUi(parent_dialog)

        # Connect the button calls with functions
        self.buttonBox.clicked.connect(self.on_ok)

        # Disable by default as component name will be missing at the very least.
        self.buttonBox.setEnabled(False)

        # Set default URL to nexus base classes in web view
        self.webEngineView.setUrl(
            QUrl(
                "http://download.nexusformat.org/doc/html/classes/base_classes/index.html"
            )
        )

        self.meshRadioButton.clicked.connect(self.show_mesh_fields)
        self.CylinderRadioButton.clicked.connect(self.show_cylinder_fields)
        self.noShapeRadioButton.clicked.connect(self.show_no_geometry_fields)
        self.fileBrowseButton.clicked.connect(self.mesh_file_picker)

        self.fileLineEdit.setValidator(GeometryFileValidator(GEOMETRY_FILE_TYPES))
        self.fileLineEdit.validator().is_valid.connect(
            partial(validate_line_edit, self.fileLineEdit)
        )
        self.fileLineEdit.textChanged.connect(self.populate_pixel_mapping_if_necessary)

        self.componentTypeComboBox.currentIndexChanged.connect(self.on_nx_class_changed)

        # Set default geometry type and show the related fields.
        self.noShapeRadioButton.setChecked(True)
        self.show_no_geometry_fields()

        component_list = self.instrument.get_component_list()

        if self.component_to_edit:
            for item in component_list:
                if item.name == self.component_to_edit.name:
                    component_list.remove(item)

        name_validator = NameValidator(component_list)
        self.nameLineEdit.setValidator(name_validator)
        self.nameLineEdit.validator().is_valid.connect(
            partial(
                validate_line_edit,
                self.nameLineEdit,
                tooltip_on_accept="Component name is valid.",
                tooltip_on_reject=f"Component name is not valid. Suggestion: ",
                suggestion_callable=self.generate_name_suggestion,
            )
        )

        validate_line_edit(self.fileLineEdit, False)

        self.unitsLineEdit.setValidator(UnitValidator())
        self.unitsLineEdit.validator().is_valid.connect(
            partial(
                validate_line_edit,
                self.unitsLineEdit,
                tooltip_on_reject="Units not valid",
                tooltip_on_accept="Units Valid",
            )
        )

        self.componentTypeComboBox.addItems(list(self.nx_component_classes.keys()))
        self.componentTypeComboBox.currentIndexChanged.connect(
            self.change_pixel_options_visibility
        )

        # Set whatever the default nx_class is so the fields autocompleter can use the possible fields in the nx_class
        self.on_nx_class_changed()

        self.fieldsListWidget.itemClicked.connect(self.select_field)

        self.pixel_options = PixelOptions()
        self.pixel_options.setupUi(self.pixelOptionsWidget)
        self.pixelOptionsWidget.ui = self.pixel_options

        if self.component_to_edit:
            self._fill_existing_entries()
            self.pixel_options.fill_existing_entries()

        self.ok_validator = OkValidator(
            self.noShapeRadioButton,
            self.meshRadioButton,
            self.pixel_options.get_validator(),
        )
        self.ok_validator.is_valid.connect(self.buttonBox.setEnabled)

        self.nameLineEdit.validator().is_valid.connect(self.ok_validator.set_name_valid)

        [
            button.clicked.connect(self.ok_validator.validate_ok)
            for button in [
                self.meshRadioButton,
                self.CylinderRadioButton,
                self.noShapeRadioButton,
            ]
        ]

        self.unitsLineEdit.validator().is_valid.connect(
            self.ok_validator.set_units_valid
        )

        self.fileLineEdit.validator().is_valid.connect(self.ok_validator.set_file_valid)
        self.fileLineEdit.validator().is_valid.connect(self.set_file_valid)

        # Validate the default values set by the UI
        self.unitsLineEdit.validator().validate(self.unitsLineEdit.text(), 0)
        self.nameLineEdit.validator().validate(self.nameLineEdit.text(), 0)
        self.addFieldPushButton.clicked.connect(self.add_field)
        self.removeFieldPushButton.clicked.connect(self.remove_field)

        # Connect the pixel mapping press signal the populate pixel mapping method
        self.pixel_options.pixel_mapping_button_pressed.connect(
            self.populate_pixel_mapping_if_necessary
        )

        self.cylinderCountSpinBox.valueChanged.connect(
            self.populate_pixel_mapping_if_necessary
        )

        self.meshRadioButton.clicked.connect(self.set_pixel_related_changes)
        self.CylinderRadioButton.clicked.connect(self.set_pixel_related_changes)
        self.noShapeRadioButton.clicked.connect(self.set_pixel_related_changes)

    def set_pixel_related_changes(self):
        """
        Manages the pixel-related changes that are induced by changing the shape type. This entails changing the
        visibility of the pixel options widget, clearing the previous pixel mapping widget list (if necessary),
        generating a new pixel mapping widget list (if necessary), and reassessing the validity of the pixel input.
        """
        self.change_pixel_options_visibility()

        if not self.noShapeRadioButton.isChecked():
            self.clear_previous_mapping_list()
            self.populate_pixel_mapping_if_necessary()

        self.update_pixel_input_validity()

    def clear_previous_mapping_list(self):
        """
        Wipes the previous list of pixel mapping widgets. Required if the file has changed, or if the shape type has
        changed.
        """
        self.pixel_options.reset_pixel_mapping_list()

    def _fill_existing_entries(self):
        self.buttonBox.setText("Edit Component")
        self.nameLineEdit.setText(self.component_to_edit.name)
        self.descriptionPlainTextEdit.setText(self.component_to_edit.description)
        self.componentTypeComboBox.setCurrentText(self.component_to_edit.nx_class)
        component_shape = self.component_to_edit.get_shape()
        if not component_shape or isinstance(component_shape, OFFGeometryNoNexus):
            self.noShapeRadioButton.setChecked(True)
            self.noShapeRadioButton.clicked.emit()
        else:
            if isinstance(component_shape, OFFGeometryNexus):
                self.meshRadioButton.setChecked(True)
                self.meshRadioButton.clicked.emit()
                self.fileLineEdit.setText(component_shape.file_path)
            elif isinstance(component_shape, CylindricalGeometry):
                self.CylinderRadioButton.clicked.emit()
                self.CylinderRadioButton.setChecked(True)
                self.cylinderHeightLineEdit.setValue(component_shape.height)
                self.cylinderRadiusLineEdit.setValue(component_shape.radius)
                self.cylinderXLineEdit.setValue(component_shape.axis_direction.x())
                self.cylinderYLineEdit.setValue(component_shape.axis_direction.y())
                self.cylinderZLineEdit.setValue(component_shape.axis_direction.z())
            self.unitsLineEdit.setText(component_shape.units)

        # TODO: fields

    def add_field(self):
        item = QListWidgetItem()
        field = FieldWidget(self.possible_fields, self.fieldsListWidget)
        field.something_clicked.connect(partial(self.select_field, item))
        self.nx_class_changed.connect(field.field_name_edit.update_possible_fields)
        item.setSizeHint(field.sizeHint())

        self.fieldsListWidget.addItem(item)
        self.fieldsListWidget.setItemWidget(item, field)

    def select_field(self, widget):
        self.fieldsListWidget.setItemSelected(widget, True)

    def remove_field(self):
        for item in self.fieldsListWidget.selectedItems():
            self.fieldsListWidget.takeItem(self.fieldsListWidget.row(item))

    def generate_name_suggestion(self):
        """
        Generates a component name suggestion for use in the tooltip when a component is invalid.
        :return: The component name suggestion, based on the current nx_class.
        """
        return generate_unique_name(
            self.componentTypeComboBox.currentText().lstrip("NX"),
            self.instrument.get_component_list(),
        )

    def on_nx_class_changed(self):
        self.webEngineView.setUrl(
            QUrl(
                f"http://download.nexusformat.org/sphinx/classes/base_classes/{self.componentTypeComboBox.currentText()}.html"
            )
        )
        self.possible_fields = self.nx_component_classes[
            self.componentTypeComboBox.currentText()
        ]
        self.nx_class_changed.emit(self.possible_fields)

    def mesh_file_picker(self):
        """
        Opens the mesh file picker. Sets the file name line edit to the file path.
        :return: None
        """
        filename = file_dialog(False, "Open Mesh", GEOMETRY_FILE_TYPES)
        self.cad_file_name = filename
        self.fileLineEdit.setText(filename)

    def show_cylinder_fields(self):
        self.shapeOptionsBox.setVisible(True)
        self.geometryFileBox.setVisible(False)
        self.cylinderOptionsBox.setVisible(True)

    def show_no_geometry_fields(self):

        self.shapeOptionsBox.setVisible(False)
        if self.nameLineEdit.text():
            self.buttonBox.setEnabled(True)

    def show_mesh_fields(self):
        self.shapeOptionsBox.setVisible(True)
        self.geometryFileBox.setVisible(True)
        self.cylinderOptionsBox.setVisible(False)

    def generate_geometry_model(
        self, component: Component, pixel_data: PixelData = None
    ) -> OFFGeometry:
        """
        Generates a geometry model depending on the type of geometry selected and the current values
        of the line edits that apply to the particular geometry type.
        :return: The generated model.
        """
        if self.CylinderRadioButton.isChecked():

            geometry_model = component.set_cylinder_shape(
                QVector3D(
                    self.cylinderXLineEdit.value(),
                    self.cylinderYLineEdit.value(),
                    self.cylinderZLineEdit.value(),
                ),
                self.cylinderHeightLineEdit.value(),
                self.cylinderRadiusLineEdit.value(),
                self.unitsLineEdit.text(),
                pixel_data=pixel_data,
            )
        elif self.meshRadioButton.isChecked():
            mesh_geometry = OFFGeometryNoNexus()
            geometry_model = load_geometry(
                self.cad_file_name, self.unitsLineEdit.text(), mesh_geometry
            )

            # Units have already been used during loading the file, but we store them and file name
            # so we can repopulate their fields in the edit component window
            geometry_model.units = self.unitsLineEdit.text()
            geometry_model.file_path = self.cad_file_name

            component.set_off_shape(
                geometry_model,
                units=self.unitsLineEdit.text(),
                filename=self.fileLineEdit.text(),
                pixel_data=pixel_data,
            )
        else:
<<<<<<< HEAD
            chopper_checker = ChopperChecker(self.fieldsListWidget)
            if (
                component.nx_class == "NXdisk_chopper"
                and chopper_checker.validate_chopper()
            ):
                geometry_model = DiskChopperGeometryCreator(
                    chopper_checker.get_chopper_details()
                ).create_disk_chopper_geometry()
            else:
                geometry_model = NoShapeGeometry()
                component.remove_shape()
=======
            geometry_model = NoShapeGeometry()
            component.remove_shape()

>>>>>>> aac4cbc4
        return geometry_model

    def get_pixel_visibility_condition(self):
        """
        Determines if it is necessary to make the pixel options visible.
        :return: A bool indicating if the current shape and component type allow for pixel-related input.
        """
        return (
            self.componentTypeComboBox.currentText() in PIXEL_COMPONENT_TYPES
            and not self.noShapeRadioButton.isChecked()
        )

    def on_ok(self):
        """
        Retrieves information from the interface in order to create a component. By this point the input should already
        be valid as the validators control whether or not the Add Component button is enabled.
        """
        nx_class = self.componentTypeComboBox.currentText()
        component_name = self.nameLineEdit.text()
        description = self.descriptionPlainTextEdit.text()

        pixel_data = self.pixel_options.generate_pixel_data()

        if self.component_to_edit:
            geometry = self.edit_existing_component(
                component_name, description, nx_class, pixel_data
            )
        else:
            geometry = self.create_new_component(
                component_name, description, nx_class, pixel_data
            )

        self.instrument.nexus.component_added.emit(self.nameLineEdit.text(), geometry)

    def create_new_component(
        self,
        component_name: str,
        description: str,
        nx_class: str,
        pixel_data: PixelData,
    ):
        """
        Creates a new component.
        :param component_name: The name of the component.
        :param description: The component description.
        :param nx_class: The component class.
        :param pixel_data: The PixelData for the component. Will be None if it was not given of if the component type
            doesn't have pixel-related fields.
        :return: The geometry object.
        """
        component = self.instrument.create_component(
            component_name, nx_class, description
        )
        geometry = self.generate_geometry_model(component, pixel_data)

        # In the future this should check if the class is NXdetector or NXdetector_module
        if nx_class == "NXdetector":
            if type(pixel_data) is PixelMapping:
                component.record_detector_number(pixel_data)
            if type(pixel_data) is PixelGrid:
                component.record_pixel_grid(pixel_data)

        add_fields_to_component(component, self.fieldsListWidget)
        self.component_model.add_component(component)
        return geometry

    def edit_existing_component(
        self,
        component_name: str,
        description: str,
        nx_class: str,
        pixel_data: PixelData,
    ):
        """
        Edits an existing component.
        :param component_name: The component name.
        :param description: The component description.
        :param nx_class: The component class.
        :param pixel_data: The component PixelData. Can be None.
        :return: The geometry object.
        """
        self.component_to_edit.name = component_name
        self.component_to_edit.nx_class = nx_class
        self.component_to_edit.description = description
        # remove the previous shape from the qt3d view
        if self.component_to_edit.get_shape() and self.parent():
            self.parent().sceneWidget.delete_component(self.component_to_edit.name)

        geometry = self.generate_geometry_model(self.component_to_edit, pixel_data)
        return geometry

    def change_pixel_options_visibility(self):
        """
        Changes the visibility of the pixel options depending on if the current component/shape type has pixel fields.
        """
        self.pixelOptionsWidget.setVisible(self.get_pixel_visibility_condition())

    def set_file_valid(self, validity):
        """
        Records the current status of the geometry file validity. This is used to determine if a list of pixel mapping
        widgets can be generated.
        :param validity: A bool indicating whether the mesh file was opened successfully.
        """
        self.valid_file_given = validity

    def populate_pixel_mapping_if_necessary(self):
        """
        Tells the pixel options widget to populate the pixel mapping widget provided certain conditions are met. Checks
        that the pixel options are visible then performs further checks depending on if the mesh or cylinder button
        has been selected.
        """

        if not self.pixelOptionsWidget.isVisible():
            return

        if self.meshRadioButton.isChecked():
            self.create_pixel_mapping_list_for_mesh()

        if self.CylinderRadioButton.isChecked():
            self.pixel_options.populate_pixel_mapping_list_with_cylinder_number(
                self.cylinderCountSpinBox.value()
            )

    def create_pixel_mapping_list_for_mesh(self):
        """
        Instructs the PixelOptions to create a list of Pixel Mapping widgets using a mesh file if the user has given a
        valid file and has not selected the same file twice in a row.
        """
        if (
            self.cad_file_name is not None
            and self.valid_file_given
            and self.pixel_options.get_current_mapping_filename() != self.cad_file_name
        ):
            self.pixel_options.populate_pixel_mapping_list_with_mesh(self.cad_file_name)

    def update_pixel_input_validity(self):
        """
        :return:
        """
        self.pixel_options.update_pixel_input_validity()<|MERGE_RESOLUTION|>--- conflicted
+++ resolved
@@ -348,7 +348,6 @@
                 pixel_data=pixel_data,
             )
         else:
-<<<<<<< HEAD
             chopper_checker = ChopperChecker(self.fieldsListWidget)
             if (
                 component.nx_class == "NXdisk_chopper"
@@ -360,11 +359,7 @@
             else:
                 geometry_model = NoShapeGeometry()
                 component.remove_shape()
-=======
-            geometry_model = NoShapeGeometry()
-            component.remove_shape()
-
->>>>>>> aac4cbc4
+
         return geometry_model
 
     def get_pixel_visibility_condition(self):

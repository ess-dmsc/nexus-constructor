--- conflicted
+++ resolved
@@ -5,32 +5,10 @@
 
 from PySide2.QtCore import Qt, QUrl, Signal
 from PySide2.QtGui import QKeyEvent, QVector3D
-from PySide2.QtWidgets import QListWidget, QMessageBox, QWidget
-
-<<<<<<< HEAD
-from nexus_constructor.common_attrs import (
-    NX_CLASSES_WITH_PLACEHOLDERS,
-    SHAPE_GROUP_NAME,
-)
-from nexus_constructor.component_tree_model import NexusTreeModel
-from nexus_constructor.component_type import (
-    CHOPPER_CLASS_NAME,
-    COMPONENT_TYPES,
-    PIXEL_COMPONENT_TYPES,
-    SLIT_CLASS_NAME,
-)
-
-from nexus_constructor.geometry.disk_chopper.disk_chopper_checker import ChopperChecker
-from nexus_constructor.geometry.disk_chopper.disk_chopper_geometry_creator import (
-    DiskChopperGeometryCreator,
-)
-=======
-from nexus_constructor.common_attrs import NX_CLASSES_WITH_PLACEHOLDERS, CommonAttrs
+from PySide2.QtWidgets import QMessageBox, QWidget
+from nexus_constructor.common_attrs import NX_CLASSES_WITH_PLACEHOLDERS
 from nexus_constructor.component_tree_model import NexusTreeModel
 from nexus_constructor.component_type import COMPONENT_TYPES, PIXEL_COMPONENT_TYPES
-from nexus_constructor.field_utils import get_fields_with_update_functions
-from nexus_constructor.field_widget import FieldWidget
->>>>>>> 73a13100
 from nexus_constructor.geometry.geometry_loader import load_geometry
 from nexus_constructor.geometry.pixel_data import PixelData, PixelGrid, PixelMapping
 from nexus_constructor.instrument_view.instrument_view import SPECIAL_SHAPE_CASES
@@ -591,9 +569,6 @@
         Instruct the PixelOptions widget to carry out another check for input validity.
         """
         if self.pixel_options:
-<<<<<<< HEAD
-            self.pixel_options.update_pixel_input_validity()
-=======
             self.pixel_options.update_pixel_input_validity()
 
     def set_shape_button_visibility(self):
@@ -605,38 +580,4 @@
         self.noShapeRadioButton.setVisible(True)
         self.boxRadioButton.setVisible(is_not_special_case)
         self.meshRadioButton.setVisible(is_not_special_case)
-        self.CylinderRadioButton.setVisible(is_not_special_case)
-
-
-def get_fields_and_update_functions_for_component(component: Group):
-    return get_fields_with_update_functions(component)
-
-
-def add_fields_to_component(
-    component: Group, fields_widget: QListWidget, component_model: NexusTreeModel = None
-):
-    """
-    Adds fields from a list widget to a component.
-    :param component: Component to add the field to.
-    :param fields_widget: The field list widget to extract field information such the name and value of each field.
-    """
-    for i in range(fields_widget.count()):
-        widget = fields_widget.itemWidget(fields_widget.item(i))
-        try:
-            if not isinstance(widget.value, (Link, Dataset)):
-                stream_module = deepcopy(widget.value)
-                stream_module.parent_node = component
-                component.children.append(stream_module)
-            else:
-                component[widget.name] = widget.value
-        except ValueError as error:
-            show_warning_dialog(
-                f"Warning: field {widget.name} not added",
-                title="Field invalid",
-                additional_info=str(error),
-                parent=fields_widget.parent().parent(),
-            )
-    if component_model and component_model.current_nxs_obj[1]:
-        row = component_model.rowCount(component_model.current_nxs_obj[1])
-        component_model.createIndex(row, 0, component_model.current_nxs_obj[1])
->>>>>>> 73a13100
+        self.CylinderRadioButton.setVisible(is_not_special_case)
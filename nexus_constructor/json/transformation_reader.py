from typing import Any, Dict, Optional, Tuple, Union, List

from PySide2.QtGui import QVector3D

from nexus_constructor.common_attrs import (
    NX_TRANSFORMATIONS,
    CommonAttrs,
    CommonKeys,
    NodeType,
    TransformationType,
)
from nexus_constructor.json.json_warnings import (
    InvalidTransformation,
    JsonWarningsContainer,
    TransformDependencyMissing,
)
from nexus_constructor.json.load_from_json_utils import (
    DEPENDS_ON_IGNORE,
    _find_attribute_from_list_or_dict,
    _find_nx_class,
)
from nexus_constructor.json.transform_id import TransformId
from nexus_constructor.model.component import Component
from nexus_constructor.model.dataset import Dataset
from nexus_constructor.model.transformation import Transformation
from nexus_constructor.model.value_type import VALUE_TYPE_TO_NP

TRANSFORMATION_MAP = {
    "translation": TransformationType.TRANSLATION,
    "rotation": TransformationType.ROTATION,
}


def _is_transformation_group(child_item: dict) -> bool:
    """
    Determines if a component contains transformations.
    :param child_item: The component's JSON dictionary.
    :return: True if the component has transformations, False otherwise.
    """
    try:
        return NX_TRANSFORMATIONS == _find_nx_class(child_item[CommonKeys.ATTRIBUTES])
    except KeyError:
        return False


def _create_transformation_dataset(
    angle_or_magnitude: float, dtype: str, name: str
) -> Dataset:
    """
    Creates the transformation dataset using the angle/magnitude, name, and dtype of the transformation.
    :param angle_or_magnitude: The angle or magnitude.
    :param dtype: The data type.
    :param name: The transformation name.
    :return: A dataset containing the above information.
    """
    return Dataset(
        name,
        size=[1],
        type=dtype,
        values=angle_or_magnitude,
    )


def get_component_and_transform_name(depends_on_string: str):
    # The following extraction of the component name and transformation name makes the assumption
    # that the transformation lives in a component and nowhere else in the file, this is safe assuming
    # the JSON was created by the NeXus Constructor
    depends_on_path = depends_on_string.split("/")
    dependency_component_name = depends_on_path[-3]
    # [-2] is the NXtransformations group (which we don't need)
    dependency_transformation_name = depends_on_path[-1]
    return dependency_component_name, dependency_transformation_name


class TransformationReader:
    def __init__(
        self,
        parent_component: Component,
        children: list,
        transforms_with_dependencies: Dict[
            TransformId, Tuple[Transformation, Optional[TransformId]]
        ],
    ):
        """
        Reads transformations from a JSON dictionary
        :param parent_component: The parent component that the transformations should be added to
        :param children: The children of the component entry
        :param transforms_with_dependencies: TransformationReader appends transforms and depends_on details to
         this dictionary so that depends_on can be set to the correct Transformation object after all
         transformations have been loaded
        """
        self.parent_component = parent_component
        self.children = children
        self.warnings = JsonWarningsContainer()
        self._transforms_with_dependencies = transforms_with_dependencies

    def add_transformations_to_component(self):
        """
        Attempts to construct Transformation objects using information from the JSON dictionary and then add them to the
        parent component.
        """
        for item in self.children:
            if _is_transformation_group(item):
                try:
                    self._create_transformations(item[CommonKeys.CHILDREN])
                except KeyError:
                    continue

    def _get_transformation_attribute(
        self,
        attribute_name: Union[str, List[str]],
        json_transformation: dict,
        transform_name: str = None,
        failure_value: Any = None,
    ) -> Any:
        """
        Tries to find a certain attribute of a transformation from dictionary.
        :param attribute_name: The name of the attribute fields.
        :param json_transformation: The dictionary to look for the attribute in.
        :param transform_name: The name of the transformation (if known).
        :param failure_value: The value to return if the attribute cannot be found.
        :return: Returns the attribute or converted attribute if this exists in the dictionary, if the attribute is not
        found in the dictionary then the failure_value is returned.
        """
        try:
            if isinstance(attribute_name, str):
                return json_transformation[attribute_name]
            else:
                for key in attribute_name:
                    if key in json_transformation:
                        return json_transformation[key]
                raise KeyError
        except KeyError:
            if transform_name:
                msg = (
                    f"Cannot find {attribute_name} for transformation in component"
                    f" {transform_name}"
                )
                f" {self.parent_component.name}."
            else:
                msg = f"Cannot find {attribute_name} for transformation in component"
                f" {self.parent_component.name}."
            self.warnings.append(TransformDependencyMissing(msg))
            return failure_value

    def _find_attribute_in_list(
        self,
        attribute_name: str,
        transformation_name: str,
        attributes_list: list,
        failure_value: Any = None,
    ) -> Any:
        """
        Searches the dictionaries in a list to see if one of them has a given attribute.
        :param attribute_name: The name of the attribute that is being looked for.
        :param transformation_name: The name of the transformation that is being constructed.
        :param attributes_list: The list of dictionaries.
        :param failure_value: The value to return if the attribute is not contained in any of the dictionaries.
        :return: The value of the attribute if is is found in the list, otherwise the failure value is returned.
        """
        attribute = _find_attribute_from_list_or_dict(attribute_name, attributes_list)
        if not attribute:
            self.warnings.append(
                TransformDependencyMissing(
                    f"Unable to find {attribute_name} attribute in transformation"
                    f" {transformation_name} from component {self.parent_component.name}"
                )
            )
            return failure_value
        return attribute

    def _parse_dtype(self, dtype: str, transformation_name: str) -> str:
        """
        Sees if the type value from the JSON matches the types on the value type dictionary.
        :param dtype: The type value obtained from the JSON.
        :return: The corresponding type from the dictionary if it exists, otherwise an empty string is returned.
        """
        for key in VALUE_TYPE_TO_NP.keys():
            if dtype.lower() == key.lower():
                return key
        self.warnings.append(
            InvalidTransformation(
                f"Could not recognise dtype {dtype} from transformation"
                f" {transformation_name} in component {self.parent_component.name}."
            )
        )
        return ""

    def _parse_transformation_type(
        self, transformation_type: str, transformation_name: str
    ) -> Union[TransformationType, str]:
        """
        Converts the transformation type in the JSON to one recognised by the NeXus Constructor.
        :param transformation_type: The transformation type from the JSON.
        :param transformation_name: The name of the transformation that is being processed.
        :return: The matching TransformationType class value.
        """
        try:
            return TRANSFORMATION_MAP[transformation_type.lower()]
        except KeyError:
            self.warnings.append(
                InvalidTransformation(
                    f"Could not recognise transformation type {transformation_type} of"
                    f" transformation {transformation_name} in component"
                    f" {self.parent_component.name}."
                )
            )
            return ""

    def _create_transformations(self, json_transformations: list):
        """
        Uses the information contained in the JSON dictionary to construct a list of Transformations.
        :param json_transformations: A list of JSON transformation entries.
        """
        for json_transformation in json_transformations:
<<<<<<< HEAD
            # TODO: Breakout if scalar or kafkaStream
            name = self._get_transformation_attribute(
                CommonKeys.NAME, json_transformation
=======

            config = self._get_transformation_attribute(
                NodeType.CONFIG, json_transformation
>>>>>>> 515ba879
            )
            if not config:
                continue

            name = self._get_transformation_attribute(CommonKeys.NAME, config)

            values = self._get_transformation_attribute(CommonKeys.VALUES, config, name)
            if values is None:
                continue
            dtype = self._get_transformation_attribute(
                [CommonKeys.DATA_TYPE, CommonKeys.TYPE],
                config,
                name,
            )
            if not dtype:
                continue
            dtype = self._parse_dtype(dtype, name)
            if not dtype:
                continue

            attributes = self._get_transformation_attribute(
                CommonKeys.ATTRIBUTES, json_transformation, name
            )
            if not attributes:
                continue

            units = self._find_attribute_in_list(CommonAttrs.UNITS, name, attributes)
            if not units:
                continue

            transformation_type = self._find_attribute_in_list(
                CommonAttrs.TRANSFORMATION_TYPE,
                name,
                attributes,
            )
            if not transformation_type:
                continue
            transformation_type = self._parse_transformation_type(
                transformation_type, name
            )
            if not transformation_type:
                continue

            vector = self._find_attribute_in_list(
                CommonAttrs.VECTOR, name, attributes, [0.0, 0.0, 0.0]
            )

            # This attribute is allowed to be missing, missing is equivalent to the value "." which means
            # depends on origin (end of dependency chain)
            depends_on = _find_attribute_from_list_or_dict(
                CommonAttrs.DEPENDS_ON, attributes
            )

            # TODO handle cases that "values" is an NXlog, KafkaStream etc
            #  ticket #835

            temp_depends_on = None
            angle_or_magnitude = values
            values = _create_transformation_dataset(angle_or_magnitude, dtype, name)

            transform = self.parent_component._create_and_add_transform(
                name=name,
                transformation_type=transformation_type,
                angle_or_magnitude=angle_or_magnitude,
                units=units,
                vector=QVector3D(*vector),
                depends_on=temp_depends_on,
                values=values,
            )

            if depends_on not in DEPENDS_ON_IGNORE:
                depends_on_id = TransformId(
                    *get_component_and_transform_name(depends_on)
                )
                self._transforms_with_dependencies[
                    TransformId(self.parent_component.name, name)
                ] = (transform, depends_on_id)
            else:
                self._transforms_with_dependencies[
                    TransformId(self.parent_component.name, name)
                ] = (transform, None)<|MERGE_RESOLUTION|>--- conflicted
+++ resolved
@@ -1,4 +1,4 @@
-from typing import Any, Dict, Optional, Tuple, Union, List
+from typing import Any, Dict, List, Optional, Tuple, Union
 
 from PySide2.QtGui import QVector3D
 
@@ -213,15 +213,9 @@
         :param json_transformations: A list of JSON transformation entries.
         """
         for json_transformation in json_transformations:
-<<<<<<< HEAD
-            # TODO: Breakout if scalar or kafkaStream
-            name = self._get_transformation_attribute(
-                CommonKeys.NAME, json_transformation
-=======
 
             config = self._get_transformation_attribute(
                 NodeType.CONFIG, json_transformation
->>>>>>> 515ba879
             )
             if not config:
                 continue

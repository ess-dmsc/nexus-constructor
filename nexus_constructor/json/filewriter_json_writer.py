--- conflicted
+++ resolved
@@ -37,8 +37,7 @@
         streams = {}
 
     converter = NexusToDictConverter()
-<<<<<<< HEAD
-    tree = converter.convert(data.nexus.entry, streams, links)
+    tree = converter.convert(data.nexus.nexus_file, streams, links)
     write_command, stop_command = create_writer_commands(
         tree,
         nexus_file_name,
@@ -49,10 +48,6 @@
         abort_on_uninitialised_stream=abort_uninitialised,
         use_hdf_swmr=use_swmr,
     )
-=======
-    tree = converter.convert(data.nexus.nexus_file, streams, links)
-    write_command, stop_command = create_writer_commands(tree, nexus_file_name)
->>>>>>> 2dc5dc74
     object_to_json_file(write_command, file)
 
 

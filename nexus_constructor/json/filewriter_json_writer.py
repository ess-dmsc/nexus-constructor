--- conflicted
+++ resolved
@@ -67,11 +67,6 @@
 
 
 def _add_attributes(root: NexusObject, root_dict: dict):
-<<<<<<< HEAD
-    if "attributes" not in root_dict:
-        root_dict["attributes"] = []
-=======
->>>>>>> c7142dfb
     root_dict["attributes"] = []
     for attr_name, attr in root.attrs.items():
         if isinstance(attr, bytes):

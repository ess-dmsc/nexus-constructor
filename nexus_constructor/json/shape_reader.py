--- conflicted
+++ resolved
@@ -15,14 +15,6 @@
     _find_nx_class,
     _find_attribute_from_list_or_dict,
 )
-<<<<<<< HEAD
-from nexus_constructor.model.component import (
-    Component,
-    CYLINDRICAL_GEOMETRY_NX_CLASS,
-    OFF_GEOMETRY_NX_CLASS,
-    PIXEL_SHAPE_GROUP_NAME,
-    SHAPE_GROUP_NAME,
-=======
 from nexus_constructor.model.component import Component
 from nexus_constructor.model.geometry import (
     OFFGeometryNexus,
@@ -35,12 +27,12 @@
     Z_PIXEL_OFFSET,
     X_PIXEL_OFFSET,
     Y_PIXEL_OFFSET,
+    DETECTOR_FACES,
 )
 from nexus_constructor.model.value_type import (
     INT_TYPES,
     FLOAT_TYPES,
     VALUE_TYPE_TO_NP,
->>>>>>> d6c10c55
 )
 from nexus_constructor.unit_utils import (
     units_are_recognised_by_pint,
@@ -49,21 +41,6 @@
     units_have_magnitude_of_one,
 )
 
-<<<<<<< HEAD
-INT_TYPE = ["int"]
-FLOAT_TYPES = ["double", "float"]
-WINDING_ORDER = "winding_order"
-FACES = "faces"
-VERTICES = "vertices"
-CYLINDERS = "cylinders"
-DETECTOR_NUMBER = "detector_number"
-X_PIXEL_OFFSET = "x_pixel_offset"
-Y_PIXEL_OFFSET = "y_pixel_offset"
-Z_PIXEL_OFFSET = "z_pixel_offset"
-DETECTOR_FACES = "detector_faces"
-
-=======
->>>>>>> d6c10c55
 
 def _convert_vertices_to_qvector3d(vertices: List[List[float]],) -> List[QVector3D]:
     """
@@ -278,15 +255,9 @@
         :param children: The children list where we expect to find the dataset.
         :return: The dataset if it could be found, otherwise None is returned.
         """
-<<<<<<< HEAD
         for dataset in children:
-            if dataset["name"] == dataset_name:
+            if dataset[CommonKeys.NAME] == dataset_name:
                 return dataset
-=======
-        for attribute in children:
-            if attribute[CommonKeys.NAME] == attribute_name:
-                return attribute
->>>>>>> d6c10c55
         if warning:
             self.warnings.append(
                 f"{self.error_message} Couldn't find {dataset_name} dataset."
@@ -558,9 +529,9 @@
             SHAPE_GROUP_NAME, children, False
         )
         detector_faces_dataset = self._get_shape_dataset_from_list(
-            DETECTOR_FACES, shape_group["children"], False
-        )
-        self.shape.detector_faces = detector_faces_dataset["values"]
+            DETECTOR_FACES, shape_group[CommonKeys.CHILDREN], False
+        )
+        self.shape.detector_faces = detector_faces_dataset[CommonKeys.VALUES]
 
     def _find_and_add_pixel_offsets_to_component(
         self, offset_name: str, children: List[Dict]

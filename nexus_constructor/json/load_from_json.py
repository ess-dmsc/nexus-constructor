import json
from typing import Dict, List, Optional, Tuple, Union

import numpy as np

from nexus_constructor.common_attrs import (
    PIXEL_SHAPE_GROUP_NAME,
    SHAPE_GROUP_NAME,
    CommonAttrs,
    CommonKeys,
    NodeType,
)
from nexus_constructor.component_type import COMPONENT_TYPES
from nexus_constructor.json.json_warnings import (
    InvalidJson,
    JsonWarningsContainer,
    NameFieldMissing,
    NXClassAttributeMissing,
    TransformDependencyMissing,
)
from nexus_constructor.json.load_from_json_utils import (
    DEPENDS_ON_IGNORE,
    _find_attribute_from_list_or_dict,
    _find_nx_class,
)
from nexus_constructor.json.shape_reader import ShapeReader
from nexus_constructor.json.transform_id import TransformId
from nexus_constructor.json.transformation_reader import (
    TransformationReader,
    get_component_and_transform_name,
)
from nexus_constructor.model.component import Component
from nexus_constructor.model.dataset import Dataset
from nexus_constructor.model.entry import Entry
from nexus_constructor.model.group import TRANSFORMS_GROUP_NAME, Group
from nexus_constructor.model.instrument import Instrument
from nexus_constructor.model.link import TARGET, Link
from nexus_constructor.model.stream import (
    ADC_PULSE_DEBUG,
    ARRAY_SIZE,
    CHUNK_CHUNK_KB,
    CHUNK_CHUNK_MB,
    DATA_TYPE,
    EDGE_TYPE,
    ERROR_TYPE,
    INDEX_EVERY_KB,
    INDEX_EVERY_MB,
    SHAPE,
    SOURCE,
    STORE_LATEST_INTO,
    TOPIC,
    VALUE_UNITS,
    EV42Stream,
    F142Stream,
    HS00Stream,
    NS10Stream,
    SENVStream,
    Stream,
    StreamGroup,
    TDCTStream,
    WriterModules,
)
from nexus_constructor.model.transformation import Transformation
from nexus_constructor.model.value_type import VALUE_TYPE_TO_NP

"""
The current implementation makes a couple of assumptions that may not hold true for all valid JSON descriptions of
valid NeXus files, but are safe if the JSON was created by the NeXus Constructor:
1. All transformations exist in NXtransformations groups inside components.
2. All depends_on paths are absolute, not relative.
"""
NX_INSTRUMENT = "NXinstrument"
NX_SAMPLE = "NXsample"
CHILD_EXCLUDELIST = [
    SHAPE_GROUP_NAME,
    PIXEL_SHAPE_GROUP_NAME,
    TRANSFORMS_GROUP_NAME,
    CommonAttrs.DEPENDS_ON,
]


def _retrieve_children_list(json_dict: Dict) -> List:
    """
    Attempts to retrieve the children from the JSON dictionary.
    :param json_dict: The JSON dictionary loaded by the user.
    :return: The children value is returned if it was found, otherwise an empty list is returned.
    """
    try:
        entry = json_dict[CommonKeys.CHILDREN][0]
        return entry[CommonKeys.CHILDREN]
    except (KeyError, IndexError, TypeError):
        return []


def _find_shape_information(children: List[Dict]) -> Union[Dict, None]:
    """
    Tries to get the shape information from a component.
    :param children: The list of dictionaries.
    :return: The shape attribute if it could be found, otherwise None.
    """
<<<<<<< HEAD
    try:
        for item in children:
            if item[CommonKeys.NAME] in [SHAPE_GROUP_NAME, PIXEL_SHAPE_GROUP_NAME]:
                return item
    except KeyError:
        return None


def _add_field_to_group(item: Dict, group: Group):
    if CommonKeys.TYPE in item:
        field_type = item[CommonKeys.TYPE]
        child_name = item[CommonKeys.NAME]
        if field_type == NodeType.GROUP:
            child = _create_group(item, group)
        elif field_type == NodeType.LINK:
            child = _create_link(item)
        else:
            raise Exception(
                f"Found unknown field type when loading JSON - {child_name}"
            )
        group[child_name] = child
    elif CommonKeys.MODULE in item:
        writer_module = item[CommonKeys.MODULE]
        if writer_module == WriterModules.DATASET.value:
            stream = _create_dataset(item, group)
        else:
            stream = _create_stream(item)
        group.children.append(
            stream
        )  # Can't use the `[]` operator because streams do not have a name to use as a key


def _find_depends_on_path(items: List[Dict]) -> str:
    if not isinstance(items, list):
        raise RuntimeError("Items is not a list.")
    for item in items:
        try:
            config = item[NodeType.CONFIG]
            if config[CommonKeys.NAME] != "depends_on":
                continue
            return config[CommonKeys.VALUES]
        except KeyError:
            pass
    return None
=======
    for item in children:
        if item[CommonKeys.NAME] in [SHAPE_GROUP_NAME, PIXEL_SHAPE_GROUP_NAME]:
            return item
    return None


# Parameter group should be typed with Group but as the inheritance from base class Group
# by StreamGroup is broken for the attribute children,
# parameter group cannot be typed here.
def _add_field_to_group(item: Dict, group):
    field_type = item[CommonKeys.TYPE]
    if (
        field_type == NodeType.STREAM
    ):  # streams do not have a name field so need to be dealt with differently from other fields.
        stream = _create_stream(item)
        group.children.append(
            stream
        )  # Can't use the `[]` operator because streams do not have a name to use as a key
    else:
        child_name = item[CommonKeys.NAME]
        child: Union[Group, Link, Dataset]
        if (
            child_name not in CHILD_EXCLUDELIST
        ):  # ignore transforms, shape etc as these are handled separately
            if field_type == NodeType.GROUP:
                child = _create_group(item, group)
            elif field_type == NodeType.DATASET:
                child = _create_dataset(item, group)
            elif field_type == NodeType.LINK:
                child = _create_link(item)
            else:
                raise Exception(
                    f"Found unknown field type when loading JSON - {child_name}"
                )
            # Add the child to the parent group
            group[child_name] = child
>>>>>>> 8eb5895d


def _create_stream(json_object: Dict) -> Stream:
    """
    Given a dictionary containing a stream, create a corresponding stream object to be used in the model.
    :param json_object: JSON dictionary containing a stream.
    :return: A stream object containing relevant data from the JSON.
    """
    stream_object = json_object[NodeType.CONFIG]
    writer_module = json_object[CommonKeys.MODULE]
    source = stream_object[SOURCE]
    topic = stream_object[TOPIC]
    # Common to ev42 and f142 stream objects
    index_mb = (
        stream_object[INDEX_EVERY_MB] if INDEX_EVERY_MB in stream_object else None
    )
    index_kb = (
        stream_object[INDEX_EVERY_KB] if INDEX_EVERY_KB in stream_object else None
    )
    if writer_module == WriterModules.F142.value:
        return __create_f142_stream(index_kb, index_mb, source, stream_object, topic)
    if writer_module == WriterModules.EV42.value:
        return __create_ev42_stream(index_kb, index_mb, source, stream_object, topic)
    if writer_module == WriterModules.HS00.value:
        data_type = stream_object[DATA_TYPE]
        error_type = stream_object[ERROR_TYPE]
        edge_type = stream_object[EDGE_TYPE]
        shape = stream_object[SHAPE]
        return HS00Stream(
            source=source,
            topic=topic,
            data_type=data_type,
            error_type=error_type,
            edge_type=edge_type,
            shape=shape,
        )
    if writer_module == WriterModules.NS10.value:
        return NS10Stream(source=source, topic=topic)
    if writer_module == WriterModules.SENV.value:
        return SENVStream(source=source, topic=topic)
    if writer_module == WriterModules.TDCTIME.value:
        return TDCTStream(source=source, topic=topic)

    return None


def __create_ev42_stream(
    index_kb: str, index_mb: str, source: str, stream_object: Dict, topic: str
):
    adc = stream_object[ADC_PULSE_DEBUG] if ADC_PULSE_DEBUG in stream_object else None
    chunk_mb = (
        stream_object[CHUNK_CHUNK_MB] if CHUNK_CHUNK_MB in stream_object else None
    )
    chunk_kb = (
        stream_object[CHUNK_CHUNK_KB] if CHUNK_CHUNK_KB in stream_object else None
    )
    return EV42Stream(
        source=source,
        topic=topic,
        adc_pulse_debug=adc,
        nexus_indices_index_every_kb=index_kb,
        nexus_indices_index_every_mb=index_mb,
        nexus_chunk_chunk_mb=chunk_mb,
        nexus_chunk_chunk_kb=chunk_kb,
    )


def __create_f142_stream(
    index_kb: str, index_mb: str, source: str, stream_object: Dict, topic: str
):
    value_type = stream_object[CommonKeys.DATA_TYPE]
    value_units = stream_object[VALUE_UNITS] if VALUE_UNITS in stream_object else None
    array_size = stream_object[ARRAY_SIZE] if ARRAY_SIZE in stream_object else None
    store_latest_into = (
        stream_object[STORE_LATEST_INTO] if STORE_LATEST_INTO in stream_object else None
    )
    return F142Stream(
        source=source,
        topic=topic,
        type=value_type,
        value_units=value_units,
        array_size=array_size,
        nexus_indices_index_every_mb=index_mb,
        nexus_indices_index_every_kb=index_kb,
        store_latest_into=store_latest_into,
    )


class JSONReader:
    def __init__(self):
        self.entry = Entry()
        self.entry.instrument = Instrument()
        self.warnings = JsonWarningsContainer()

        # key: TransformId for transform which has a depends on
        # value: the Transformation object itself and the TransformId for the Transformation which it depends on
        # Populated while loading the transformations so that depends_on property of each Transformation can be set
        # to the appropriate Transformation after all the Transformations have been created, otherwise they would
        # need to be created in a particular order
        self._transforms_depends_on: Dict[
            TransformId, Tuple[Transformation, Optional[TransformId]]
        ] = {}

        # key: name of the component (uniquely identifies Component)
        # value: the Component object itself and the TransformId for the Transformation which it depends on
        # Populated while loading the components so that depends_on property of each Component can be set to the
        # appropriate Transformation after all the Transformations have been created, otherwise they would
        # need to be created in a particular order
        self._components_depends_on: Dict[
            str, Tuple[Component, Optional[TransformId]]
        ] = {}

    def load_model_from_json(self, filename: str) -> bool:
        """
        Tries to load a model from a JSON file.
        :param filename: The filename of the JSON file.
        :return: True if the model was loaded without problems, False otherwise.
        """
        with open(filename, "r") as json_file:

            json_data = json_file.read()

            try:
                json_dict = json.loads(json_data)
            except ValueError as exception:
                self.warnings.append(
                    InvalidJson(
                        f"Provided file not recognised as valid JSON. Exception: {exception}"
                    )
                )
                return False

            return self._load_from_json_dict(json_dict)

    def _load_from_json_dict(self, json_dict: Dict) -> bool:
        children_list = _retrieve_children_list(json_dict)

        for child in children_list:
            self._read_json_object(
                child, json_dict[CommonKeys.CHILDREN][0].get(CommonKeys.NAME)
            )

        self._set_transforms_depends_on()
        self._set_components_depends_on()

        return True

    def _set_components_depends_on(self):
        """
        Once all transformations have been loaded we should be able to set each component's depends_on property without
        worrying that the Transformation dependency has not been created yet
        """
        for (
            component_name,
            (component, depends_on_id,),
        ) in self._components_depends_on.items():
            try:
                # If it has a dependency then find the corresponding Transformation and assign it to
                # the depends_on property
                if depends_on_id is not None:
                    component.depends_on = self._transforms_depends_on[depends_on_id][0]
            except KeyError:
                self.warnings.append(
                    TransformDependencyMissing(
                        f"Component {component_name} depends on {depends_on_id.transform_name} in component "
                        f"{depends_on_id.component_name}, but that transform was not successfully loaded from the JSON"
                    )
                )

    def _set_transforms_depends_on(self):
        """
        Once all transformations have been loaded we should be able to set their depends_on property without
        worrying that the Transformation dependency has not been created yet
        """
        for (
            transform_id,
            (transform, depends_on_id,),
        ) in self._transforms_depends_on.items():
            try:
                # If it has a dependency then find the corresponding Transformation and assign it to
                # the depends_on property
                if depends_on_id is not None:
                    transform.depends_on = self._transforms_depends_on[depends_on_id][0]
            except KeyError:
                self.warnings.append(
                    TransformDependencyMissing(
                        f"Transformation {transform_id.transform_name} in component {transform_id.component_name} "
                        f"depends on {depends_on_id.transform_name} in component {depends_on_id.component_name}, "
                        f"but that transform was not successfully loaded from the JSON"
                    )
                )

    def _read_json_object(self, json_object: Dict, parent_name: str = None):
        """
        Tries to create a component based on the contents of the JSON file.
        :param json_object: A component from the JSON dictionary.
        :param parent_name: The name of the parent object. Used for warning messages if something goes wrong.
        """
        try:
            name = json_object[CommonKeys.NAME]
        except KeyError:
            self.warnings.append(
                NameFieldMissing(
                    f"Unable to find object name for child of {parent_name}."
                )
            )
            return

        nx_class = _find_nx_class(json_object.get(CommonKeys.ATTRIBUTES))

        try:
            children = json_object[CommonKeys.CHILDREN]
        except KeyError:
            return

        if nx_class == NX_INSTRUMENT:
            for child in children:
                self._read_json_object(child, name)

        if not self._validate_nx_class(name, nx_class):
            return

        if nx_class == NX_SAMPLE:
            component = self.entry.instrument.sample
            component.name = name
        else:
            component = Component(name, parent_node=self.entry.instrument)
            component.nx_class = nx_class
            self.entry.instrument.component_list.append(component)

        for item in children:
            _add_field_to_group(item, component)

        transformation_reader = TransformationReader(
            component, children, self._transforms_depends_on
        )
        transformation_reader.add_transformations_to_component()
        self.warnings += transformation_reader.warnings

        depends_on_path = _find_depends_on_path(children)

        if depends_on_path not in DEPENDS_ON_IGNORE:
            depends_on_id = TransformId(
                *get_component_and_transform_name(depends_on_path)
            )
            self._components_depends_on[name] = (component, depends_on_id)
        else:
            self._components_depends_on[name] = (component, None)

        shape_info = _find_shape_information(children)
        if shape_info:
            shape_reader = ShapeReader(component, shape_info)
            shape_reader.add_shape_to_component()
            try:
                shape_reader.add_pixel_data_to_component(
                    json_object[CommonKeys.CHILDREN]
                )
            except TypeError:
                # Will fail if not a detector shape
                pass
            self.warnings += shape_reader.warnings

    def _validate_nx_class(self, name: str, nx_class: str) -> bool:
        """
        Validates the NXclass by checking if it was found, and if it matches known NXclasses for components.
        :param name: The name of the component having its nx class validated.
        :param nx_class: The NXclass string obtained from the dictionary.
        :return: True if the NXclass is valid, False otherwise.
        """
        if not nx_class:
            self.warnings.append(
                NXClassAttributeMissing(
                    f"Unable to determine NXclass of component {name}."
                )
            )
            return False

        if nx_class not in COMPONENT_TYPES:
            return False

        return True


def _create_group(json_object: Dict, parent: Group) -> Group:
    children = json_object[CommonKeys.CHILDREN]
    name = json_object[CommonKeys.NAME]
    group = Group(name=name, parent_node=parent)
    for item in children:
        if CommonKeys.MODULE in item:
            group = StreamGroup(name=name, parent_node=parent)
            break

    for item in children:
        _add_field_to_group(item, group)

    _add_attributes(json_object, group)
    return group


def _get_data_type(json_object: Dict):
    if CommonKeys.DATA_TYPE in json_object:
        return json_object[CommonKeys.DATA_TYPE]
    elif CommonKeys.TYPE in json_object:
        return json_object[CommonKeys.TYPE]
    raise KeyError


def _create_dataset(json_object: Dict, parent: Group) -> Dataset:
    value_type = _get_data_type(json_object[NodeType.CONFIG])
    name = json_object[NodeType.CONFIG][CommonKeys.NAME]
    values = json_object[NodeType.CONFIG][CommonKeys.VALUES]
    if isinstance(values, list):
        # convert to a numpy array using specified type
        values = np.array(values, dtype=VALUE_TYPE_TO_NP[value_type])
    ds = Dataset(
        name=name, values=values, type=value_type, parent_node=parent
    )
    _add_attributes(json_object, ds)
    return ds


def _create_link(json_object: Dict) -> Link:
    name = json_object[CommonKeys.NAME]
    target = json_object[TARGET]
    return Link(name=name, target=target)


def _add_attributes(json_object: Dict, model_object: Union[Group, Dataset]):
    try:
        attrs_list = json_object[CommonKeys.ATTRIBUTES]
        for attribute in attrs_list:
            attr_name = attribute[CommonKeys.NAME]
            attr_values = attribute[CommonKeys.VALUES]
            model_object.attributes.set_attribute_value(
                attribute_name=attr_name, attribute_value=attr_values
            )
    except (KeyError, AttributeError):
        pass<|MERGE_RESOLUTION|>--- conflicted
+++ resolved
@@ -20,7 +20,6 @@
 )
 from nexus_constructor.json.load_from_json_utils import (
     DEPENDS_ON_IGNORE,
-    _find_attribute_from_list_or_dict,
     _find_nx_class,
 )
 from nexus_constructor.json.shape_reader import ShapeReader
@@ -98,7 +97,6 @@
     :param children: The list of dictionaries.
     :return: The shape attribute if it could be found, otherwise None.
     """
-<<<<<<< HEAD
     try:
         for item in children:
             if item[CommonKeys.NAME] in [SHAPE_GROUP_NAME, PIXEL_SHAPE_GROUP_NAME]:
@@ -137,50 +135,12 @@
     for item in items:
         try:
             config = item[NodeType.CONFIG]
-            if config[CommonKeys.NAME] != "depends_on":
+            if config[CommonKeys.NAME] != CommonAttrs.DEPENDS_ON:
                 continue
             return config[CommonKeys.VALUES]
         except KeyError:
             pass
     return None
-=======
-    for item in children:
-        if item[CommonKeys.NAME] in [SHAPE_GROUP_NAME, PIXEL_SHAPE_GROUP_NAME]:
-            return item
-    return None
-
-
-# Parameter group should be typed with Group but as the inheritance from base class Group
-# by StreamGroup is broken for the attribute children,
-# parameter group cannot be typed here.
-def _add_field_to_group(item: Dict, group):
-    field_type = item[CommonKeys.TYPE]
-    if (
-        field_type == NodeType.STREAM
-    ):  # streams do not have a name field so need to be dealt with differently from other fields.
-        stream = _create_stream(item)
-        group.children.append(
-            stream
-        )  # Can't use the `[]` operator because streams do not have a name to use as a key
-    else:
-        child_name = item[CommonKeys.NAME]
-        child: Union[Group, Link, Dataset]
-        if (
-            child_name not in CHILD_EXCLUDELIST
-        ):  # ignore transforms, shape etc as these are handled separately
-            if field_type == NodeType.GROUP:
-                child = _create_group(item, group)
-            elif field_type == NodeType.DATASET:
-                child = _create_dataset(item, group)
-            elif field_type == NodeType.LINK:
-                child = _create_link(item)
-            else:
-                raise Exception(
-                    f"Found unknown field type when loading JSON - {child_name}"
-                )
-            # Add the child to the parent group
-            group[child_name] = child
->>>>>>> 8eb5895d
 
 
 def _create_stream(json_object: Dict) -> Stream:

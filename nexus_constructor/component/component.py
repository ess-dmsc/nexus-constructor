import h5py
from typing import Any, List, Optional, Union, Tuple
from PySide2.QtGui import QVector3D, QMatrix4x4
from PySide2.Qt3DCore import Qt3DCore
from PySide2.QtWidgets import QListWidget

from nexus_constructor.common_attrs import CommonAttrs
from nexus_constructor.component.pixel_shape import PixelShape
from nexus_constructor.component.transformations_list import TransformationsList
from nexus_constructor.nexus import nexus_wrapper as nx
<<<<<<< HEAD
from nexus_constructor.nexus.nexus_wrapper import get_nx_class, to_string
=======
from nexus_constructor.nexus.nexus_wrapper import (
    get_nx_class,
    get_name_of_node,
)
>>>>>>> cca2343e
from nexus_constructor.field_utils import get_fields_with_update_functions
from nexus_constructor.pixel_data import PixelMapping, PixelGrid, PixelData
from nexus_constructor.pixel_data_to_nexus_utils import (
    get_x_offsets_from_pixel_grid,
    get_y_offsets_from_pixel_grid,
    get_z_offsets_from_pixel_grid,
    get_detector_ids_from_pixel_grid,
    get_detector_number_from_pixel_mapping,
    PIXEL_FIELDS,
)
from nexus_constructor.transformation_types import TransformationType
from nexus_constructor.transformations import Transformation, create_transformation
from nexus_constructor.ui_utils import (
    qvector3d_to_numpy_array,
    generate_unique_name,
    show_warning_dialog,
)
from nexus_constructor.geometry.cylindrical_geometry import (
    CylindricalGeometry,
    calculate_vertices,
)
from nexus_constructor.geometry import (
    OFFGeometryNexus,
    OFFGeometry,
    record_faces_in_file,
    record_vertices_in_file,
)
from nexus_constructor.geometry.utils import validate_nonzero_qvector
from nexus_constructor.component.component_shape import (
    CYLINDRICAL_GEOMETRY_NEXUS_NAME,
    OFF_GEOMETRY_NEXUS_NAME,
    PIXEL_SHAPE_GROUP_NAME,
    SHAPE_GROUP_NAME,
    ComponentShape,
)
import numpy as np


class DependencyError(Exception):
    """
    Raised when trying to carry out an operation which would invalidate the depends_on chain
    """

    pass


def _normalise(input_vector: QVector3D) -> Tuple[QVector3D, float]:
    """
    Normalise to unit vector

    :param input_vector: Input vector
    :return: Unit vector, magnitude
    """
    magnitude = input_vector.length()
    if magnitude == 0:
        return QVector3D(0.0, 0.0, 0.0), 0.0

    return input_vector.normalized(), magnitude


def _generate_incremental_name(base_name, group: h5py.Group):
    number = 1
    while f"{base_name}_{number}" in group:
        number += 1
    return f"{base_name}_{number}"


class Component:
    """
    Provides an interface to an existing component group in a NeXus file
    """

    def __init__(
        self,
        nexus_file: nx.NexusWrapper,
        group: h5py.Group,
        shape: Optional[ComponentShape] = None,
    ):
        self.file = nexus_file
        self.group = group
        if shape is not None:
            self._shape = shape
        else:
            self._shape = ComponentShape(nexus_file, group)

    def __eq__(self, other):
        try:
            return other.absolute_path == self.absolute_path
        except Exception:
            return False

    @property
    def name(self):
        return nx.get_name_of_node(self.group)

    @name.setter
    def name(self, new_name: str):
        self.file.rename_node(self.group, new_name)

    @property
    def absolute_path(self):
        """
        Get absolute path of the component group in the NeXus file,
        this is guaranteed to be unique so it can be used as an ID for this Component
        :return: absolute path of the transform dataset in the NeXus file,
        """
        return self.group.name

    def get_field(self, name: str):
        return self.file.get_field_value(self.group, name)

    def set_field(self, name: str, value: Any, dtype=None):
        self.file.set_field_value(self.group, name, value, dtype)

    def delete_field(self, name: str):
        self.file.delete_field_value(self.group, name)

    @property
    def nx_class(self):
        return get_nx_class(self.group)

    @nx_class.setter
    def nx_class(self, nx_class: str):
        self.file.set_nx_class(self.group, nx_class)

    @property
    def description(self):
        return self.file.get_field_value(self.group, "description")

    @description.setter
    def description(self, description: str):
        if description:
            self.file.set_field_value(self.group, "description", description, str)

    @property
    def transforms_full_chain(self) -> TransformationsList:
        """
        Gets all transforms in the depends_on chain for this component
        :return: List of transforms
        """
        transforms = TransformationsList(self)
        depends_on = self.get_field(CommonAttrs.DEPENDS_ON)
        self._get_transform(depends_on, transforms)
        return transforms

    def _get_transform(
        self,
        depends_on: str,
        transforms: List[Transformation],
        local_only: bool = False,
    ):
        """
        Recursive function, appends each transform in depends_on chain to transforms list
        :param depends_on: The next depends_on string to find the next transformation in the chain
        :param transforms: The list to populate with transformations
        :param local_only: If True then only add transformations which are stored within this component
        """
        if depends_on is not None and depends_on != ".":
            if (
                transforms
                and depends_on
<<<<<<< HEAD
                == to_string(transforms[-1].dataset.attrs[CommonAttrs.DEPENDS_ON])
=======
                == self.file.get_attribute_value(
                    transforms[-1].dataset, CommonAttrs.DEPENDS_ON
                )
>>>>>>> cca2343e
                and depends_on
                in [get_name_of_node(x) for x in transforms[-1].dataset.parent.values()]
            ):
                # depends_on is recursive, ie one transformation in this group depends on another transformation in the group, and it is also relative
                transform_dataset = self.file.nexus_file[
                    f"{transforms[-1].dataset.parent.name}/{depends_on}"
                ]
            elif f"{self.group.name}/{depends_on}" in self.file.nexus_file:
                transform_dataset = self.file.nexus_file[
                    f"{self.group.name}/{depends_on}"
                ]
            else:
                transform_dataset = self.file.nexus_file[depends_on]
            if (
                local_only
                and transform_dataset.parent.parent.name != self.absolute_path
            ):
                # We're done, the next transformation is not stored in this component
                return
            new_transform = create_transformation(self.file, transform_dataset)
            new_transform.parent = transforms
            transforms.append(new_transform)
            if (
                self.file.get_attribute_value(transform_dataset, CommonAttrs.DEPENDS_ON)
                is not None
            ):
                self._get_transform(
                    self.file.get_attribute_value(
                        transform_dataset, CommonAttrs.DEPENDS_ON
                    ),
                    transforms,
                    local_only,
                )

    @property
    def transform(self) -> Qt3DCore.QTransform:
        """
        Get a QTransform describing the position and orientation of the component
        """
        transform_matrix = QMatrix4x4()
        for transform in self.transforms_full_chain:
            transform_matrix *= transform.qmatrix
        transformation = Qt3DCore.QTransform()
        transformation.setMatrix(transform_matrix)
        return transformation

    @property
    def transforms(self) -> TransformationsList:
        """
        Gets transforms in the depends_on chain but only those which are local to
        this component's group in the NeXus file
        :return:
        """
        transforms = TransformationsList(self)
        depends_on = self.get_field(CommonAttrs.DEPENDS_ON)
        self._get_transform(depends_on, transforms, local_only=True)
        return transforms

    def add_translation(
        self, vector: QVector3D, name: str = None, depends_on: Transformation = None
    ) -> Transformation:
        """
        Note, currently assumes translation is in metres
        :param vector: direction and magnitude of translation as a 3D vector
        :param name: name of the translation group (Optional)
        :param depends_on: existing transformation which the new one depends on (otherwise relative to origin)
        """
        unit_vector, magnitude = _normalise(vector)
        return self._create_transform(
            name,
            TransformationType.TRANSLATION,
            magnitude,
            "m",
            unit_vector,
            depends_on,
        )

    def add_rotation(
        self,
        axis: QVector3D,
        angle: float,
        name: str = None,
        depends_on: Transformation = None,
    ) -> Transformation:
        """
        Note, currently assumes angle is in degrees
        :param axis: axis
        :param angle:
        :param name: Name of the rotation group (Optional)
        :param depends_on: existing transformation which the new one depends on (otherwise relative to origin)
        """
        return self._create_transform(
            name, TransformationType.ROTATION, angle, "degrees", axis, depends_on
        )

    def _create_transform(
        self,
        name: str,
        transformation_type: TransformationType,
        angle_or_magnitude: float,
        units: str,
        vector: QVector3D,
        depends_on: Transformation,
    ):
        transforms_group = self.file.create_transformations_group_if_does_not_exist(
            self.group
        )
        if name is None:
            name = _generate_incremental_name(transformation_type, transforms_group)

        field = self.file.set_field_value(
            transforms_group, name, angle_or_magnitude, float
        )
        self.file.set_attribute_value(field, CommonAttrs.UNITS, units)
        self.file.set_attribute_value(
            field, CommonAttrs.VECTOR, qvector3d_to_numpy_array(vector)
        )
        self.file.set_attribute_value(
            field, CommonAttrs.TRANSFORMATION_TYPE, transformation_type
        )
        transform = create_transformation(self.file, field)
        transform.ui_value = angle_or_magnitude
        transform.depends_on = depends_on
        return transform

    def _transform_is_in_this_component(self, transform: Transformation) -> bool:
        return transform._dataset.parent.parent.name == self.absolute_path

    def remove_transformation(self, transform: Transformation):
        if not self._transform_is_in_this_component(transform):
            raise PermissionError(
                "Transform is not in this component, do not have permission to delete"
            )
        dependents = transform.dependents
        if dependents:
            raise DependencyError(
                f"Cannot delete transformation, it is a dependency of {dependents}"
            )

        # Remove whole transformations group if this is the only transformation in it
        if len(transform.dataset.parent.keys()) == 1:
            self.file.delete_node(transform.dataset.parent)
        # Otherwise just remove the transformation from the group
        else:
            self.file.delete_node(transform.dataset)

    @property
    def depends_on(self) -> Optional[Transformation]:
        depends_on_path = self.file.get_field_value(self.group, CommonAttrs.DEPENDS_ON)
        if depends_on_path in [None, "."]:
            return None
        return create_transformation(self.file, self.file.nexus_file[depends_on_path])

    @depends_on.setter
    def depends_on(self, transformation: Transformation):
        existing_depends_on = self.file.get_attribute_value(
            self.group, CommonAttrs.DEPENDS_ON
        )
        if existing_depends_on is not None:
            create_transformation(
                self.file, self.file[existing_depends_on]
            ).deregister_dependent(self)

        if transformation is None:
            self.file.set_field_value(self.group, CommonAttrs.DEPENDS_ON, ".", str)
        else:
            self.file.set_field_value(
                self.group, CommonAttrs.DEPENDS_ON, transformation.absolute_path, str
            )
            transformation.register_dependent(self)

    def set_cylinder_shape(
        self,
        axis_direction: QVector3D = QVector3D(0.0, 0.0, 1.0),
        height: float = 1.0,
        radius: float = 1.0,
        units: Union[str, bytes] = "m",
        pixel_data: PixelData = None,
    ) -> CylindricalGeometry:
        """
        Sets the shape of the component to be a cylinder
        Overrides any existing shape
        """
        self.remove_shape()
        validate_nonzero_qvector(axis_direction)

        shape_group = self.create_shape_nx_group(
            CYLINDRICAL_GEOMETRY_NEXUS_NAME, type(pixel_data) is PixelGrid
        )

        pixel_mapping = None
        if isinstance(pixel_data, PixelMapping):
            pixel_mapping = pixel_data

        vertices = calculate_vertices(axis_direction, height, radius)
        vertices_field = self.file.set_field_value(
            shape_group, CommonAttrs.VERTICES, vertices
        )
        # Specify 0th vertex is base centre, 1st is base edge, 2nd is top centre
        self.file.set_field_value(shape_group, "cylinders", np.array([0, 1, 2]))
        self.file.set_attribute_value(vertices_field, CommonAttrs.UNITS, units)
        return CylindricalGeometry(self.file, shape_group, pixel_mapping)

    def set_off_shape(
        self,
        loaded_geometry: OFFGeometry,
        units: str = "",
        filename: str = "",
        pixel_data: PixelData = None,
    ) -> OFFGeometryNexus:
        """
        Sets the shape of the component to be a mesh
        Overrides any existing shape
        """
        self.remove_shape()

        shape_group = self.create_shape_nx_group(
            OFF_GEOMETRY_NEXUS_NAME, isinstance(pixel_data, PixelGrid)
        )

        pixel_mapping = None
        if isinstance(pixel_data, PixelMapping):
            pixel_mapping = pixel_data

        record_faces_in_file(self.file, shape_group, loaded_geometry.faces)
        record_vertices_in_file(self.file, shape_group, loaded_geometry.vertices)
        return OFFGeometryNexus(self.file, shape_group, units, filename, pixel_mapping)

    def create_shape_nx_group(
        self, nexus_name: str, shape_is_single_pixel: bool = False
    ):
        """
        Creates an NXGroup for the shape information. If the shape is a Pixel Grid/Single Pixel then this is stored
        with the name `pixel_shape`, otherwise it is stored as `shape`.
        :param nexus_name: The Nexus name for the shape. This will either be (NXcylindrical/NXoff)_geometry
        :param shape_is_single_pixel: Whether or not the shape is a single pixel.
        :return: The shape group.
        """

        if shape_is_single_pixel:
            shape_group = self.file.create_nx_group(
                PIXEL_SHAPE_GROUP_NAME, nexus_name, self.group
            )
            self._shape = PixelShape(self.file, self.group)
        else:
            shape_group = self.file.create_nx_group(
                SHAPE_GROUP_NAME, nexus_name, self.group
            )
            self._shape = ComponentShape(self.file, self.group)
        return shape_group

    @property
    def shape(
        self,
    ) -> Tuple[
        Optional[Union[OFFGeometry, CylindricalGeometry]], Optional[List[QVector3D]]
    ]:
        """
        Get the shape of the component if there is one defined, and optionally a
        list of transformations relative to the component's depends_on chain which
        describe where the shape should be repeated
        (used in subclass for components where the shape describes each pixel)

        :return: Component shape, each transformation where the shape is repeated
        """
        return self._shape.get_shape()

    def remove_shape(self):
        self._shape.remove_shape()

    def duplicate(self, components_list: List["Component"]) -> "Component":
        return Component(
            self.file,
            self.file.duplicate_nx_group(
                self.group, generate_unique_name(self.name, components_list)
            ),
        )

    def record_pixel_grid(self, pixel_grid: PixelGrid):
        """
        Records the pixel grid data to the NeXus file.
        :param pixel_grid: The PixelGrid created from the input provided to the Add/Edit Component Window.
        """
        self.set_field(
            "x_pixel_offset", get_x_offsets_from_pixel_grid(pixel_grid), "float64"
        )
        self.set_field(
            "y_pixel_offset", get_y_offsets_from_pixel_grid(pixel_grid), "float64"
        )
        self.set_field(
            "z_pixel_offset", get_z_offsets_from_pixel_grid(pixel_grid), "float64"
        )
        self.set_field(
            "detector_number", get_detector_ids_from_pixel_grid(pixel_grid), "int64"
        )

    def record_pixel_mapping(self, pixel_mapping: PixelMapping):
        """
        Records the pixel mapping data to the NeXus file.
        :param pixel_mapping: The PixelMapping created from the input provided to the Add/Edit Component Window.
        """
        self.set_field(
            "detector_number",
            get_detector_number_from_pixel_mapping(pixel_mapping),
            "int64",
        )

    def clear_pixel_data(self):
        """
        Removes the existing pixel data from the NeXus file. Used when editing pixel data.
        """
        for field in PIXEL_FIELDS:
            self.delete_field(field)


def add_fields_to_component(component: Component, fields_widget: QListWidget):
    """
    Adds fields from a list widget to a component.
    :param component: Component to add the field to.
    :param fields_widget: The field list widget to extract field information such the name and value of each field.
    """
    for i in range(fields_widget.count()):
        widget = fields_widget.itemWidget(fields_widget.item(i))
        try:
            component.set_field(
                name=widget.name, value=widget.value, dtype=widget.dtype
            )
        except ValueError as error:
            show_warning_dialog(
                f"Warning: field {widget.name} not added",
                title="Field invalid",
                additional_info=str(error),
                parent=fields_widget.parent().parent(),
            )


def get_fields_and_update_functions_for_component(component: Component):
    return get_fields_with_update_functions(component.group)<|MERGE_RESOLUTION|>--- conflicted
+++ resolved
@@ -8,14 +8,11 @@
 from nexus_constructor.component.pixel_shape import PixelShape
 from nexus_constructor.component.transformations_list import TransformationsList
 from nexus_constructor.nexus import nexus_wrapper as nx
-<<<<<<< HEAD
-from nexus_constructor.nexus.nexus_wrapper import get_nx_class, to_string
-=======
+
 from nexus_constructor.nexus.nexus_wrapper import (
     get_nx_class,
     get_name_of_node,
 )
->>>>>>> cca2343e
 from nexus_constructor.field_utils import get_fields_with_update_functions
 from nexus_constructor.pixel_data import PixelMapping, PixelGrid, PixelData
 from nexus_constructor.pixel_data_to_nexus_utils import (
@@ -177,13 +174,9 @@
             if (
                 transforms
                 and depends_on
-<<<<<<< HEAD
-                == to_string(transforms[-1].dataset.attrs[CommonAttrs.DEPENDS_ON])
-=======
                 == self.file.get_attribute_value(
                     transforms[-1].dataset, CommonAttrs.DEPENDS_ON
                 )
->>>>>>> cca2343e
                 and depends_on
                 in [get_name_of_node(x) for x in transforms[-1].dataset.parent.values()]
             ):

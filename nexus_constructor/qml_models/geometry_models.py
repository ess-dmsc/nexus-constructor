"""
ListModel implementations for accessing and manipulating Geometry qml_models in QML

See http://doc.qt.io/qt-5/qabstractlistmodel.html#subclassing for guidance on how to develop these classes, including
what signals need to be emitted when changes to the data are made.
"""

from nexus_constructor.geometry_types import (
    CylindricalGeometry,
    OFFGeometry,
    NoShapeGeometry,
)
<<<<<<< HEAD
from nexus_constructor.geometry_loader import (
    load_geometry,
    load_geometry_from_file_object,
)
from nexus_constructor.qml_models import change_value
=======
from nexus_constructor.geometry_loader import load_geometry
from nexus_constructor.qml_models.helpers import change_value
>>>>>>> 756fa970
from PySide2.QtCore import Qt, QAbstractListModel, QModelIndex, QUrl, Signal, Slot

from nexus_constructor.qml_models.instrument_model import InstrumentModel


class NoShapeModel(QAbstractListModel):
    def __init__(self):
        super().__init__()
        self.geometry = NoShapeGeometry()

    def get_geometry(self):
        return self.geometry

    def rowCount(self, parent=QModelIndex()):
        return 1


class CylinderModel(QAbstractListModel):
    """
    A single item list model that allows properties of a Cylindrical geometry to be read and manipulated in QML
    """

    UnitsRole = Qt.UserRole + 100
    AxisXRole = Qt.UserRole + 101
    AxisYRole = Qt.UserRole + 102
    AxisZRole = Qt.UserRole + 103
    HeightRole = Qt.UserRole + 104
    RadiusRole = Qt.UserRole + 105

    role_names = {
        UnitsRole: b"cylinder_units",
        AxisXRole: b"axis_x",
        AxisYRole: b"axis_y",
        AxisZRole: b"axis_z",
        HeightRole: b"cylinder_height",
        RadiusRole: b"cylinder_radius",
    }

    def __init__(self):
        super().__init__()
        self.cylinder = CylindricalGeometry()

    def rowCount(self, parent=QModelIndex()):
        return 1

    def data(self, index, role=Qt.DisplayRole):
        properties = {
            CylinderModel.UnitsRole: self.cylinder.units,
            CylinderModel.AxisXRole: self.cylinder.axis_direction.x,
            CylinderModel.AxisYRole: self.cylinder.axis_direction.y,
            CylinderModel.AxisZRole: self.cylinder.axis_direction.z,
            CylinderModel.HeightRole: self.cylinder.height,
            CylinderModel.RadiusRole: self.cylinder.radius,
        }
        if role in properties:
            return properties[role]

    def setData(self, index, value, role):
        changed = False
        param_options = {
            CylinderModel.UnitsRole: [self.cylinder, "units", value],
            CylinderModel.AxisXRole: [self.cylinder.axis_direction, "x", value],
            CylinderModel.AxisYRole: [self.cylinder.axis_direction, "y", value],
            CylinderModel.AxisZRole: [self.cylinder.axis_direction, "z", value],
            CylinderModel.HeightRole: [self.cylinder, "height", value],
            CylinderModel.RadiusRole: [self.cylinder, "radius", value],
        }

        if role in param_options:
            param_list = param_options[role]
            changed = change_value(*param_list)
        if changed:
            self.dataChanged.emit(index, index, role)
        return changed

    def flags(self, index):
        return super().flags(index) | Qt.ItemIsEditable

    def roleNames(self):
        return self.role_names

    def get_geometry(self):
        return self.cylinder

    @Slot(int, "QVariant")
    def set_geometry(self, index, instrument: InstrumentModel):
        self.beginResetModel()

        self.cylinder = instrument.components[index].geometry
        self.endResetModel()


class OFFModel(QAbstractListModel):
    """
    A single item list model that allows properties of an OFFGeometry instance to be read and manipulated in QML
    """

    FileNameRole = Qt.UserRole + 200
    UnitsRole = Qt.UserRole + 201
    VerticesRole = Qt.UserRole + 202
    FacesRole = Qt.UserRole + 203

    meshLoaded = Signal()

    role_names = {
        FileNameRole: b"file_url",
        UnitsRole: b"units",
        VerticesRole: b"vertices",
        FacesRole: b"faces",
    }

    def __init__(self):
        super().__init__()
        self.geometry = OFFGeometry()
        self.file_url = QUrl("")
        self.units = ""

    def rowCount(self, parent=QModelIndex()):
        return 1

    def data(self, index, role=Qt.DisplayRole):
        properties = {
            OFFModel.FileNameRole: self.file_url,
            OFFModel.UnitsRole: self.units,
            OFFModel.VerticesRole: self.geometry.vertices,
            OFFModel.FacesRole: self.geometry.faces,
        }
        if role in properties:
            return properties[role]

    def setData(self, index, value, role):
        changed = False
        param_options = {
            OFFModel.FileNameRole: [self, "file_url", value],
            OFFModel.UnitsRole: [self, "units", value],
            OFFModel.VerticesRole: [self.geometry, "vertices", value],
            OFFModel.FacesRole: [self.geometry, "faces", value],
        }

        if role in param_options:
            param_list = param_options[role]
            changed = change_value(*param_list)
        if role == OFFModel.FileNameRole:
            self.load_data()
        if changed:
            self.dataChanged.emit(index, index, role)
        return changed

    def flags(self, index):
        return super().flags(index) | Qt.ItemIsEditable

    def roleNames(self):
        return self.role_names

    def load_data(self):
        """Read the currently selected file into self.geometry"""
        filename = QUrl(self.file_url).toString(
            options=QUrl.FormattingOptions(QUrl.PreferLocalFile)
        )
        self.beginResetModel()
        load_geometry(filename, self.units, self.geometry)
        self.endResetModel()
        self.meshLoaded.emit()

    def load_file_to_geometry(self, file, extension):
        load_geometry_from_file_object(file, extension, self.units, self.geometry)

    def get_geometry(self):
        return self.geometry

    @Slot(int, "QVariant")
    def set_geometry(self, index, instrument: InstrumentModel):
        self.beginResetModel()
        self.geometry = instrument.components[index].geometry
        self.endResetModel()<|MERGE_RESOLUTION|>--- conflicted
+++ resolved
@@ -10,16 +10,9 @@
     OFFGeometry,
     NoShapeGeometry,
 )
-<<<<<<< HEAD
-from nexus_constructor.geometry_loader import (
-    load_geometry,
-    load_geometry_from_file_object,
-)
-from nexus_constructor.qml_models import change_value
-=======
+from nexus_constructor.geometry_loader import load_geometry_from_file_object
 from nexus_constructor.geometry_loader import load_geometry
 from nexus_constructor.qml_models.helpers import change_value
->>>>>>> 756fa970
 from PySide2.QtCore import Qt, QAbstractListModel, QModelIndex, QUrl, Signal, Slot
 
 from nexus_constructor.qml_models.instrument_model import InstrumentModel

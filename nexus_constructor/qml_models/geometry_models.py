"""
ListModel implementations for accessing and manipulating Geometry qml_models in QML

See http://doc.qt.io/qt-5/qabstractlistmodel.html#subclassing for guidance on how to develop these classes, including
what signals need to be emitted when changes to the data are made.
"""

from nexus_constructor.geometry_types import (
    CylindricalGeometry,
    OFFGeometry,
    NoShapeGeometry,
)
from nexus_constructor.geometry_loader import load_geometry
<<<<<<< HEAD
from PySide2.QtCore import QObject, QUrl, Signal, Slot, Property
=======
from nexus_constructor.qml_models.helpers import change_value
from PySide2.QtCore import Qt, QAbstractListModel, QModelIndex, QUrl, Signal, Slot
>>>>>>> 756fa970

from nexus_constructor.qml_models.instrument_model import InstrumentModel


class NoShapeModel(QObject):
    """
    A single item model that allows properties of an object with no geometry to be read and manipulated in QML

    """

    dataChanged = Signal()

    def __init__(self):
        super().__init__()
        self.geometry = NoShapeGeometry()

    def get_geometry(self):
        return self.geometry


class CylinderModel(QObject):
    """
    A single item model that allows properties of a Cylindrical geometry to be read and manipulated in QML
    """

    dataChanged = Signal()

    def get_unit(self):
        return self.cylinder.units

    def get_axis_x(self):
        return self.cylinder.axis_direction.x()

    def get_axis_y(self):
        return self.cylinder.axis_direction.y()

    def get_axis_z(self):
        return self.cylinder.axis_direction.z()

    def get_cylinder_height(self):
        return self.cylinder.height

    def get_radius(self):
        return self.cylinder.radius

    def set_unit(self, unit):
        self.cylinder.units = unit

    def set_axis_x(self, axis):
        self.cylinder.axis_direction.setX(axis)

    def set_axis_y(self, axis):
        self.cylinder.axis_direction.setY(axis)

    def set_axis_z(self, axis):
        self.cylinder.axis_direction.setZ(axis)

    def set_cylinder_height(self, height):
        self.cylinder.height = height

    def set_radius(self, radius):
        self.cylinder.radius = radius

    cylinder_units = Property(str, get_unit, set_unit, notify=dataChanged)
    axis_x = Property(float, get_axis_x, set_axis_x, notify=dataChanged)
    axis_y = Property(float, get_axis_y, set_axis_y, notify=dataChanged)
    axis_z = Property(float, get_axis_z, set_axis_z, notify=dataChanged)
    cylinder_height = Property(
        float, get_cylinder_height, set_cylinder_height, notify=dataChanged
    )
    cylinder_radius = Property(float, get_radius, set_radius, notify=dataChanged)

    def __init__(self):
        super().__init__()
        self.cylinder = CylindricalGeometry()

    def get_geometry(self):
        return self.cylinder

    @Slot(int, "QVariant")
    def set_geometry(self, index, instrument: InstrumentModel):
        self.cylinder = instrument.components[index].geometry


class OFFModel(QObject):
    """
    A single item model that allows properties of an OFFGeometry instance to be read and manipulated in QML
    """

    _file = QUrl("")
    _units = "m"

    def __init__(self):
        super().__init__()
        self.geometry = OFFGeometry()

    dataChanged = Signal()

    def get_file(self):
        return self._file

    def get_units(self):
        return self._units

    def set_file(self, file):
        self._file = QUrl(file)
        self.load_data()

    def set_units(self, units):
        self._units = units

    file_url = Property(QUrl, get_file, set_file, notify=dataChanged)
    units = Property(str, get_units, set_units, notify=dataChanged)

    def load_data(self):
        """Read the currently selected file into self.geometry"""
        filename = self._file.toString(
            options=QUrl.FormattingOptions(QUrl.PreferLocalFile)
        )
        self.geometry = load_geometry(filename, self._units, self.geometry)
        self.dataChanged.emit()

    def get_geometry(self):
        return self.geometry

    @Slot(int, "QVariant")
    def set_geometry(self, index, instrument: InstrumentModel):
        self.geometry = instrument.components[index].geometry<|MERGE_RESOLUTION|>--- conflicted
+++ resolved
@@ -11,13 +11,7 @@
     NoShapeGeometry,
 )
 from nexus_constructor.geometry_loader import load_geometry
-<<<<<<< HEAD
 from PySide2.QtCore import QObject, QUrl, Signal, Slot, Property
-=======
-from nexus_constructor.qml_models.helpers import change_value
-from PySide2.QtCore import Qt, QAbstractListModel, QModelIndex, QUrl, Signal, Slot
->>>>>>> 756fa970
-
 from nexus_constructor.qml_models.instrument_model import InstrumentModel
 
 

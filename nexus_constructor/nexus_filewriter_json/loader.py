--- conflicted
+++ resolved
@@ -12,12 +12,6 @@
     ComponentType,
     Rotation,
     Translation,
-<<<<<<< HEAD
-    OFFGeometry,
-    CylindricalGeometry,
-=======
-    Vector,
->>>>>>> 79cacc48
     SinglePixelId,
 )
 from nexus_constructor.geometry_types import OFFGeometry, CylindricalGeometry

import re
from typing import Optional

import numpy as np
from PySide2.QtGui import QVector3D
<<<<<<< HEAD
from PySide2.QtWidgets import QFileDialog, QMessageBox
from nexus_constructor.widgets.dropdown_list import DropDownList
from PySide2.QtGui import QPalette
from PySide2.QtCore import Qt
=======
from PySide2.QtWidgets import (
    QApplication,
    QDialog,
    QFileDialog,
    QLabel,
    QMessageBox,
    QProgressBar,
    QVBoxLayout,
)
>>>>>>> 52ed1adc

FILE_DIALOG_NATIVE = QFileDialog.DontUseNativeDialog


def file_dialog(is_save, caption, filter):
    """
    Creates and shows a file dialog.
    :param is_save: Whether the fial dialog should save or open files.
    :param caption: File dialog title.
    :param filter: A dict with keys being a string of the type of files and the value being a list of file extensions.
    :return: The file path of the saved or opened file.
    """
    filter_str = []
    for filetype, suffixes in filter.items():
        suffixes_str = " ".join([f"*.{suff}" for suff in suffixes])
        filter_str.append(f"{filetype} ({suffixes_str})")
    filter = ";;".join(filter_str)

    options = QFileDialog.Options()
    options |= FILE_DIALOG_NATIVE

    func = QFileDialog.getSaveFileName if is_save else QFileDialog.getOpenFileName
    filename, _ = func(
        parent=None,
        caption=caption,
        directory="",
        filter=f"{filter};;All Files (*)",
        options=options,
    )
    return filename


def validate_combobox_edit(
    combobox_edit,
    is_valid: bool,
    tooltip_on_reject="",
    tooltip_on_accept="",
    suggestion_callable=None,
):
    """
    Sets the combobox colour to red if field is invalid or white if valid. Also sets the tooltips, if provided.
    :param combobox_edit: The combobox object to apply the validation to.
    :param is_valid: Whether the combobox edit field contains valid text
    :param suggestion_callable: A callable that returns the suggested alternative if not valid.
    :param tooltip_on_accept: Tooltip to display combobox edit is valid.
    :param tooltip_on_reject: Tooltip to display combobox edit is invalid.
    :return: None.
    """
    colour = "#FFFFFF" if is_valid else "#f6989d"
    combobox_edit.setStyleSheet(f"QComboBox {{ background-color: {colour} }}")
    if "Suggestion" in tooltip_on_reject and callable(suggestion_callable):
        tooltip_on_reject += suggestion_callable()
    combobox_edit.setToolTip(
        tooltip_on_accept
    ) if is_valid else combobox_edit.setToolTip(tooltip_on_reject)


def validate_line_edit(
    line_edit,
    is_valid: bool,
    tooltip_on_reject="",
    tooltip_on_accept="",
    suggestion_callable=None,
):
    """
    Sets the line edit colour to red if field is invalid or white if valid. Also sets the tooltips if provided.
    :param line_edit: The line edit object to apply the validation to.
    :param is_valid: Whether the line edit field contains valid text
    :param suggestion_callable: A callable that returns the suggested alternative if not valid.
    :param tooltip_on_accept: Tooltip to display if line edit is valid.
    :param tooltip_on_reject: Tooltip to display if line edit is invalid.
    :return: None.
    """
    colour = "#FFFFFF" if is_valid else "#f6989d"
    line_edit.setStyleSheet(f"QLineEdit {{ background-color: {colour} }}")
    if "Suggestion" in tooltip_on_reject and callable(suggestion_callable):
        tooltip_on_reject += suggestion_callable()
    line_edit.setToolTip(tooltip_on_accept) if is_valid else line_edit.setToolTip(
        tooltip_on_reject
    )


def validate_general_widget(
    dropdown_list: DropDownList,
    is_valid: bool,
):
    """
    Sets the text of a general widget to red if it is invalid or black if valid.
    :param dropdown_list: The dropdown lost.
    :param is_valid: Whether the line edit field contains valid text
    :return: None.
    """
    colour = Qt.black if is_valid else Qt.red
    pal = dropdown_list.palette()
    pal.setColor(QPalette.Text, colour)
    dropdown_list.setPalette(pal)


def qvector3d_to_numpy_array(input_vector: QVector3D) -> np.ndarray:
    return np.array([input_vector.x(), input_vector.y(), input_vector.z()]).astype(
        float
    )


def numpy_array_to_qvector3d(input_array: np.ndarray) -> QVector3D:
    return QVector3D(input_array[0], input_array[1], input_array[2])


def generate_unique_name(base: str, items: list):
    """
    Generates a unique name for a new item using a common base string

    :param base: The generated name will be the base string, followed by a number if required
    :param items: The named items to avoid generating a matching name with. Each must have a 'name' attribute
    """
    regex = f"^{re.escape(base)}\\d*$"
    similar_names = [item.name for item in items if re.match(regex, item.name)]

    if len(similar_names) == 0 or base not in similar_names:
        return base
    if similar_names == [base]:
        return base + "1"
    # find the highest number in use, and go one higher
    tailing_numbers = [int(name[len(base) :]) for name in similar_names if name != base]
    return base + str(max(tailing_numbers) + 1)


def show_warning_dialog(
    message: str, title: str, additional_info: Optional[str] = "", parent=None
):
    msg = QMessageBox(
        QMessageBox.Warning, title, message, buttons=QMessageBox.Ok, parent=parent
    )
    msg.setInformativeText(additional_info)
    msg.show()
    msg.exec_()


class ProgressBar(QDialog):
    def __init__(self, progress_max_value: int, text: str = "Progress of process..."):
        super().__init__()
        self._one_percent_value = int(progress_max_value / 100)
        self._percentage_complete: int = 0
        self._internal_counter = 0
        self._setup_ui(text)

    def _setup_ui(self, text: str):
        self.setWindowTitle(text)
        self.setLayout(QVBoxLayout())
        self.setMinimumWidth(300)
        self._progress_bar = QProgressBar(self)
        self._progress_bar.setTextVisible(False)
        self.layout().addWidget(self._progress_bar)
        self._text_label = QLabel()
        self.layout().addWidget(self._text_label)
        self.show()

    def update_progress_bar(self):
        if self._internal_counter >= self._one_percent_value:
            self._percentage_complete += 1
            self._progress_bar.setValue(self._percentage_complete)
            self._text_label.setText(
                f"Process is {self._percentage_complete}% complete"
            )
            QApplication.processEvents()
            self._internal_counter = 0
        else:
            self._internal_counter += 1<|MERGE_RESOLUTION|>--- conflicted
+++ resolved
@@ -3,12 +3,9 @@
 
 import numpy as np
 from PySide2.QtGui import QVector3D
-<<<<<<< HEAD
-from PySide2.QtWidgets import QFileDialog, QMessageBox
 from nexus_constructor.widgets.dropdown_list import DropDownList
 from PySide2.QtGui import QPalette
 from PySide2.QtCore import Qt
-=======
 from PySide2.QtWidgets import (
     QApplication,
     QDialog,
@@ -18,7 +15,6 @@
     QProgressBar,
     QVBoxLayout,
 )
->>>>>>> 52ed1adc
 
 FILE_DIALOG_NATIVE = QFileDialog.DontUseNativeDialog
 

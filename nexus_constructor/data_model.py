--- conflicted
+++ resolved
@@ -1,80 +1,13 @@
 import attr
 from enum import Enum, unique
 from typing import List
-<<<<<<< HEAD
-from PySide2.QtGui import QVector3D, QMatrix4x4
-from nexus_constructor.unit_converter import calculate_unit_conversion_factor
-=======
-from numpy import array, allclose
-from numpy.linalg import norm
+from PySide2.QtGui import QVector3D
 from nexus_constructor.geometry_types import Geometry
->>>>>>> 79cacc48
 
 
-def validate_nonzero_vector(instance, attribute, value):
-    if value.x == 0 and value.y == 0 and value.z == 0:
+def validate_nonzero_vector(instance, attribute, vector):
+    if vector.x() == 0 and vector.y() == 0 and vector.z() == 0:
         raise ValueError("Vector is zero length")
-
-
-<<<<<<< HEAD
-# Temporary method here until the one above is no longer needed
-def validate_nonzero_qvector(instance, attribute, value):
-    if value.x() == 0 and value.y() == 0 and value.z() == 0:
-        raise ValueError("Vector is zero length")
-
-
-def validate_list_contains_transformations(instance, attribute, value):
-    for item in value:
-        assert isinstance(item, Transformation)
-=======
-class Vector:
-    """A vector in 3D space, defined by x, y and z coordinates"""
-
-    def __init__(self, x, y, z):
-        """
-
-        :param x: The x coordinate.
-        :param y: The y coordinate.
-        :param z: The z coordinate.
-        """
-        self.vector = array([x, y, z], dtype=float)
-
-    @property
-    def x(self):
-        return self.vector[0].item()
-
-    @x.setter
-    def x(self, value):
-        self.vector[0] = value
-
-    @property
-    def y(self):
-        return self.vector[1].item()
-
-    @y.setter
-    def y(self, value):
-        self.vector[1] = value
-
-    @property
-    def z(self):
-        return self.vector[2].item()
-
-    @z.setter
-    def z(self, value):
-        self.vector[2] = value
-
-    @property
-    def magnitude(self):
-        return norm(self.vector)
-
-    @property
-    def unit_list(self):
-        return self.vector / self.magnitude
-
-    def __eq__(self, other):
-        ...
-        return self.__class__ == other.__class__ and allclose(self.vector, other.vector)
->>>>>>> 79cacc48
 
 
 @attr.s

--- conflicted
+++ resolved
@@ -181,17 +181,12 @@
         self.field_type_changed()
 
     @property
-<<<<<<< HEAD
     def name(self) -> str:
-        return self.field_name_edit.text()
-=======
-    def name(self):
         return (
             self.field_name_edit.text()
             if self.field_type != FieldType.kafka_stream
             else self.stream_group_name
         )
->>>>>>> 2151112b
 
     @name.setter
     def name(self, name: str):

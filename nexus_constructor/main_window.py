--- conflicted
+++ resolved
@@ -3,19 +3,14 @@
 import json
 
 from PySide2.QtCore import QSettings
-<<<<<<< HEAD
-from PySide2.QtWidgets import QDialog
-=======
 from PySide2.QtWidgets import (
+    QMainWindow,
+    QApplication,
+    QAction,
+    QMessageBox,
     QDialog,
-    QLabel,
-    QGridLayout,
-    QComboBox,
-    QPushButton,
     QInputDialog,
 )
->>>>>>> f2bb4411
-from PySide2.QtWidgets import QMainWindow, QApplication, QAction, QMessageBox
 from nexusutils.nexusbuilder import NexusBuilder
 
 from nexus_constructor.add_component_window import AddComponentDialog
@@ -139,10 +134,6 @@
             with open(filename, "w") as file:
                 json.dump(self.model.as_dict(), file, indent=2)
 
-<<<<<<< HEAD
-    def save_to_forwarder_json(self):
-        raise NotImplementedError
-=======
     def save_to_forwarder_config(self):
         filename = file_dialog(
             True, "Save Forwarder FlatBuffer File", FLATBUFFER_FILE_TYPES
@@ -159,7 +150,6 @@
             if ok_pressed:
                 with open(filename, "wb") as flat_file:
                     flat_file.write(create_forwarder_config(self.model, provider_type,))
->>>>>>> f2bb4411
 
     def open_nexus_file(self):
         raise NotImplementedError

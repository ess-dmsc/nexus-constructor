import uuid
from typing import Dict
import json

import h5py
import silx.gui.hdf5
from PySide2.QtCore import QSettings
from PySide2.QtWidgets import QDialog, QLabel, QGridLayout, QComboBox, QPushButton
from PySide2.QtWidgets import QMainWindow, QApplication, QAction, QMessageBox
from nexusutils.nexusbuilder import NexusBuilder

from nexus_constructor.add_component_window import AddComponentDialog
from nexus_constructor.model.component import Component
from nexus_constructor.ui_utils import file_dialog
from nexus_constructor.model.model import Model
from ui.main_window import Ui_MainWindow


NEXUS_FILE_TYPES = {"NeXus Files": ["nxs", "nex", "nx5"]}
JSON_FILE_TYPES = {"JSON Files": ["json", "JSON"]}


class MainWindow(Ui_MainWindow, QMainWindow):
    def __init__(self, model: Model, nx_classes: Dict):
        super().__init__()
        self.model = model
        self.nx_classes = nx_classes

    def setupUi(self, main_window):
        super().setupUi(main_window)

        self.export_to_nexus_file_action.triggered.connect(self.save_to_nexus_file)
        self.open_nexus_file_action.triggered.connect(self.open_nexus_file)
        self.open_json_file_action.triggered.connect(self.open_json_file)
        self.open_idf_file_action.triggered.connect(self.open_idf_file)
        self.export_to_filewriter_JSON_action.triggered.connect(
            self.save_to_filewriter_json
        )
        self.export_to_forwarder_JSON_action.triggered.connect(
            self.save_to_forwarder_json
        )

        # Clear the 3d view when closed
        QApplication.instance().aboutToQuit.connect(self.sceneWidget.delete)

        self.widget = silx.gui.hdf5.Hdf5TreeView()
        self.widget.setAcceptDrops(True)
        self.widget.setDragEnabled(True)
        # self.treemodel = self.widget.findHdf5TreeModel()
        # self.treemodel.setDatasetDragEnabled(True)
        # self.treemodel.setFileDropEnabled(True)
        # self.treemodel.setFileMoveEnabled(True)
        # self.treemodel.insertH5pyObject(self.model.signals.nexus_file)
        self.model.signals.file_changed.connect(self.update_nexus_file_structure_view)
        self.silx_tab_layout.addWidget(self.widget)
        # self.model.signals.show_entries_dialog.connect(self.show_entries_dialog)

        self.model.signals.component_added.connect(self.sceneWidget.add_component)
        self.model.signals.component_removed.connect(self.sceneWidget.delete_component)
        self.component_tree_view_tab.set_up_model(self.model)
        self.model.signals.transformation_changed.connect(
            self._update_transformations_3d_view
        )

        self.widget.setVisible(True)

        self._set_up_file_writer_control_window(main_window)
        self.file_writer_control_window = None
        self._update_views()

    def _set_up_file_writer_control_window(self, main_window):
        try:
            import confluent_kafka  # noqa: F401

            self.control_file_writer_action = QAction(main_window)
            self.control_file_writer_action.setText("Control file-writer")
            self.file_menu.addAction(self.control_file_writer_action)
            self.control_file_writer_action.triggered.connect(
                self.show_control_file_writer_window
            )
        except ImportError:
            pass

    def show_control_file_writer_window(self):
        if self.file_writer_control_window is None:
            from nexus_constructor.file_writer_ctrl_window import FileWriterCtrl

            self.file_writer_ctrl_window = FileWriterCtrl(
                self.model, QSettings("ess", "nexus-constructor")
            )
            self.file_writer_ctrl_window.show()

    def show_edit_component_dialog(self):
        selected_component = self.component_tree_view_tab.component_tree_view.selectedIndexes()[
            0
        ].internalPointer()
        self.show_add_component_window(selected_component)

    def show_entries_dialog(self, map_of_entries: dict, nexus_file: h5py.File):
        """
        Shows the entries dialog when loading a nexus file if there are multiple entries.
        :param map_of_entries: A map of the entry groups, with the key being the name of the group and value being the actual h5py group object.
        :param nexus_file: A reference to the nexus file.
        """
        self.entries_dialog = QDialog()
        self.entries_dialog.setMinimumWidth(400)
        self.entries_dialog.setWindowTitle(
            "Multiple Entries found. Please choose the entry name from the list."
        )
        combo = QComboBox()

        # Populate the combo box with the names of the entry groups.
        [combo.addItem(x) for x in map_of_entries.keys()]
        ok_button = QPushButton()

        ok_button.setText("OK")
        ok_button.clicked.connect(self.entries_dialog.close)

        def _load_current_entry():
            self.model.signals.load_file(
                map_of_entries[combo.currentText()], nexus_file
            )
            self._update_views()

        # Connect the clicked signal of the ok_button to signals.load_file and pass the file and entry group object.
        ok_button.clicked.connect(_load_current_entry)

        self.entries_dialog.setLayout(QGridLayout())

        self.entries_dialog.layout().addWidget(QLabel("Entry:"))
        self.entries_dialog.layout().addWidget(combo)
        self.entries_dialog.layout().addWidget(ok_button)
        self.entries_dialog.show()

    def update_nexus_file_structure_view(self, nexus_file):
        self.treemodel.clear()
        self.treemodel.insertH5pyObject(nexus_file)

    def save_to_nexus_file(self):
        filename = file_dialog(True, "Save Nexus File", NEXUS_FILE_TYPES)
        self.model.signals.save_file(filename)

    def open_idf_file(self):
        filename = file_dialog(False, "Open IDF file", {"IDF files": ["xml"]})
        self._load_idf(filename)

    def _load_idf(self, filename):
        try:
            builder = NexusBuilder(
                str(uuid.uuid4()),
                idf_file=filename,
                file_in_memory=True,
                nx_entry_name="entry",
            )
            builder.add_instrument_geometry_from_idf()
            self.model.signals.load_nexus_file(builder.target_file)
            self._update_views()
            QMessageBox.warning(
                self,
                "Mantid IDF loaded",
                "Please manually check the instrument for accuracy.",
            )
        except Exception:
            QMessageBox.critical(self, "IDF Error", "Error whilst loading IDF file")

    def save_to_filewriter_json(self):
        filename = file_dialog(True, "Save Filewriter JSON File", JSON_FILE_TYPES)

        if filename:
            with open(filename, "w") as file:
                json.dump(self.model.as_dict(), file, indent=2)

    def save_to_forwarder_json(self):
        raise NotImplementedError
        # filename = file_dialog(True, "Save Forwarder JSON File", JSON_FILE_TYPES)
        # if filename:
        #     provider_type, ok_pressed = QInputDialog.getItem(
        #         None,
        #         "Provider type",
        #         "Select provider type for PVs",
        #         ["ca", "pva"],
        #         0,
        #         False,
        #     )
        #     default_broker, ok_pressed = QInputDialog.getText(
        #         None,
        #         "Default broker",
        #         "Default Broker: (This will only be used for streams that do not already have a broker)",
        #         text="broker:port",
        #         echo=QLineEdit.Normal,
        #     )
        #     if ok_pressed:
        #         with open(filename, "w") as file:
        #             nexus_constructor.json.forwarder_json_writer.generate_forwarder_command(
        #                 file,
        #                 self.model.signals.entry,
        #                 provider_type=provider_type,
        #                 default_broker=default_broker,
        #             )

    def open_nexus_file(self):
        raise NotImplementedError
        # filename = file_dialog(False, "Open Nexus File", NEXUS_FILE_TYPES)
        # existing_file = self.model.signals.nexus_file
        # if self.model.signals.open_file(filename):
        #     self._update_views()
        #     existing_file.close()

    def open_json_file(self):
        raise NotImplementedError
        # filename = file_dialog(False, "Open File Writer JSON File", JSON_FILE_TYPES)
        # if filename:
        #     with open(filename, "r") as json_file:
        #         json_data = json_file.read()
        #
        #         try:
        #             nexus_file = json_to_nexus(json_data)
        #         except Exception as exception:
        #             show_warning_dialog(
        #                 "Provided file not recognised as valid JSON",
        #                 "Invalid JSON",
        #                 f"{exception}",
        #                 parent=self,
        #             )
        #             return
        #
        #         existing_file = self.model.signals.nexus_file
        #         if self.model.signals.load_nexus_file(nexus_file):
        #             self._update_views()
        #             existing_file.close()

    def _update_transformations_3d_view(self):
        self.sceneWidget.clear_all_transformations()
<<<<<<< HEAD
        for component in self.instrument.get_component_list():
            self.sceneWidget.add_transformation(component.name, component.qtransform)
=======
        for component in self.model.entry.instrument.get_component_list():
            self.sceneWidget.add_transformation(component.name, component.transform)
>>>>>>> c58d48b2

    def _update_views(self):
        self.sceneWidget.clear_all_transformations()
        self.sceneWidget.clear_all_components()
        self.component_tree_view_tab.set_up_model(self.model)
        self._update_3d_view_with_component_shapes()

    def _update_3d_view_with_component_shapes(self):
        for component in self.model.entry.instrument.get_component_list():
            shape, positions = component.shape
            self.sceneWidget.add_component(component.name, shape, positions)
            self.sceneWidget.add_transformation(component.name, component.qtransform)

    def show_add_component_window(self, component: Component = None):
        self.add_component_window = QDialog()
        self.add_component_window.ui = AddComponentDialog(
            self.model,
            self.component_tree_view_tab.component_model,
            component,
            nx_classes=self.nx_classes,
            parent=self,
        )
        self.add_component_window.ui.setupUi(self.add_component_window)
        self.add_component_window.show()<|MERGE_RESOLUTION|>--- conflicted
+++ resolved
@@ -231,13 +231,8 @@
 
     def _update_transformations_3d_view(self):
         self.sceneWidget.clear_all_transformations()
-<<<<<<< HEAD
-        for component in self.instrument.get_component_list():
+        for component in self.model.entry.instrument.get_component_list():
             self.sceneWidget.add_transformation(component.name, component.qtransform)
-=======
-        for component in self.model.entry.instrument.get_component_list():
-            self.sceneWidget.add_transformation(component.name, component.transform)
->>>>>>> c58d48b2
 
     def _update_views(self):
         self.sceneWidget.clear_all_transformations()

<<<<<<< HEAD
from PySide2.QtWidgets import QMainWindow, QApplication, QInputDialog, QLineEdit
=======
from typing import Dict
from PySide2.QtCore import QModelIndex
from PySide2.QtWidgets import (
    QToolBar,
    QAbstractItemView,
    QMainWindow,
    QApplication,
    QInputDialog,
    QLineEdit,
)
>>>>>>> 3ca57bab
from PySide2.QtWidgets import QDialog, QLabel, QGridLayout, QComboBox, QPushButton
import silx.gui.hdf5
import h5py
import nexus_constructor.json.forwarder_json_writer
from nexus_constructor.add_component_window import AddComponentDialog
from nexus_constructor.filewriter_command_dialog import FilewriterCommandDialog
from nexus_constructor.instrument import Instrument
from nexus_constructor.ui_utils import file_dialog, show_warning_dialog
from ui.main_window import Ui_MainWindow
from nexus_constructor.component.component import Component
<<<<<<< HEAD


=======
from nexus_constructor.component_tree_model import ComponentTreeModel
from nexus_constructor.component_tree_view import ComponentEditorDelegate
>>>>>>> 3ca57bab
from nexus_constructor.json import filewriter_json_writer
from nexus_constructor.json.filewriter_json_reader import json_to_nexus

NEXUS_FILE_TYPES = {"NeXus Files": ["nxs", "nex", "nx5"]}
JSON_FILE_TYPES = {"JSON Files": ["json", "JSON"]}


class MainWindow(Ui_MainWindow, QMainWindow):
    def __init__(self, instrument: Instrument, nx_classes: Dict):
        super().__init__()
        self.instrument = instrument
        self.nx_classes = nx_classes

    def setupUi(self, main_window):
        super().setupUi(main_window)

        self.export_to_nexus_file_action.triggered.connect(self.save_to_nexus_file)
        self.open_nexus_file_action.triggered.connect(self.open_nexus_file)
        self.open_json_file_action.triggered.connect(self.open_json_file)
        self.export_to_filewriter_JSON_action.triggered.connect(
            self.save_to_filewriter_json
        )
        self.export_to_forwarder_JSON_action.triggered.connect(
            self.save_to_forwarder_json
        )

        # Clear the 3d view when closed
        QApplication.instance().aboutToQuit.connect(self.sceneWidget.delete)

        self.widget = silx.gui.hdf5.Hdf5TreeView()
        self.widget.setAcceptDrops(True)
        self.widget.setDragEnabled(True)
        self.treemodel = self.widget.findHdf5TreeModel()
        self.treemodel.setDatasetDragEnabled(True)
        self.treemodel.setFileDropEnabled(True)
        self.treemodel.setFileMoveEnabled(True)
        self.treemodel.insertH5pyObject(self.instrument.nexus.nexus_file)
        self.instrument.nexus.file_changed.connect(
            self.update_nexus_file_structure_view
        )
        self.silx_tab_layout.addWidget(self.widget)
        self.instrument.nexus.show_entries_dialog.connect(self.show_entries_dialog)

        self.instrument.nexus.component_added.connect(self.sceneWidget.add_component)
        self.instrument.nexus.component_removed.connect(
            self.sceneWidget.delete_component
        )
        self.component_tree_view_tab.set_up_model(self.instrument)
        self.instrument.nexus.transformation_changed.connect(
            self._update_transformations_3d_view
        )

        self.widget.setVisible(True)
<<<<<<< HEAD
        self.set_up_warning_window()
=======

        self._set_up_tree_view()
>>>>>>> 3ca57bab

    def show_edit_component_dialog(self):
        selected_component = self.component_tree_view_tab.component_tree_view.selectedIndexes()[
            0
        ].internalPointer()
        self.show_add_component_window(selected_component)

    def show_entries_dialog(self, map_of_entries: dict, nexus_file: h5py.File):
        """
        Shows the entries dialog when loading a nexus file if there are multiple entries.
        :param map_of_entries: A map of the entry groups, with the key being the name of the group and value being the actual h5py group object.
        :param nexus_file: A reference to the nexus file.
        """
        self.entries_dialog = QDialog()
        self.entries_dialog.setMinimumWidth(400)
        self.entries_dialog.setWindowTitle(
            "Multiple Entries found. Please choose the entry name from the list."
        )
        combo = QComboBox()

        # Populate the combo box with the names of the entry groups.
        [combo.addItem(x) for x in map_of_entries.keys()]
        ok_button = QPushButton()

        ok_button.setText("OK")
        ok_button.clicked.connect(self.entries_dialog.close)

        def _load_current_entry():
            self.instrument.nexus.load_file(
                map_of_entries[combo.currentText()], nexus_file
            )
            self._set_up_component_model()
            self._update_views()

        # Connect the clicked signal of the ok_button to instrument.load_file and pass the file and entry group object.
        ok_button.clicked.connect(_load_current_entry)

        self.entries_dialog.setLayout(QGridLayout())

        self.entries_dialog.layout().addWidget(QLabel("Entry:"))
        self.entries_dialog.layout().addWidget(combo)
        self.entries_dialog.layout().addWidget(ok_button)
        self.entries_dialog.show()

<<<<<<< HEAD
    def set_up_warning_window(self):
        """
        Sets up the warning dialog that is shown when the definitions submodule has not been cloned.
        :return:
        """

        # Will contain .git even if missing so check that it does not contain just that file.
        if (
            not os.path.exists(self.definitions_dir)
            or len(os.listdir(self.definitions_dir)) <= 1
        ):
            show_warning_dialog(
                "Warning: NeXus definitions are missing. Did you forget to clone the submodules?\n run git submodule update --init ",
                title="NeXus definitions missing",
                parent=self,
            )
=======
    def _set_button_state(self):
        set_button_states(
            self.component_tree_view,
            self.delete_action,
            self.duplicate_action,
            self.new_rotation_action,
            self.new_translation_action,
            self.create_link_action,
            self.zoom_action,
            self.edit_component_action,
        )

    def on_create_link(self):
        selected = self.component_tree_view.selectedIndexes()
        if len(selected) > 0:
            self.component_model.add_link(selected[0])
            self._expand_transformation_list(selected[0])
            self._set_button_state()

    def on_duplicate_node(self):
        selected = self.component_tree_view.selectedIndexes()
        if len(selected) > 0:
            self.component_model.duplicate_node(selected[0])
            self._expand_transformation_list(selected[0])

    def _expand_transformation_list(self, node: QModelIndex):
        expand_transformation_list(node, self.component_tree_view, self.component_model)

    def _add_transformation(self, transformation_type: TransformationType):
        add_transformation(
            transformation_type, self.component_tree_view, self.component_model
        )
>>>>>>> 3ca57bab

    def update_nexus_file_structure_view(self, nexus_file):
        self.treemodel.clear()
        self.treemodel.insertH5pyObject(nexus_file)

    def save_to_nexus_file(self):
        filename = file_dialog(True, "Save Nexus File", NEXUS_FILE_TYPES)
        self.instrument.nexus.save_file(filename)

    def save_to_filewriter_json(self):
        filename = file_dialog(True, "Save Filewriter JSON File", JSON_FILE_TYPES)
        if filename:
            dialog = FilewriterCommandDialog()
            dialog.exec_()
            (
                nexus_file_name,
                broker,
                start_time,
                stop_time,
                service_id,
                abort_on_uninitialised_stream,
                use_swmr,
            ) = dialog.get_arguments()
            with open(filename, "w") as file:
                filewriter_json_writer.generate_json(
                    self.instrument,
                    file,
                    nexus_file_name=nexus_file_name,
                    broker=broker,
                    start_time=start_time,
                    stop_time=stop_time,
                    service_id=service_id,
                    abort_uninitialised=abort_on_uninitialised_stream,
                    use_swmr=use_swmr,
                )

    def save_to_forwarder_json(self):
        filename = file_dialog(True, "Save Forwarder JSON File", JSON_FILE_TYPES)
        if filename:
            provider_type, ok_pressed = QInputDialog.getItem(
                None,
                "Provider type",
                "Select provider type for PVs",
                ["ca", "pva"],
                0,
                False,
            )
            default_broker, ok_pressed = QInputDialog.getText(
                None,
                "Default broker",
                "Default Broker: (This will only be used for streams that do not already have a broker)",
                text="broker:port",
                echo=QLineEdit.Normal,
            )
            if ok_pressed:
                with open(filename, "w") as file:
                    nexus_constructor.json.forwarder_json_writer.generate_forwarder_command(
                        file,
                        self.instrument.nexus.entry,
                        provider_type=provider_type,
                        default_broker=default_broker,
                    )

    def open_nexus_file(self):
        filename = file_dialog(False, "Open Nexus File", NEXUS_FILE_TYPES)
        existing_file = self.instrument.nexus.nexus_file
        if self.instrument.nexus.open_file(filename):
            self._update_views()
            existing_file.close()

    def open_json_file(self):
        filename = file_dialog(False, "Open File Writer JSON File", JSON_FILE_TYPES)
        if filename:
            with open(filename, "r") as json_file:
                json_data = json_file.read()

                try:
                    nexus_file = json_to_nexus(json_data)
                except Exception as exception:
                    show_warning_dialog(
                        "Provided file not recognised as valid JSON",
                        "Invalid JSON",
                        f"{exception}",
                        parent=self,
                    )
                    return

                existing_file = self.instrument.nexus.nexus_file
                if self.instrument.nexus.load_nexus_file(nexus_file):
                    self._update_views()
                    existing_file.close()

    def _update_transformations_3d_view(self):
        self.sceneWidget.clear_all_transformations()
        for component in self.instrument.get_component_list():
            if component.name != "sample":
                self.sceneWidget.add_transformation(component.name, component.transform)

    def _update_views(self):
        self.sceneWidget.clear_all_transformations()
        self.sceneWidget.clear_all_components()
        self.component_tree_view_tab.set_up_model(self.instrument)
        self._update_3d_view_with_component_shapes()

    def _update_3d_view_with_component_shapes(self):
        for component in self.instrument.get_component_list():
            shape, positions = component.shape
            self.sceneWidget.add_component(component.name, shape, positions)
            self.sceneWidget.add_transformation(component.name, component.transform)

    def show_add_component_window(self, component: Component = None):
        self.add_component_window = QDialog()
        self.add_component_window.ui = AddComponentDialog(
            self.instrument,
            self.component_tree_view_tab.component_model,
            component,
            nx_classes=self.nx_classes,
            parent=self,
        )
        self.add_component_window.ui.setupUi(self.add_component_window)
        self.add_component_window.show()<|MERGE_RESOLUTION|>--- conflicted
+++ resolved
@@ -1,17 +1,5 @@
-<<<<<<< HEAD
+from typing import Dict
 from PySide2.QtWidgets import QMainWindow, QApplication, QInputDialog, QLineEdit
-=======
-from typing import Dict
-from PySide2.QtCore import QModelIndex
-from PySide2.QtWidgets import (
-    QToolBar,
-    QAbstractItemView,
-    QMainWindow,
-    QApplication,
-    QInputDialog,
-    QLineEdit,
-)
->>>>>>> 3ca57bab
 from PySide2.QtWidgets import QDialog, QLabel, QGridLayout, QComboBox, QPushButton
 import silx.gui.hdf5
 import h5py
@@ -22,13 +10,6 @@
 from nexus_constructor.ui_utils import file_dialog, show_warning_dialog
 from ui.main_window import Ui_MainWindow
 from nexus_constructor.component.component import Component
-<<<<<<< HEAD
-
-
-=======
-from nexus_constructor.component_tree_model import ComponentTreeModel
-from nexus_constructor.component_tree_view import ComponentEditorDelegate
->>>>>>> 3ca57bab
 from nexus_constructor.json import filewriter_json_writer
 from nexus_constructor.json.filewriter_json_reader import json_to_nexus
 
@@ -82,12 +63,7 @@
         )
 
         self.widget.setVisible(True)
-<<<<<<< HEAD
-        self.set_up_warning_window()
-=======
-
         self._set_up_tree_view()
->>>>>>> 3ca57bab
 
     def show_edit_component_dialog(self):
         selected_component = self.component_tree_view_tab.component_tree_view.selectedIndexes()[
@@ -131,58 +107,6 @@
         self.entries_dialog.layout().addWidget(combo)
         self.entries_dialog.layout().addWidget(ok_button)
         self.entries_dialog.show()
-
-<<<<<<< HEAD
-    def set_up_warning_window(self):
-        """
-        Sets up the warning dialog that is shown when the definitions submodule has not been cloned.
-        :return:
-        """
-
-        # Will contain .git even if missing so check that it does not contain just that file.
-        if (
-            not os.path.exists(self.definitions_dir)
-            or len(os.listdir(self.definitions_dir)) <= 1
-        ):
-            show_warning_dialog(
-                "Warning: NeXus definitions are missing. Did you forget to clone the submodules?\n run git submodule update --init ",
-                title="NeXus definitions missing",
-                parent=self,
-            )
-=======
-    def _set_button_state(self):
-        set_button_states(
-            self.component_tree_view,
-            self.delete_action,
-            self.duplicate_action,
-            self.new_rotation_action,
-            self.new_translation_action,
-            self.create_link_action,
-            self.zoom_action,
-            self.edit_component_action,
-        )
-
-    def on_create_link(self):
-        selected = self.component_tree_view.selectedIndexes()
-        if len(selected) > 0:
-            self.component_model.add_link(selected[0])
-            self._expand_transformation_list(selected[0])
-            self._set_button_state()
-
-    def on_duplicate_node(self):
-        selected = self.component_tree_view.selectedIndexes()
-        if len(selected) > 0:
-            self.component_model.duplicate_node(selected[0])
-            self._expand_transformation_list(selected[0])
-
-    def _expand_transformation_list(self, node: QModelIndex):
-        expand_transformation_list(node, self.component_tree_view, self.component_model)
-
-    def _add_transformation(self, transformation_type: TransformationType):
-        add_transformation(
-            transformation_type, self.component_tree_view, self.component_model
-        )
->>>>>>> 3ca57bab
 
     def update_nexus_file_structure_view(self, nexus_file):
         self.treemodel.clear()

--- conflicted
+++ resolved
@@ -1,30 +1,12 @@
-<<<<<<< HEAD
-from PySide2.QtWidgets import (
-    QDialog,
-    QLabel,
-    QGridLayout,
-    QAction,
-    QToolBar,
-    QPushButton,
-    QComboBox,
-)
+from PySide2.QtWidgets import QAction, QToolBar
 from PySide2.QtGui import QIcon
-from nexus_constructor.instrument import Instrument
-=======
-import os
-from functools import partial
-
-import h5py
 import silx.gui.hdf5
 from PySide2.QtWidgets import QDialog, QLabel, QGridLayout, QComboBox, QPushButton
 
->>>>>>> 40ed9eaa
 from nexus_constructor.add_component_window import AddComponentDialog
 from nexus_constructor.instrument import Instrument
-from nexus_constructor.nexus_filewriter_json import writer
 from nexus_constructor.ui_utils import file_dialog
 from ui.main_window import Ui_MainWindow
-<<<<<<< HEAD
 import silx.gui.hdf5
 import os
 
@@ -39,8 +21,6 @@
     LinkTransformation,
 )
 from nexus_constructor.nexus_filewriter_json import writer
-=======
->>>>>>> 40ed9eaa
 
 NEXUS_FILE_TYPES = {"NeXus Files": ["nxs", "nex", "nx5"]}
 JSON_FILE_TYPES = {"JSON Files": ["json", "JSON"]}

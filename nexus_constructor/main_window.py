--- conflicted
+++ resolved
@@ -1,20 +1,12 @@
-<<<<<<< HEAD
 import os
 
 import h5py
 import silx.gui.hdf5
-from PySide2.QtCore import QObject
-from PySide2.QtWidgets import QInputDialog
-=======
 from PySide2.QtWidgets import (
-    QAction,
-    QToolBar,
-    QAbstractItemView,
     QInputDialog,
     QMainWindow,
     QApplication,
 )
->>>>>>> 37a40d7b
 from PySide2.QtGui import QIcon
 from PySide2.QtWidgets import QAction, QToolBar, QAbstractItemView
 from PySide2.QtWidgets import QDialog, QLabel, QGridLayout, QComboBox, QPushButton

<<<<<<< HEAD
from PySide2.QtWidgets import QDialog, QLabel, QGridLayout, QAction, QToolBar
from PySide2.QtGui import QIcon
=======
from functools import partial

import h5py
from PySide2.QtWidgets import QDialog, QLabel, QGridLayout, QComboBox, QPushButton
>>>>>>> 2a2ec214
from nexus_constructor.instrument import Instrument
from nexus_constructor.add_component_window import AddComponentDialog
from nexus_constructor.ui_utils import file_dialog
from ui.main_window import Ui_MainWindow
import silx.gui.hdf5
import os

from nexus_constructor.component import ComponentModel
from nexus_constructor.transformations import TransformationModel, TransformationsList
from nexus_constructor.component_tree_model import ComponentTreeModel
from nexus_constructor.component_tree_view import ComponentEditorDelegate
from nexus_constructor.nexus_filewriter_json import writer

NEXUS_FILE_TYPES = {"NeXus Files": ["nxs", "nex", "nx5"]}
JSON_FILE_TYPES = {"JSON Files": ["json", "JSON"]}


class MainWindow(Ui_MainWindow):
    def __init__(self, instrument: Instrument):
        super().__init__()
        self.instrument = instrument

    def setupUi(self, main_window):
        super().setupUi(main_window)

        self.actionExport_to_NeXus_file.triggered.connect(self.save_to_nexus_file)
        self.actionOpen_NeXus_file.triggered.connect(self.open_nexus_file)
        self.actionExport_to_Filewriter_JSON.triggered.connect(
            self.save_to_filewriter_json
        )

        self.widget = silx.gui.hdf5.Hdf5TreeView()
        self.widget.setAcceptDrops(True)
        self.widget.setDragEnabled(True)
        self.treemodel = self.widget.findHdf5TreeModel()
        self.treemodel.setDatasetDragEnabled(True)
        self.treemodel.setFileDropEnabled(True)
        self.treemodel.setFileMoveEnabled(True)
        self.treemodel.insertH5pyObject(self.instrument.nexus.nexus_file)
        self.instrument.nexus.file_changed.connect(
            self.update_nexus_file_structure_view
        )
        self.verticalLayout.addWidget(self.widget)
<<<<<<< HEAD
=======
        self.instrument.nexus.show_entries_dialog.connect(self.show_entries_dialog)
>>>>>>> 2a2ec214

        self.instrument.nexus.component_added.connect(self.sceneWidget.add_component)
        self.instrument.nexus.file_changed.connect(self.update_nexus_file_structure_view)

        self.set_up_warning_window()

        self.widget.setVisible(True)

<<<<<<< HEAD
        self.component_model = ComponentTreeModel(self.instrument)

        self.componentTreeView.setDragEnabled(True)
        self.componentTreeView.setAcceptDrops(True)
        self.componentTreeView.setDropIndicatorShown(True)
        self.componentTreeView.header().hide()
        self.component_delegate = ComponentEditorDelegate(self.componentTreeView)
        self.componentTreeView.setItemDelegate(self.component_delegate)
        self.componentTreeView.setModel(self.component_model)
        self.componentTreeView.updateEditorGeometries()
        self.componentTreeView.updateGeometries()
        self.componentTreeView.updateGeometry()
        self.componentTreeView.clicked.connect(self.on_clicked)

        self.component_tool_bar = QToolBar("Actions", self.tab_2)
        self.new_component_action = QAction(QIcon("ui/new_component.png"), "New component", self.tab_2)
        self.new_component_action.triggered.connect(self.show_add_component_window)
        self.component_tool_bar.addAction(self.new_component_action)
        self.new_translation_action = QAction(QIcon("ui/new_translation.png"), "New translation", self.tab_2)
        self.new_translation_action.triggered.connect(self.on_add_translation)
        self.new_translation_action.setEnabled(False)
        self.component_tool_bar.addAction(self.new_translation_action)
        self.new_rotation_action = QAction(QIcon("ui/new_rotation.png"), "New rotation", self.tab_2)
        self.new_rotation_action.triggered.connect(self.on_add_rotation)
        self.new_rotation_action.setEnabled(False)
        self.component_tool_bar.addAction(self.new_rotation_action)
        self.duplicate_action = QAction(QIcon("ui/duplicate.png"), "Duplicate", self.tab_2)
        self.component_tool_bar.addAction(self.duplicate_action)
        self.duplicate_action.triggered.connect(self.on_duplicate_node)
        self.duplicate_action.setEnabled(False)
        self.delete_action = QAction(QIcon("ui/delete.png"), "Delete", self.tab_2)
        self.delete_action.triggered.connect(self.on_delete_item)
        self.delete_action.setEnabled(False)
        self.component_tool_bar.addAction(self.delete_action)
        self.componentsTabLayout.insertWidget(0, self.component_tool_bar)

    def set_button_state(self):
        indices = self.componentTreeView.selectedIndexes()
        if len(indices) == 0 or len(indices) != 1:
            self.delete_action.setEnabled(False)
            self.duplicate_action.setEnabled(False)
            self.new_rotation_action.setEnabled(False)
            self.new_translation_action.setEnabled(False)
        else:
            selected_object = indices[0].internalPointer()
            if isinstance(selected_object, ComponentModel) or isinstance(selected_object, TransformationModel):
                self.delete_action.setEnabled(True)
                self.duplicate_action.setEnabled(True)
            else:
                self.delete_action.setEnabled(False)
                self.duplicate_action.setEnabled(False)
            self.new_rotation_action.setEnabled(True)
            self.new_translation_action.setEnabled(True)

    def on_clicked(self, index):
        self.set_button_state()

    def on_duplicate_node(self):
        selected = self.componentTreeView.selectedIndexes()
        if len(selected) > 0:
            self.component_model.duplicate_node(selected[0])

    def on_add_translation(self):
        selected = self.componentTreeView.selectedIndexes()
        if len(selected) > 0:
            current_index = selected[0]
            self.component_model.add_translation(current_index)
            current_pointer = current_index.internalPointer()
            if not self.componentTreeView.isExpanded(current_index) and (isinstance(current_pointer, TransformationsList) or isinstance(current_pointer,ComponentModel)):
                self.componentTreeView.expand(current_index)
                if isinstance(current_pointer,ComponentModel):


    def on_add_rotation(self):
        selected = self.componentTreeView.selectedIndexes()
        if len(selected) > 0:
            self.component_model.add_rotation(selected[0])
=======
    def show_entries_dialog(self, map_of_entries: dict, nexus_file: h5py.File):
        """
        Shows the entries dialog when loading a nexus file if there are multiple entries.
        :param map_of_entries: A map of the entry groups, with the key being the name of the group and value being the actual h5py group object.
        :param nexus_file: A reference to the nexus file.
        """
        self.entries_dialog = QDialog()
        self.entries_dialog.setMinimumWidth(400)
        self.entries_dialog.setWindowTitle(
            "Multiple Entries found. Please choose the entry name from the list."
        )
        combo = QComboBox()

        # Populate the combo box with the names of the entry groups.
        [combo.addItem(x) for x in map_of_entries.keys()]

        ok_button = QPushButton()
        ok_button.setText("OK")
        ok_button.clicked.connect(self.entries_dialog.close)

        # Connect the clicked signal of the ok_button to instrument.load_file and pass the file and entry group object.
        ok_button.clicked.connect(
            partial(
                self.instrument.nexus.load_file,
                map_of_entries[combo.currentText()],
                nexus_file,
            )
        )

        self.entries_dialog.setLayout(QGridLayout())
        self.entries_dialog.layout().addWidget(QLabel("Entry:"))
        self.entries_dialog.layout().addWidget(combo)
        self.entries_dialog.layout().addWidget(ok_button)
        self.entries_dialog.show()
>>>>>>> 2a2ec214

    def set_up_warning_window(self):
        """
        Sets up the warning dialog that is shown when the definitions submodule has not been cloned.
        :return:
        """
        definitions_dir = os.path.join(os.curdir, "definitions")

        # Will contain .git even if missing so check that it does not contain just that file.
        if not os.path.exists(definitions_dir) or len(os.listdir(definitions_dir)) <= 1:
            self.warning_window = QDialog()
            self.warning_window.setWindowTitle("NeXus definitions missing")
            self.warning_window.setLayout(QGridLayout())
            self.warning_window.layout().addWidget(
                QLabel(
                    "Warning: NeXus definitions are missing. Did you forget to clone the submodules?\n run git submodule update --init "
                )
            )
            # Set add component button to disabled, as it wouldn't work without the definitions.
            self.pushButton.setEnabled(False)
            self.warning_window.show()

    def update_nexus_file_structure_view(self, nexus_file):
        self.treemodel.clear()
        self.treemodel.insertH5pyObject(nexus_file)

    def save_to_nexus_file(self):
        filename = file_dialog(True, "Save Nexus File", NEXUS_FILE_TYPES)
        self.instrument.nexus.save_file(filename)

    def save_to_filewriter_json(self):
        filename = file_dialog(True, "Save JSON File", JSON_FILE_TYPES)
        if filename:
            with open(filename, "w") as file:
                writer.generate_json(self.instrument, file)

    def open_nexus_file(self):
        filename = file_dialog(False, "Open Nexus File", NEXUS_FILE_TYPES)
        self.instrument.nexus.open_file(filename)

    def show_add_component_window(self):
        self.add_component_window = QDialog()
        self.add_component_window.ui = AddComponentDialog(self.instrument, self.component_model)
        self.add_component_window.ui.setupUi(self.add_component_window)
        self.add_component_window.show()

    def on_delete_item(self):
        selected = self.componentTreeView.selectedIndexes()
        for item in selected:
            self.component_model.remove_node(item)
        self.set_button_state()<|MERGE_RESOLUTION|>--- conflicted
+++ resolved
@@ -1,12 +1,7 @@
-<<<<<<< HEAD
-from PySide2.QtWidgets import QDialog, QLabel, QGridLayout, QAction, QToolBar
-from PySide2.QtGui import QIcon
-=======
 from functools import partial
 
 import h5py
 from PySide2.QtWidgets import QDialog, QLabel, QGridLayout, QComboBox, QPushButton
->>>>>>> 2a2ec214
 from nexus_constructor.instrument import Instrument
 from nexus_constructor.add_component_window import AddComponentDialog
 from nexus_constructor.ui_utils import file_dialog
@@ -14,10 +9,6 @@
 import silx.gui.hdf5
 import os
 
-from nexus_constructor.component import ComponentModel
-from nexus_constructor.transformations import TransformationModel, TransformationsList
-from nexus_constructor.component_tree_model import ComponentTreeModel
-from nexus_constructor.component_tree_view import ComponentEditorDelegate
 from nexus_constructor.nexus_filewriter_json import writer
 
 NEXUS_FILE_TYPES = {"NeXus Files": ["nxs", "nex", "nx5"]}
@@ -32,6 +23,7 @@
     def setupUi(self, main_window):
         super().setupUi(main_window)
 
+        self.pushButton.clicked.connect(self.show_add_component_window)
         self.actionExport_to_NeXus_file.triggered.connect(self.save_to_nexus_file)
         self.actionOpen_NeXus_file.triggered.connect(self.open_nexus_file)
         self.actionExport_to_Filewriter_JSON.triggered.connect(
@@ -50,97 +42,14 @@
             self.update_nexus_file_structure_view
         )
         self.verticalLayout.addWidget(self.widget)
-<<<<<<< HEAD
-=======
         self.instrument.nexus.show_entries_dialog.connect(self.show_entries_dialog)
->>>>>>> 2a2ec214
 
         self.instrument.nexus.component_added.connect(self.sceneWidget.add_component)
-        self.instrument.nexus.file_changed.connect(self.update_nexus_file_structure_view)
 
         self.set_up_warning_window()
 
         self.widget.setVisible(True)
 
-<<<<<<< HEAD
-        self.component_model = ComponentTreeModel(self.instrument)
-
-        self.componentTreeView.setDragEnabled(True)
-        self.componentTreeView.setAcceptDrops(True)
-        self.componentTreeView.setDropIndicatorShown(True)
-        self.componentTreeView.header().hide()
-        self.component_delegate = ComponentEditorDelegate(self.componentTreeView)
-        self.componentTreeView.setItemDelegate(self.component_delegate)
-        self.componentTreeView.setModel(self.component_model)
-        self.componentTreeView.updateEditorGeometries()
-        self.componentTreeView.updateGeometries()
-        self.componentTreeView.updateGeometry()
-        self.componentTreeView.clicked.connect(self.on_clicked)
-
-        self.component_tool_bar = QToolBar("Actions", self.tab_2)
-        self.new_component_action = QAction(QIcon("ui/new_component.png"), "New component", self.tab_2)
-        self.new_component_action.triggered.connect(self.show_add_component_window)
-        self.component_tool_bar.addAction(self.new_component_action)
-        self.new_translation_action = QAction(QIcon("ui/new_translation.png"), "New translation", self.tab_2)
-        self.new_translation_action.triggered.connect(self.on_add_translation)
-        self.new_translation_action.setEnabled(False)
-        self.component_tool_bar.addAction(self.new_translation_action)
-        self.new_rotation_action = QAction(QIcon("ui/new_rotation.png"), "New rotation", self.tab_2)
-        self.new_rotation_action.triggered.connect(self.on_add_rotation)
-        self.new_rotation_action.setEnabled(False)
-        self.component_tool_bar.addAction(self.new_rotation_action)
-        self.duplicate_action = QAction(QIcon("ui/duplicate.png"), "Duplicate", self.tab_2)
-        self.component_tool_bar.addAction(self.duplicate_action)
-        self.duplicate_action.triggered.connect(self.on_duplicate_node)
-        self.duplicate_action.setEnabled(False)
-        self.delete_action = QAction(QIcon("ui/delete.png"), "Delete", self.tab_2)
-        self.delete_action.triggered.connect(self.on_delete_item)
-        self.delete_action.setEnabled(False)
-        self.component_tool_bar.addAction(self.delete_action)
-        self.componentsTabLayout.insertWidget(0, self.component_tool_bar)
-
-    def set_button_state(self):
-        indices = self.componentTreeView.selectedIndexes()
-        if len(indices) == 0 or len(indices) != 1:
-            self.delete_action.setEnabled(False)
-            self.duplicate_action.setEnabled(False)
-            self.new_rotation_action.setEnabled(False)
-            self.new_translation_action.setEnabled(False)
-        else:
-            selected_object = indices[0].internalPointer()
-            if isinstance(selected_object, ComponentModel) or isinstance(selected_object, TransformationModel):
-                self.delete_action.setEnabled(True)
-                self.duplicate_action.setEnabled(True)
-            else:
-                self.delete_action.setEnabled(False)
-                self.duplicate_action.setEnabled(False)
-            self.new_rotation_action.setEnabled(True)
-            self.new_translation_action.setEnabled(True)
-
-    def on_clicked(self, index):
-        self.set_button_state()
-
-    def on_duplicate_node(self):
-        selected = self.componentTreeView.selectedIndexes()
-        if len(selected) > 0:
-            self.component_model.duplicate_node(selected[0])
-
-    def on_add_translation(self):
-        selected = self.componentTreeView.selectedIndexes()
-        if len(selected) > 0:
-            current_index = selected[0]
-            self.component_model.add_translation(current_index)
-            current_pointer = current_index.internalPointer()
-            if not self.componentTreeView.isExpanded(current_index) and (isinstance(current_pointer, TransformationsList) or isinstance(current_pointer,ComponentModel)):
-                self.componentTreeView.expand(current_index)
-                if isinstance(current_pointer,ComponentModel):
-
-
-    def on_add_rotation(self):
-        selected = self.componentTreeView.selectedIndexes()
-        if len(selected) > 0:
-            self.component_model.add_rotation(selected[0])
-=======
     def show_entries_dialog(self, map_of_entries: dict, nexus_file: h5py.File):
         """
         Shows the entries dialog when loading a nexus file if there are multiple entries.
@@ -175,7 +84,6 @@
         self.entries_dialog.layout().addWidget(combo)
         self.entries_dialog.layout().addWidget(ok_button)
         self.entries_dialog.show()
->>>>>>> 2a2ec214
 
     def set_up_warning_window(self):
         """
@@ -218,12 +126,6 @@
 
     def show_add_component_window(self):
         self.add_component_window = QDialog()
-        self.add_component_window.ui = AddComponentDialog(self.instrument, self.component_model)
+        self.add_component_window.ui = AddComponentDialog(self.instrument)
         self.add_component_window.ui.setupUi(self.add_component_window)
-        self.add_component_window.show()
-
-    def on_delete_item(self):
-        selected = self.componentTreeView.selectedIndexes()
-        for item in selected:
-            self.component_model.remove_node(item)
-        self.set_button_state()+        self.add_component_window.show()
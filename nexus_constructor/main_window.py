--- conflicted
+++ resolved
@@ -4,6 +4,7 @@
     QAbstractItemView,
     QMainWindow,
     QApplication,
+    QInputDialog,
 )
 from PySide2.QtGui import QIcon
 from PySide2.QtWidgets import QDialog, QLabel, QGridLayout, QComboBox, QPushButton
@@ -328,25 +329,19 @@
             nexus_file_name, start_time, stop_time, service_id, abort_on_uninitialised_stream, use_swmr = (
                 dialog.get_arguments()
             )
-<<<<<<< HEAD
             with open(filename, "w") as file:
-                writer.generate_json(
+                filewriter_json_writer.generate_json(
                     self.instrument,
                     file,
                     nexus_file_name=nexus_file_name,
+                    streams=self.instrument.get_streams(),
                     links=self.instrument.get_links(),
+                    start_time=start_time,
+                    stop_time=stop_time,
+                    service_id=service_id,
+                    abort_uninitialised=abort_on_uninitialised_stream,
+                    use_swmr=use_swmr,
                 )
-=======
-            if ok_pressed:
-                with open(filename, "w") as file:
-                    filewriter_json_writer.generate_json(
-                        self.instrument,
-                        file,
-                        nexus_file_name=name,
-                        streams=self.instrument.get_streams(),
-                        links=self.instrument.get_links(),
-                    )
->>>>>>> 20be5f8d
 
     def save_to_forwarder_json(self):
 

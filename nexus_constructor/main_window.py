import json
import uuid
from typing import Dict

<<<<<<< HEAD
from PySide2.QtCore import QSettings, Qt
=======
from nexusutils.nexusbuilder import NexusBuilder
from PySide2.QtCore import QSettings
>>>>>>> b5246e00
from PySide2.QtWidgets import (
    QAction,
    QApplication,
    QDialog,
    QInputDialog,
    QMainWindow,
    QMessageBox,
)

from nexus_constructor.add_component_window import AddComponentDialog
from nexus_constructor.create_forwarder_config import create_forwarder_config
from nexus_constructor.json.load_from_json import JSONReader
from nexus_constructor.model.component import Component
from nexus_constructor.model.model import Model
from nexus_constructor.ui_utils import file_dialog, show_warning_dialog
from ui.main_window import Ui_MainWindow

NEXUS_FILE_TYPES = {"NeXus Files": ["nxs", "nex", "nx5"]}
JSON_FILE_TYPES = {"JSON Files": ["json", "JSON"]}
FLATBUFFER_FILE_TYPES = {"FlatBuffer Files": ["flat", "FLAT"]}


class MainWindow(Ui_MainWindow, QMainWindow):
    def __init__(self, model: Model, nx_classes: Dict):
        super().__init__()
        self.model = model
        self.nx_classes = nx_classes

    def setupUi(self, main_window):
        super().setupUi(main_window)

        self.export_to_nexus_file_action.triggered.connect(self.save_to_nexus_file)
        self.open_nexus_file_action.triggered.connect(self.open_nexus_file)
        self.open_json_file_action.triggered.connect(self.open_json_file)
        self.open_idf_file_action.triggered.connect(self.open_idf_file)
        self.export_to_filewriter_JSON_action.triggered.connect(
            self.save_to_filewriter_json
        )
        self.export_to_forwarder_config_action.triggered.connect(
            self.save_to_forwarder_config
        )
        self.show_action_labels.triggered.connect(
            lambda: self.on_show_action_labels(self.show_action_labels.isChecked())
        )
        # Clear the 3d view when closed
        QApplication.instance().aboutToQuit.connect(self.sceneWidget.delete)

        self.model.signals.component_added.connect(self.sceneWidget.add_component)
        self.model.signals.component_removed.connect(self.sceneWidget.delete_component)
        self.component_tree_view_tab.set_up_model(self.model)
        self.model.signals.transformation_changed.connect(
            self._update_transformations_3d_view
        )

        self._set_up_file_writer_control_window(main_window)
        self.file_writer_control_window = None
        self._update_views()

    def _set_up_file_writer_control_window(self, main_window):
        try:
            import confluent_kafka  # noqa: F401

            self.control_file_writer_action = QAction(main_window)
            self.control_file_writer_action.setText("Control file-writer")
            self.file_menu.addAction(self.control_file_writer_action)
            self.control_file_writer_action.triggered.connect(
                self.show_control_file_writer_window
            )
        except ImportError:
            pass

    def on_show_action_labels(self, value):
        self.component_tree_view_tab.component_tool_bar.setToolButtonStyle(
            Qt.ToolButtonTextUnderIcon if value else Qt.ToolButtonIconOnly
        )

    def show_control_file_writer_window(self):
        if self.file_writer_control_window is None:
            from nexus_constructor.file_writer_ctrl_window import FileWriterCtrl

            self.file_writer_ctrl_window = FileWriterCtrl(
                self.model, QSettings("ess", "nexus-constructor")
            )
            self.file_writer_ctrl_window.show()

    def show_edit_component_dialog(self):
        selected_component = self.component_tree_view_tab.component_tree_view.selectedIndexes()[
            0
        ].internalPointer()
        self.show_add_component_window(selected_component)

    def save_to_nexus_file(self):
        filename = file_dialog(True, "Save Nexus File", NEXUS_FILE_TYPES)
        self.model.signals.save_file(filename)

    def open_idf_file(self):
        filename = file_dialog(False, "Open IDF file", {"IDF files": ["xml"]})
        self._load_idf(filename)

    def _load_idf(self, filename):
        try:
            builder = NexusBuilder(
                str(uuid.uuid4()),
                idf_file=filename,
                file_in_memory=True,
                nx_entry_name="entry",
            )
            builder.add_instrument_geometry_from_idf()
            self.model.signals.load_nexus_file(builder.target_file)
            self._update_views()
            QMessageBox.warning(
                self,
                "Mantid IDF loaded",
                "Please manually check the instrument for accuracy.",
            )
        except Exception:
            QMessageBox.critical(self, "IDF Error", "Error whilst loading IDF file")

    def save_to_filewriter_json(self):
        filename = file_dialog(True, "Save Filewriter JSON File", JSON_FILE_TYPES)

        if filename:
            with open(filename, "w") as file:
                json.dump(self.model.as_dict(), file, indent=2)

    def save_to_forwarder_config(self):
        filename = file_dialog(
            True, "Save Forwarder FlatBuffer File", FLATBUFFER_FILE_TYPES
        )
        if filename:
            provider_type, ok_pressed = QInputDialog.getItem(
                self,
                "Provider type",
                "Select provider type for PVs",
                ["ca", "pva", "fake"],
                0,
                False,
            )
            if ok_pressed:
                with open(filename, "wb") as flat_file:
                    flat_file.write(create_forwarder_config(self.model, provider_type,))

    def open_nexus_file(self):
        raise NotImplementedError

    def open_json_file(self):
        filename = file_dialog(False, "Open File Writer JSON File", JSON_FILE_TYPES)
        if filename:
            reader = JSONReader()
            success = reader.load_model_from_json(filename)
            if reader.warnings:
                show_warning_dialog(
                    "\n".join(
                        (json_warning.message for json_warning in reader.warnings)
                    ),
                    "Warnings encountered loading JSON",
                    parent=self,
                )
            if success:
                self.model.entry = reader.entry
                self._update_views()

    def _update_transformations_3d_view(self):
        self.sceneWidget.clear_all_transformations()
        for component in self.model.entry.instrument.component_list:
            self.sceneWidget.add_transformation(component.name, component.qtransform)

    def _update_views(self):
        self.sceneWidget.clear_all_transformations()
        self.sceneWidget.clear_all_components()
        self.component_tree_view_tab.set_up_model(self.model)
        self._update_3d_view_with_component_shapes()

    def _update_3d_view_with_component_shapes(self):
        for component in self.model.entry.instrument.component_list:
            shape, positions = component.shape
            self.sceneWidget.add_component(component.name, shape, positions)
            self.sceneWidget.add_transformation(component.name, component.qtransform)

    def show_add_component_window(self, component: Component = None):
        self.add_component_window = QDialog()
        self.add_component_window.ui = AddComponentDialog(
            self.model,
            self.component_tree_view_tab.component_model,
            component,
            nx_classes=self.nx_classes,
            parent=self,
        )
        self.add_component_window.ui.setupUi(self.add_component_window)
        self.add_component_window.show()<|MERGE_RESOLUTION|>--- conflicted
+++ resolved
@@ -2,12 +2,8 @@
 import uuid
 from typing import Dict
 
-<<<<<<< HEAD
+from nexusutils.nexusbuilder import NexusBuilder
 from PySide2.QtCore import QSettings, Qt
-=======
-from nexusutils.nexusbuilder import NexusBuilder
-from PySide2.QtCore import QSettings
->>>>>>> b5246e00
 from PySide2.QtWidgets import (
     QAction,
     QApplication,

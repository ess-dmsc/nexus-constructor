--- conflicted
+++ resolved
@@ -7,16 +7,10 @@
 from nexus_constructor.field_widget import FieldWidget
 from nexus_constructor.invalid_field_names import INVALID_FIELD_NAMES
 from nexus_constructor.model.dataset import Dataset
-<<<<<<< HEAD
-from nexus_constructor.model.stream import StreamGroup
-from nexus_constructor.nexus.nexus_wrapper import get_name_of_node, get_nx_class
-from nexus_constructor.validators import FieldType, DATASET_TYPE
-=======
 from nexus_constructor.model.link import Link
 from nexus_constructor.model.stream import StreamGroup
 from nexus_constructor.nexus.nexus_wrapper import get_name_of_node
 from nexus_constructor.validators import FieldType
->>>>>>> 8ce6755a
 from nexus_constructor.nexus.nexus_wrapper import h5Node
 
 
@@ -37,11 +31,7 @@
     :param new_ui_field: The new UI field to fill in with existing data
     """
     new_ui_field.field_type = FieldType.array_dataset.value
-<<<<<<< HEAD
-    new_ui_field.dtype = numpy_dtype_to_fieldswidget_dtype(field.dataset.size)
-=======
     new_ui_field.dtype = field.dataset.type
->>>>>>> 8ce6755a
     new_ui_field.value = field.values
 
 
@@ -52,28 +42,10 @@
     :param new_ui_field: The new UI field to fill in with existing data
     """
     new_ui_field.field_type = FieldType.scalar_dataset.value
-<<<<<<< HEAD
-    dtype = field.dataset.size
-
-    if "S" in str(dtype):
-        dtype = h5py.special_dtype(vlen=str)
-
-    dtype = numpy_dtype_to_fieldswidget_dtype(dtype)
-
-    new_ui_field.value = field.values
-    new_ui_field.dtype = dtype
-
-
-def numpy_dtype_to_fieldswidget_dtype(dtype):
-    return next(key for key, value in DATASET_TYPE.items() if value == dtype)
-
-
-=======
     new_ui_field.value = field.values
     new_ui_field.dtype = field.dataset.type
 
 
->>>>>>> 8ce6755a
 def update_existing_stream_field(field: StreamGroup, new_ui_field: FieldWidget):
     """
     Fill in a UI stream field for an existing stream field in the component group
@@ -99,34 +71,17 @@
     return items_with_update_functions
 
 
-<<<<<<< HEAD
-def find_field_type(item) -> Callable:
-    if isinstance(item, Dataset) and get_name_of_node(item) not in INVALID_FIELD_NAMES:
-=======
 def find_field_type(item: h5Node) -> Callable:
     if isinstance(item, Dataset) and item.name not in INVALID_FIELD_NAMES:
->>>>>>> 8ce6755a
         if np.isscalar(item.values):
             return update_existing_scalar_field
         else:
             return update_existing_array_field
     elif isinstance(item, StreamGroup):
         return update_existing_stream_field
-<<<<<<< HEAD
-
-    # elif isinstance(item, h5py.Group):
-    #     if isinstance(item.parent.get(item.name, getlink=True), h5py.SoftLink):
-    #         return update_existing_link_field
-    #     elif get_nx_class(item) == CommonAttrs.NC_STREAM:
-    #         return update_existing_stream_field
-    # logging.debug(
-    #     f"Object {get_name_of_node(item)} not handled as field - could be used for other parts of UI instead"
-    # )
-=======
     elif isinstance(item, Link):
         return update_existing_link_field
     else:
         logging.debug(
             f"Object {get_name_of_node(item)} not handled as field - could be used for other parts of UI instead"
-        )
->>>>>>> 8ce6755a
+        )
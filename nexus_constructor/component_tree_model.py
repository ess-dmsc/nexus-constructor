--- conflicted
+++ resolved
@@ -1,22 +1,14 @@
-<<<<<<< HEAD
 from PySide2.QtCore import QAbstractItemModel, QModelIndex, Qt, Signal
 import PySide2.QtGui
 from PySide2.QtGui import QVector3D
-from nexus_constructor.component import (
+from nexus_constructor.component.component import (
     Component,
     LinkTransformation,
     TransformationsList,
 )
 from nexus_constructor.transformations import Transformation
-=======
 import logging
 
-from PySide2.QtCore import QAbstractItemModel, QModelIndex, Qt
-import PySide2.QtGui
-from PySide2.QtGui import QVector3D
-from nexus_constructor.component.component import Component
-from nexus_constructor.transformations import Transformation, TransformationsList
->>>>>>> 3a128332
 from nexus_constructor.instrument import Instrument
 from nexus_constructor.ui_utils import generate_unique_name
 

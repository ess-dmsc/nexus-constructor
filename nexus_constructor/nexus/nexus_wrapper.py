--- conflicted
+++ resolved
@@ -155,8 +155,6 @@
         self._emit_file()
         return group
 
-<<<<<<< HEAD
-=======
     def duplicate_nx_group(
         self, group_to_duplicate: h5py.Group, new_group_name: str
     ) -> h5py.Group:
@@ -169,13 +167,6 @@
         self._emit_file()
         return group_to_duplicate.parent[new_group_name]
 
-    @staticmethod
-    def get_nx_class(group: h5py.Group) -> Optional[str]:
-        if "NX_class" not in group.attrs.keys():
-            return None
-        return group.attrs["NX_class"]
-
->>>>>>> 87f24542
     def set_nx_class(self, group: h5py.Group, nx_class: str):
         group.attrs["NX_class"] = nx_class
         self._emit_file()

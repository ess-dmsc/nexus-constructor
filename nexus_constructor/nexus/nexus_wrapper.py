--- conflicted
+++ resolved
@@ -216,12 +216,7 @@
             transforms_dependee_of[depends_on_transform].append(group_name)
 
         for transform, dependee_of in transforms_dependee_of.items():
-<<<<<<< HEAD
-            self.nexus_file[transform].attrs["dependee_of"] = np.array(
-=======
-            # numpy should cast to a scalar value if there is just one item.
             self.nexus_file[transform].attrs[CommonAttrs.DEPENDEE_OF] = np.array(
->>>>>>> db1a5943
                 dependee_of, dtype=h5py.special_dtype(vlen=str)
             )
 

import os
from typing import List, Dict

import h5py
from nexus_constructor.component_type import make_dictionary_of_class_definitions
from nexus_constructor.nexus import nexus_wrapper as nx
from nexus_constructor.component import Component
from nexus_constructor.nexus.nexus_wrapper import get_nx_class
from nexus_constructor.transformations import Transformation

COMPONENTS_IN_ENTRY = ["NXmonitor", "NXsample"]


def _convert_name_with_spaces(component_name):
    return component_name.replace(" ", "_")


class Instrument:
    """
    This is the high level container for all application data,
    as much as possible lives in the in memory NeXus file which this class holds (via NexusWrapper)

    Existance of this class, rather than putting all this functionality in NexusWrapper avoids circular dependencies,
    for example between component and NexusWrapper
    """

    def __init__(self, nexus_file: nx.NexusWrapper):
        self.nexus = nexus_file
        _, self.nx_component_classes = make_dictionary_of_class_definitions(
            os.path.abspath(
                os.path.join(
                    os.path.realpath(__file__), os.pardir, os.pardir, "definitions"
                )
            )
        )
        self._generate_transform_dependency_lists()

    def _generate_transform_dependency_lists(self):
        """
        We keep track of what transformations a transformation is a dependency of
        so that we can avoid deleting transformations if anything else still depends on them.
        There is no attribute for this in the NeXus standard, so we cannot rely on it being in the file we have loaded.
        This method allows us to generate the attributes.
        """

        def refresh_depends_on(_, node):
            """
            Refresh the depends_on attribute of each transformation, which also results in registering dependents
            """
            if isinstance(node, h5py.Group):
                if "NX_class" in node.attrs.keys():
                    if node.attrs["NX_class"] == "NXtransformations":
                        for transformation_name in node:
                            transform = Transformation(
                                self.nexus, node[transformation_name]
                            )
                            transform.depends_on = transform.depends_on

        self.nexus.nexus_file.visititems(refresh_depends_on)

    def create_component(self, name: str, nx_class: str, description: str) -> Component:
        """
        Creates a component group in a NeXus file
        :param name: Name of the component group to create
        :param nx_class: NX_class of the component group to create
        :param description: Description of the component
        :return Wrapper for added component
        """
        name = _convert_name_with_spaces(name)
        parent_group = self.nexus.instrument
        if nx_class in COMPONENTS_IN_ENTRY:
            parent_group = self.nexus.entry
        component_group = self.nexus.create_nx_group(name, nx_class, parent_group)
        component = Component(self.nexus, component_group)
        component.description = description
        return component

    def remove_component(self, component: Component):
        """
        Removes a component group from the NeXus file and instrument view
        :param component: The component to be removed
        """
        self.nexus.component_removed.emit(component.name)
        self.nexus.delete_node(component.group)

    def get_component_list(self) -> List[Component]:
        component_list = []

        def find_components(_, node):
            if isinstance(node, h5py.Group):
                if "NX_class" in node.attrs.keys():
                    nx_class = get_nx_class(node)
                    if nx_class and nx_class in self.nx_component_classes:
                        component_list.append(Component(self.nexus, node))

        self.nexus.entry.visititems(find_components)
        return component_list

<<<<<<< HEAD
    def get_streams(self) -> Dict[str, Dict[str, str]]:
        """
        Find all streams and return them in the expected format for JSON serialisiation.
        :return: A dictionary of stream groups, with their respective field names and values.
        """
        streams_dict = dict()

        def find_streams(_, node):
            if isinstance(node, h5py.Group):
                if "NX_class" in node.attrs:
                    if node.attrs["NX_class"] == "NCstream":
                        item_dict = dict()
                        for item in node.items():
                            item_dict[item[0]] = str(item[1][...])
                        streams_dict[node.name] = item_dict

        self.nexus.entry.visititems(find_streams)
        return streams_dict
=======
    def get_links(self) -> Dict[str, h5py.Group]:
        links_dict = dict()

        def find_links(_, node):
            if isinstance(node, h5py.Group):
                # visititems does not visit softlinks so we need to do this manually
                for item in node:
                    if isinstance(node.get(item, getlink=True), h5py.SoftLink):
                        links_dict[node[item].name] = node[item]

        self.nexus.entry.visititems(find_links)
        return links_dict
>>>>>>> d4b02573
<|MERGE_RESOLUTION|>--- conflicted
+++ resolved
@@ -96,7 +96,6 @@
         self.nexus.entry.visititems(find_components)
         return component_list
 
-<<<<<<< HEAD
     def get_streams(self) -> Dict[str, Dict[str, str]]:
         """
         Find all streams and return them in the expected format for JSON serialisiation.
@@ -115,7 +114,7 @@
 
         self.nexus.entry.visititems(find_streams)
         return streams_dict
-=======
+
     def get_links(self) -> Dict[str, h5py.Group]:
         links_dict = dict()
 
@@ -127,5 +126,4 @@
                         links_dict[node[item].name] = node[item]
 
         self.nexus.entry.visititems(find_links)
-        return links_dict
->>>>>>> d4b02573
+        return links_dict
--- conflicted
+++ resolved
@@ -101,12 +101,9 @@
 }
 
 CHOPPER_CLASS_NAME = "NXdisk_chopper"
-<<<<<<< HEAD
 SOURCE_CLASS_NAME = "NXsource"
 SAMPLE_CLASS_NAME = "NXsample"
-=======
 SLIT_CLASS_NAME = "NXslit"
->>>>>>> 2c5f057e
 
 
 def __list_base_class_files(file_list):

"""
Classes to render OFF geometries in Qt3D

Based off of a qml custom mesh example at https://github.com/iLya84a/qt3d/blob/master/custom-mesh-qml/CustomMesh.cpp
and a PyQt5 example from
https://github.com/geehalel/npindi/blob/57c092200dd9cb259ac1c730a1258a378a1a6342/apps/mount3D/world3D-starspheres.py#L86
"""
import logging
from typing import List, Tuple

from nexus_constructor.geometry import OFFGeometry
from PySide2.Qt3DRender import Qt3DRender
from PySide2.Qt3DCore import Qt3DCore
from PySide2.QtGui import QVector3D
import struct
import itertools


def flatten(list_to_flatten):
    """
    Flattens a list of lists into a single list
    :param list_to_flatten: The list of lists
    :return: A single list containing all values
    """
    return itertools.chain.from_iterable(list_to_flatten)


def convert_to_bytes(vectors):
    """
    Converts a list of vectors into the byte format required by Qt
    :param vectors: The list of vectors to convert
    :return: The byte representation
    """
    return struct.pack(f"{len(vectors)}f", *vectors)


def convert_faces_into_triangles(faces):
    """
    Converts the faces into a list of triangles
    :param faces: List of faces containing the triangles
    :return: A list of the triangles that make a face
    """
    triangles = []
    for face in faces:
        triangles_in_face = len(face) - 2
        triangles.extend(
            [[face[0], face[i + 1], face[i + 2]] for i in range(triangles_in_face)]
        )
    return triangles


def create_vertex_buffer(vertices, faces):
    """
    For each point in each triangle in each face, add its points to the vertices list.
    To do this we:
    Separate faces into triangles (with them starting at the 0th point)
    Get the vertices that are in the triangles
    Adding them into a flat list of points
    :param vertices: The vertices in the mesh
    :param faces: The faces in the mesh
    :return: A list of the points in the faces
    """
    triangles = convert_faces_into_triangles(faces)

    flattened_triangles = flatten(triangles)

    return flatten(
        vertices[point_index].toTuple() for point_index in flattened_triangles
    )


def create_normal_buffer(vertices, faces):
    """
    Creates normal vectors for each vertex on the mesh.
    Qt requires each vertex to have it's own normal.
    :param vertices: The vertices for the mesh
    :param faces: The faces in the mesh
    :return: A list of the normal points for the faces
    """
    triangles = convert_faces_into_triangles(faces)
    normal_buffer_values = []
    for triangle in triangles:
        # Get the vertices of each triangle
        points = [vertices[p] for p in triangle]
        # Convert our vector objects into Qt Vectors
        # Calculate the normal, leveraging Qt
        normal = QVector3D.normal(*points)
        # Need to have a normal for each vector
        normal_buffer_values.extend(normal.toTuple() * 3)
    return normal_buffer_values


def repeat_shape_over_positions(
    model: OFFGeometry, positions: List[QVector3D]
) -> Tuple[List[List[int]], List[QVector3D]]:
    faces = []
    vertices = []
    for i, position in enumerate(positions):
        vertices.extend([vertex + position for vertex in model.vertices])
        faces.extend(
            [
                [vertex + i * len(model.vertices) for vertex in face]
                for face in model.faces
            ]
        )
    return faces, vertices


class QtOFFGeometry(Qt3DRender.QGeometry):
    """
    Builds vertex and normal buffers from arbitrary OFF geometry files that contain the faces in the geometry - these
    need to be converted to a list of triangles so they can be rendered in Qt3d by an OffMesh.
    """

    q_attribute = Qt3DRender.QAttribute

    def __init__(
        self, model: OFFGeometry, positions: List[QVector3D] = None, parent=None
    ):
        """
        Creates the geometry for the OFF to be displayed in Qt3D.
        :param model: The geometry to render
        :param positions: The posit
        :param parent: A list of positions to copy the mesh into. If None specified a single mesh is
        produced at the origin.
        """
        super().__init__(parent)

        if positions is None:
            positions = [QVector3D(0, 0, 0)]

        faces, vertices = repeat_shape_over_positions(model, positions)

        vertex_buffer_values = list(create_vertex_buffer(vertices, faces))
        normal_buffer_values = create_normal_buffer(vertices, faces)

        positionAttribute = self.create_attribute(
            vertex_buffer_values, self.q_attribute.defaultPositionAttributeName()
        )
        normalAttribute = self.create_attribute(
            normal_buffer_values, self.q_attribute.defaultNormalAttributeName()
        )

        self.addAttribute(positionAttribute)
        self.addAttribute(normalAttribute)
        self.vertex_count = len(vertex_buffer_values) // 3

        logging.info("Qt mesh built")

    def create_attribute(self, buffer_values, name):
        SIZE_OF_FLOAT_IN_STRUCT = 4
        POINTS_IN_VECTOR = 3

        buffer = Qt3DRender.QBuffer(self)
        buffer.setData(convert_to_bytes(buffer_values))

        attribute = self.q_attribute(self)
        attribute.setAttributeType(self.q_attribute.VertexAttribute)
        attribute.setBuffer(buffer)
        attribute.setDataSize(POINTS_IN_VECTOR)
        attribute.setByteOffset(0)
        attribute.setByteStride(POINTS_IN_VECTOR * SIZE_OF_FLOAT_IN_STRUCT)
        attribute.setCount(len(buffer_values))
        attribute.setName(name)
        return attribute


class OffMesh(Qt3DRender.QGeometryRenderer):
    """
    An implementation of QGeometryRenderer that allows arbitrary OFF geometries to be rendered in Qt3D
    """

<<<<<<< HEAD
    def __init__(self, geometry: OFFGeometry, positions: List[QVector3D] = None):
        """
        Creates a geometry renderer for OFF geometry.
        :param geometry: The geometry to render
        :param positions: A list of positions to copy the mesh into. If None specified a single mesh is
        produced at the origin.
        """
        super().__init__(None)
=======
    def __init__(
        self,
        geometry: OFFGeometry,
        parent: Qt3DCore.QEntity,
        pixel_data: PixelData = None,
    ):
        super().__init__(parent)
>>>>>>> f0576be3

        self.setInstanceCount(1)
        qt_geometry = QtOFFGeometry(geometry, positions, self)
        self.setVertexCount(qt_geometry.vertex_count)
        self.setFirstVertex(0)
        self.setPrimitiveType(Qt3DRender.QGeometryRenderer.Triangles)
        self.setFirstInstance(0)
        self.setGeometry(qt_geometry)<|MERGE_RESOLUTION|>--- conflicted
+++ resolved
@@ -170,24 +170,20 @@
     An implementation of QGeometryRenderer that allows arbitrary OFF geometries to be rendered in Qt3D
     """
 
-<<<<<<< HEAD
-    def __init__(self, geometry: OFFGeometry, positions: List[QVector3D] = None):
-        """
-        Creates a geometry renderer for OFF geometry.
-        :param geometry: The geometry to render
-        :param positions: A list of positions to copy the mesh into. If None specified a single mesh is
-        produced at the origin.
-        """
-        super().__init__(None)
-=======
     def __init__(
         self,
         geometry: OFFGeometry,
         parent: Qt3DCore.QEntity,
-        pixel_data: PixelData = None,
+        positions: List[QVector3D] = None,
     ):
+        """
+        Creates a geometry renderer for OFF geometry.
+        :param geometry: The geometry to render
+        :param parent: The parent entity to attach the mesh to.
+        :param positions: A list of positions to copy the mesh into. If None specified a single mesh is
+        produced at the origin.
+        """
         super().__init__(parent)
->>>>>>> f0576be3
 
         self.setInstanceCount(1)
         qt_geometry = QtOFFGeometry(geometry, positions, self)

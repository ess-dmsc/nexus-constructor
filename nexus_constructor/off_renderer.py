"""
Classes to render OFF geometries in Qt3D

Based off of a qml custom mesh example at https://github.com/iLya84a/qt3d/blob/master/custom-mesh-qml/CustomMesh.cpp
and a PyQt5 example from
https://github.com/geehalel/npindi/blob/57c092200dd9cb259ac1c730a1258a378a1a6342/apps/mount3D/world3D-starspheres.py#L86
"""

from nexus_constructor.data_model import OFFGeometry, PixelData, PixelGrid
from PySide2.Qt3DRender import Qt3DRender
from PySide2.QtGui import QVector3D
import struct
import itertools


def flatten(list_to_flatten):
    """
    Flattens a list of lists into a single list
    :param list_to_flatten: The list of lists
    :return: A single list containing all values
    """
    return itertools.chain.from_iterable(list_to_flatten)


def convert_to_bytes(vectors):
    """
    Converts a list of vectors into the byte format required by Qt
    :param vectors: The list of vectors to convert
    :return: The byte representation
    """
    return struct.pack(f"{len(vectors)}f", *vectors)


def convert_faces_into_triangles(faces):
    """
    Converts the faces into a list of triangles
    :param faces: List of faces containing the triangles
    :return: A list of the triangles that make a face
    """
    triangles = []
    for face in faces:
        triangles_in_face = len(face) - 2
        triangles.extend(
            [[face[0], face[i + 1], face[i + 2]] for i in range(triangles_in_face)]
        )
    return triangles


def create_vertex_buffer(vertices, faces):
    """
    For each point in each triangle in each face, add its points to the vertices list.
    To do this we:
    Separate faces into triangles (with them starting at the 0th point)
    Get the vertices that are in the triangles
    Adding them into a flat list of points
    :param vertices: The vertices in the mesh
    :param faces: The faces in the mesh
    :return: A list of the points in the faces
    """
    triangles = convert_faces_into_triangles(faces)

    flattened_triangles = flatten(triangles)

    return flatten(
<<<<<<< HEAD
        vertices[point_index].xyz_list for point_index in flattened_triangles
=======
        vertices[point_index].toTuple() for point_index in flattened_triangles
>>>>>>> 08988127
    )


def create_normal_buffer(vertices, faces):
    """
    Creates normal vectors for each vertex on the mesh.
    Qt requires each vertex to have it's own normal.
    :param vertices: The vertices for the mesh
    :param faces: The faces in the mesh
    :return: A list of the normal points for the faces
    """
    triangles = convert_faces_into_triangles(faces)
    normal_buffer_values = []
    for triangle in triangles:
        # Get the vertices of each triangle
        points = [vertices[p] for p in triangle]
        # Convert our vector objects into Qt Vectors
        # Calculate the normal, leveraging Qt
        normal = QVector3D.normal(*points)
        # Need to have a normal for each vector
        normal_buffer_values.extend(normal.toTuple() * 3)
    return normal_buffer_values


class QtOFFGeometry(Qt3DRender.QGeometry):
    """
    Builds vertex and normal buffers from arbitrary OFF geometry files that contain the faces in the geometry - these
    need to be converted to a list of triangles so they can be rendered in Qt3d by an OffMesh.
    """

    q_attribute = Qt3DRender.QAttribute

    def __init__(self, model: OFFGeometry, pixel_data: PixelData, parent=None):
        super().__init__(parent)

        if isinstance(pixel_data, PixelGrid):
            faces, vertices = self.repeat_shape_over_grid(model, pixel_data)
        else:
            faces = model.faces
            vertices = model.vertices
        vertex_buffer_values = list(create_vertex_buffer(vertices, faces))
        normal_buffer_values = create_normal_buffer(vertices, faces)

        positionAttribute = self.create_attribute(
            vertex_buffer_values, self.q_attribute.defaultPositionAttributeName()
        )
        normalAttribute = self.create_attribute(
            normal_buffer_values, self.q_attribute.defaultNormalAttributeName()
        )

        self.addAttribute(positionAttribute)
        self.addAttribute(normalAttribute)
        self.vertex_count = len(vertex_buffer_values) // 3

        print("Qt mesh built")

    def create_attribute(self, buffer_values, name):
        SIZE_OF_FLOAT_IN_STRUCT = 4
        POINTS_IN_VECTOR = 3

        buffer = Qt3DRender.QBuffer(self)
        buffer.setData(convert_to_bytes(buffer_values))

        attribute = self.q_attribute(self)
        attribute.setAttributeType(self.q_attribute.VertexAttribute)
        attribute.setBuffer(buffer)
        attribute.setDataSize(POINTS_IN_VECTOR)
        attribute.setByteOffset(0)
        attribute.setByteStride(POINTS_IN_VECTOR * SIZE_OF_FLOAT_IN_STRUCT)
        attribute.setCount(len(buffer_values))
        attribute.setName(name)
        return attribute

    def repeat_shape_over_grid(self, model: OFFGeometry, grid: PixelGrid):
        faces = []
        vertices = []
        for row in range(grid.rows):
            for col in range(grid.columns):
                faces += [
                    [
                        i + (col + (row * grid.columns)) * len(model.vertices)
                        for i in face
                    ]
                    for face in model.faces
                ]
                vertices += [
<<<<<<< HEAD
                    Vector(
                        vec.x + (col * grid.col_width),
                        vec.y + (row * grid.row_height),
                        vec.z,
=======
                    QVector3D(
                        vec.x() + (col * grid.col_width),
                        vec.y() + (row * grid.row_height),
                        vec.z(),
>>>>>>> 08988127
                    )
                    for vec in model.vertices
                ]

        return faces, vertices


class OffMesh(Qt3DRender.QGeometryRenderer):
    """
    An implementation of QGeometryRenderer that allows arbitrary OFF geometries to be rendered in Qt3D
    """

    def __init__(
        self, geometry: OFFGeometry, pixel_data: PixelData = None, parent=None
    ):
        super().__init__(parent)

        self.setInstanceCount(1)
        if not geometry:
            # Add a dummy shape - note this is only for the mesh renderer and not the Nexus file/json
            qt_geometry = self.create_dummy_object()
        else:
            qt_geometry = QtOFFGeometry(geometry, pixel_data, self)
        self.setVertexCount(qt_geometry.vertex_count)
        self.setFirstVertex(0)
        self.setPrimitiveType(Qt3DRender.QGeometryRenderer.Triangles)
        self.setFirstInstance(0)
        self.setGeometry(qt_geometry)

    def create_dummy_object(self):
        """
        Create a dummy OFF geometry that displays as a cube for when the component has no geometry.
        :return: A QtOFFGeometry to be rendered by Qt3D
        """
        geometry = OFFGeometry(
            vertices=[
                QVector3D(-0.5, -0.5, 0.5),
                QVector3D(0.5, -0.5, 0.5),
                QVector3D(-0.5, 0.5, 0.5),
                QVector3D(0.5, 0.5, 0.5),
                QVector3D(-0.5, 0.5, -0.5),
                QVector3D(0.5, 0.5, -0.5),
                QVector3D(-0.5, -0.5, -0.5),
                QVector3D(0.5, -0.5, -0.5),
            ],
            faces=[
                [0, 1, 3, 2],
                [2, 3, 5, 4],
                [4, 5, 7, 6],
                [6, 7, 1, 0],
                [1, 7, 5, 3],
                [6, 0, 2, 4],
            ],
        )
        qt_geometry = QtOFFGeometry(geometry, None, parent=self)
        return qt_geometry<|MERGE_RESOLUTION|>--- conflicted
+++ resolved
@@ -62,11 +62,7 @@
     flattened_triangles = flatten(triangles)
 
     return flatten(
-<<<<<<< HEAD
-        vertices[point_index].xyz_list for point_index in flattened_triangles
-=======
         vertices[point_index].toTuple() for point_index in flattened_triangles
->>>>>>> 08988127
     )
 
 
@@ -153,17 +149,10 @@
                     for face in model.faces
                 ]
                 vertices += [
-<<<<<<< HEAD
-                    Vector(
-                        vec.x + (col * grid.col_width),
-                        vec.y + (row * grid.row_height),
-                        vec.z,
-=======
                     QVector3D(
                         vec.x() + (col * grid.col_width),
                         vec.y() + (row * grid.row_height),
                         vec.z(),
->>>>>>> 08988127
                     )
                     for vec in model.vertices
                 ]

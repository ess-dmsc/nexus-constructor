--- conflicted
+++ resolved
@@ -1,19 +1,11 @@
 import h5py
 from pprint import pprint
-<<<<<<< HEAD
-from nexus_constructor.data_model import PixelGrid, PixelMapping, SinglePixelId
 from nexus_constructor.component import Component
-
-from nexus_constructor.transformations import Rotation, Translation
-=======
 from nexus_constructor.data_model import (
     PixelGrid,
     PixelMapping,
     SinglePixelId,
-    Geometry,
-    Component,
 )
->>>>>>> fa56f9c2
 from nexus_constructor.geometry_types import (
     Geometry,
     OFFGeometry,

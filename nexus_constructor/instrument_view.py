from typing import Tuple, List

from PySide2.Qt3DCore import Qt3DCore
from PySide2.Qt3DExtras import Qt3DExtras
from PySide2.Qt3DRender import Qt3DRender
from PySide2.QtCore import QRectF
from PySide2.QtGui import QVector3D, QColor
from PySide2.QtWidgets import QWidget, QVBoxLayout

from nexus_constructor.gnomon import Gnomon
from nexus_constructor.instrument_view_axes import InstrumentViewAxes
from nexus_constructor.instrument_zooming_3d_window import InstrumentZooming3DWindow
from nexus_constructor.off_renderer import OffMesh
from nexus_constructor.geometry import OFFGeometry
from nexus_constructor.qentity_utils import create_qentity, create_material


class InstrumentView(QWidget):
    """
    Class for managing the 3D view in the NeXus Constructor. Creates the initial sample, the initial beam, and the
    neutron animation.
    :param parent: The MainWindow in which this widget is created. This isn't used for anything but is accepted as an
                   argument in order to appease Qt Designer.
    """

    def delete(self):
        """
        Fixes Qt3D segfault - this needs to be called when the program closes otherwise Qt tries to draw objects as python is cleaning them up.
        """
        self.clear_all_components()
        del self.root_entity
        del self.view

    def __init__(self, parent):
        super().__init__()

        self.root_entity = Qt3DCore.QEntity()

        # Make additional entities for the gnomon and instrument components
        self.combined_component_axes_entity = Qt3DCore.QEntity(self.root_entity)
        self.component_root_entity = Qt3DCore.QEntity(
            self.combined_component_axes_entity
        )
        self.axes_root_entity = Qt3DCore.QEntity(self.combined_component_axes_entity)
        self.gnomon_root_entity = Qt3DCore.QEntity(self.root_entity)

        # Create the 3DWindow and place it in a widget with a layout
        lay = QVBoxLayout(self)
        self.view = InstrumentZooming3DWindow(self.component_root_entity)
        self.view.defaultFrameGraph().setClearColor(QColor("lightgrey"))
        self.view.setRootEntity(self.root_entity)
        container = QWidget.createWindowContainer(self.view)
        lay.addWidget(container)

        # Set the properties of the instrument camera controller
        camera_entity = self.view.camera()
        cam_controller = Qt3DExtras.QFirstPersonCameraController(self.root_entity)
        cam_controller.setLinearSpeed(20)
        cam_controller.setCamera(camera_entity)

        # Enable the camera to see a large distance by giving it a small nearView and large farView
        self.view.camera().lens().setPerspectiveProjection(45, 16 / 9, 0.01, 1000)

        # Set the camera view centre as the origin and position the camera so that it looks down at the initial sample
        self.view.camera().setPosition(QVector3D(6, 8, 30))
        self.view.camera().setViewCenter(QVector3D(0, 0, 0))

        # Make sure that the size of the gnomon stays the same when the 3D view is resized
        self.view.heightChanged.connect(self.update_gnomon_size)
        self.view.widthChanged.connect(self.update_gnomon_size)

        # Keep a reference to the gnomon viewport so that it can be resized to preserve the original size of the gnomon
        self.gnomon_viewport = None

        # Choose a fixed height and width for the gnomon so that this can be preserved when the 3D view is resized
        self.gnomon_height = self.gnomon_width = 140

        # Set up view surface selector for filtering
        self.surface_selector = Qt3DRender.QRenderSurfaceSelector()
        self.surface_selector.setSurface(self.view)

        # Initialise materials
        self.grey_material = None
        self.red_material = None
        self.beam_material = None
        self.give_colors_to_materials()

        # Initialise cube objects
        self.sample_cube_dimensions = [0.1, 0.1, 0.1]
        self.cube_entity = None
        self.cube_mesh = Qt3DExtras.QCuboidMesh()

        # Create the gnomon resources and get its camera
        self.gnomon = Gnomon(
            self.gnomon_root_entity,
            self.view.camera(),
            self.beam_material,
            self.grey_material,
        )
        self.gnomon_camera = self.gnomon.get_gnomon_camera()

        # Create the axes lines objects
        self.instrument_view_axes = InstrumentViewAxes(
            self.axes_root_entity, self.view.camera().farPlane()
        )

        # Create layers in order to allow one camera to only see the gnomon and one camera to only see the
        # components and axis lines
        self.create_layers()
        self.initialise_view()

        # Dictionaries for component-related objects also to prevent them from going out of scope
        self.component_meshes = {}
        self.component_entities = {}
        self.component_transformations = {}
        self.component_positions = (
            {}
        )  # Value is List[QVector3D], shape is repeated at each QVector3D

        # Insert the beam cylinder last. This ensures that the semi-transparency works correctly.
        self.gnomon.setup_beam_cylinder()

        # Move the gnomon when the camera view changes
        self.view.camera().viewVectorChanged.connect(self.gnomon.update_gnomon)

    def create_layers(self):
        """
        Assigns the gnomon view and component view to different cameras and viewports. Controls the buffer behaviour of
        the different viewports so that the depth buffer behaves in such a way that the gnomon is always in front.
        """
        main_camera = self.view.camera()
        viewport = Qt3DRender.QViewport(self.surface_selector)
        self.view.setActiveFrameGraph(self.surface_selector)

        # Filters out just the instrument for the main camera to see
        component_clear_buffers = self.create_camera_filter(
            viewport, self.combined_component_axes_entity, main_camera
        )

        # Have the component buffer take on the default behaviour
        component_clear_buffers.setBuffers(Qt3DRender.QClearBuffers.AllBuffers)

        # Set the background color of the main scene
        component_clear_buffers.setClearColor(QColor("lightgrey"))

        # Create a viewport for gnomon in small section of the screen
        self.gnomon_viewport = Qt3DRender.QViewport(self.surface_selector)
        self.update_gnomon_size()

        # Filter out the gnomon for just the gnomon camera to see
        gnomon_clear_buffers = self.create_camera_filter(
            self.gnomon_viewport, self.gnomon_root_entity, self.gnomon_camera
        )
        # Make the gnomon appear in front of everything else
        gnomon_clear_buffers.setBuffers(Qt3DRender.QClearBuffers.DepthBuffer)

        self.gnomon.update_gnomon()

    def update_gnomon_size(self):
        """
        Ensures that the gnomon retains its size when the size of the 3D view has been changed. Calculates the desired
        gnomon size as a proportion of the current window size and passes these values to the gnomon viewport.
        """
        height_ratio, width_ratio = self.calculate_gnomon_rect(
            self.view.height(), self.view.width(), self.gnomon_height, self.gnomon_width
        )
        self.gnomon_viewport.setNormalizedRect(
            QRectF(1 - width_ratio, 1 - height_ratio, width_ratio, height_ratio)
        )

    @staticmethod
    def calculate_gnomon_rect(
        view_height: float, view_width: float, gnomon_height: float, gnomon_width: float
    ) -> Tuple[float, float]:
        """
        Finds the ratio of the desired gnomon height/width to the current 3D view height/width.
        :param view_height: The current 3D view height.
        :param view_width: The current 3D view width.
        :param gnomon_height: The desired gnomon height.
        :param gnomon_width: The desired gnomon width.
        :return: The gnomon height/width ratios that are required to determine the size of the gnomon viewport.
        """
        height_ratio = gnomon_height / view_height
        width_ratio = gnomon_width / view_width
        return height_ratio, width_ratio

    @staticmethod
    def create_camera_filter(viewport, visible_entity, camera_to_filter):
        """
        Filter the objects that are visible to a camera.
        :param viewport: The viewport that the camera is using.
        :param visible_entity: Only children of this entity will be visible to the camera.
        :param camera_to_filter: The camera to apply the filter to.
        :return: The clear buffers
        """
        layer_filter = Qt3DRender.QLayerFilter(viewport)
        layer = Qt3DRender.QLayer(visible_entity)
        visible_entity.addComponent(layer)
        layer.setRecursive(True)
        layer_filter.addLayer(layer)
        camera_selector = Qt3DRender.QCameraSelector(layer_filter)
        camera_selector.setCamera(camera_to_filter)
        clear_buffers = Qt3DRender.QClearBuffers(camera_selector)
        return clear_buffers

    def add_component(
        self, name: str, geometry: OFFGeometry, positions: List[QVector3D] = None
    ):
        """
        Add a component to the instrument view given a name and its geometry.
        :param name: The name of the component.
        :param geometry: The geometry information of the component that is used to create a mesh.
        :param positions: Mesh is repeated at each of these positions
        """
        if geometry is None:
            return

        if positions is None:
            positions = [QVector3D(0, 0, 0)]
        mesh = OffMesh(geometry.off_geometry)

        self.component_meshes[name] = mesh
        position_transforms = []
        for position in positions:
            transform = Qt3DCore.QTransform()
            transform.setTranslation(position)
            position_transforms.append(transform)
        self.component_positions[name] = position_transforms
        # Note, the a list comprehension like below doesn't work (end up with segfault)
        # self.component_positions[name] = [Qt3DCore.QTransform().setTranslation(position) for position in positions]
        self._create_entities(name)

    def _create_entities(self, name):
        with DetachedRootEntity(
            self.component_root_entity, self.combined_component_axes_entity
        ):
            self.component_entities[name] = [
                create_qentity(
                    [
                        self.component_meshes[name],
                        self.grey_material,
                        position_transform,
                    ],
                    self.component_root_entity,
                )
                for position_transform in self.component_positions[name]
            ]

    def clear_all_components(self):
        """
        resets the entities in qt3d so all components are cleared form the 3d view.
        """
        self.component_meshes = dict()
        self.component_entities = dict()

    def delete_component(self, name):
        """
        Delete a component from the InstrumentView by removing the components and entity from the dictionaries.
        :param name: The name of the component.
        """
<<<<<<< HEAD

        if name in self.component_entities.keys():
            self.component_entities[name].setParent(None)
=======
        for entity in self.component_entities[name]:
            entity.setParent(None)
>>>>>>> 40172167

        try:
            del self.component_entities[name]
            del self.component_meshes[name]
        except KeyError:
            print("Unable to delete component " + name + " because it doesn't exist.")

        self._delete_all_transformations(name)

    def _delete_all_transformations(self, component_name):
        """
        Deletes all the transformations associated with a component. Doesn't print a message in the case of a KeyError
        because components without transformations can exist.
        """
        try:
            del self.component_transformations[component_name]
            del self.component_positions[component_name]
        except KeyError:
            pass

    def add_transformation(self, component_name, transformation_name):
        pass

    def delete_single_transformation(self, component_name, transformation_name):
        pass

    def give_colors_to_materials(self):
        """
        Creates several QColors and uses them to configure the different materials that will be used for the objects in
        the 3D view.
        """
        red = QColor("red")
        black = QColor("black")
        grey = QColor("grey")
        blue = QColor("blue")
        light_blue = QColor("lightblue")
        dark_red = QColor("#b00")

        self.grey_material = create_material(black, grey)
        self.red_material = create_material(red, dark_red, alpha=0.5)
        self.beam_material = create_material(blue, light_blue, alpha=0.5)

    @staticmethod
    def set_cube_mesh_dimensions(cube_mesh, x, y, z):
        """
        Sets the dimensions of a cube mesh.
        :param cube_mesh: The cube mesh to modify.
        :param x: The desired x extent.
        :param y: The desired y extent.
        :param z: The desired z extent.
        """
        cube_mesh.setXExtent(x)
        cube_mesh.setYExtent(y)
        cube_mesh.setZExtent(z)

    def setup_sample_cube(self):
        """
        Sets up the cube that represents a sample in the 3D view by giving the cube entity a mesh and a material.
        """
        self.set_cube_mesh_dimensions(self.cube_mesh, *self.sample_cube_dimensions)
        self.cube_entity = create_qentity(
            [self.cube_mesh, self.red_material], self.component_root_entity
        )

    def initialise_view(self):
        """
        Calls the methods for defining materials, setting up the sample cube, and setting up the neutrons. Beam-related
        functions are called outside of this method to ensure that those things are generated last.
        """
        self.setup_sample_cube()
        self.gnomon.create_gnomon()
        self.gnomon.setup_neutrons()


class DetachedRootEntity:
    """
    Context manager for detaching the component root entity
    This is useful for reducing CPU load if making many changes to the scene at the same time
    """

    def __init__(self, component_root_entity, parent_of_root_entity):
        self._component_root_entity = component_root_entity
        self._parent_of_root_entity = parent_of_root_entity

    def __enter__(self):
        # Detach root entity
        self._component_root_entity.setParent(None)

    def __exit__(self, *args):
        # Reattach root entity
        self._component_root_entity.setParent(self._parent_of_root_entity)<|MERGE_RESOLUTION|>--- conflicted
+++ resolved
@@ -258,14 +258,11 @@
         Delete a component from the InstrumentView by removing the components and entity from the dictionaries.
         :param name: The name of the component.
         """
-<<<<<<< HEAD
 
         if name in self.component_entities.keys():
-            self.component_entities[name].setParent(None)
-=======
-        for entity in self.component_entities[name]:
+            for entity in self.component_entities[name]:
             entity.setParent(None)
->>>>>>> 40172167
+
 
         try:
             del self.component_entities[name]

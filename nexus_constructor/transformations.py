import logging

import numpy as np
from PySide2.QtGui import QVector3D, QMatrix4x4
from PySide2.Qt3DCore import Qt3DCore
import h5py
from nexus_constructor.nexus import nexus_wrapper as nx
from typing import TypeVar

<<<<<<< HEAD
from nexus_constructor.nexus.nexus_wrapper import h5Node
=======
from nexus_constructor.transformation_types import TransformationType
>>>>>>> 1cdd2314

TransformationOrComponent = TypeVar(
    "TransformationOrComponent", "Transformation", "Component"
)


class Transformation:
    """
    Provides an interface to an existing transformation dataset in a NeXus file
    """

    def __init__(self, nexus_file: nx.NexusWrapper, dataset: h5py.Dataset):
        self.file = nexus_file
        self.dataset = dataset
        self.ui_placeholder_value = dataset

    def __eq__(self, other):
        try:
            return other.absolute_path == self.absolute_path
        except Exception:
            return False

    @property
    def name(self):
        return nx.get_name_of_node(self.dataset)

    @name.setter
    def name(self, new_name: str):
        self.file.rename_node(self.dataset, new_name)

    @property
    def qmatrix(self) -> QMatrix4x4:
        """
        Get a Qt3DCore.QTransform describing the transformation
        """
        transform = Qt3DCore.QTransform()
<<<<<<< HEAD
        if self.type.lower() == "rotation":
            quaternion = transform.fromAxisAndAngle(
                self.vector, self.ui_placeholder_value
            )
            transform.setRotation(quaternion)
        elif self.type.lower() == "translation":
            transform.setTranslation(
                self.vector.normalized() * self.ui_placeholder_value
            )
=======
        if self.type == TransformationType.ROTATION.value:
            quaternion = transform.fromAxisAndAngle(self.vector, self.value)
            transform.setRotation(quaternion)
        elif self.type == TransformationType.TRANSLATION.value:
            transform.setTranslation(self.vector.normalized() * self.value)
>>>>>>> 1cdd2314
        else:
            raise (
                RuntimeError('Unknown transformation of type "{}".'.format(self.type))
            )
        return transform.matrix()

    @property
    def absolute_path(self):
        """
        Get absolute path of the transform dataset in the NeXus file,
        this is guaranteed to be unique so it can be used as an ID for this Transformation
        :return: absolute path of the transform dataset in the NeXus file,
        """
        return self.dataset.name

    @property
    def type(self):
        """
        Get transformation type, should be "Translation" or "Rotation"
        """
        return self.file.get_attribute_value(self.dataset, "transformation_type")

    @type.setter
    def type(self, new_type: str):
        """
        Set transformation type, should be "Translation" or "Rotation"
        """
        self.file.set_attribute_value(self.dataset, "transformation_type", new_type)

    @property
    def vector(self):
        """
        Returns rotation axis or translation direction as a QVector3D
        """
        vector_as_np_array = self.file.get_attribute_value(self.dataset, "vector")
        return QVector3D(
            vector_as_np_array[0], vector_as_np_array[1], vector_as_np_array[2]
        )

    @vector.setter
    def vector(self, new_vector: QVector3D):
        vector_as_np_array = np.array([new_vector.x(), new_vector.y(), new_vector.z()])
        self.file.set_attribute_value(self.dataset, "vector", vector_as_np_array)

    @property
    def value(self):
        """
        Get the magnitude of the transformation
        :return: distance or rotation angle
        """
        return self.dataset[...]

    @value.setter
    def value(self, new_value: float):
        """
        Set the magnitude of the transformation: distance or rotation angle
        """
        self.dataset[...] = new_value

    @property
    def data(self) -> h5Node:
        return self.dataset

    @data.setter
    def data(self, new_data):
        """
        Used for setting the transformation dataset to a stream group, link or scalar/array field
        :param new_data: the new data being set
        """
        old_attrs = {}
        for k, v in self.dataset.attrs.items():
            old_attrs[k] = v
        dataset_name = self.dataset.name

        del self.file.nexus_file[dataset_name]
        if isinstance(new_data, h5py.Dataset):
            self.file.nexus_file[dataset_name] = new_data[()]
            self.ui_placeholder_value = new_data[...]
        else:
            if isinstance(new_data, h5py.SoftLink):
                self.file.nexus_file[dataset_name] = h5py.SoftLink(new_data.path)
            else:
                self.file.nexus_file.copy(
                    source=new_data, dest=dataset_name, expand_soft=True
                )
        self.dataset = self.file.nexus_file[dataset_name]
        for k, v in old_attrs.items():
            self.dataset.attrs[k] = v

    @property
    def ui_placeholder_value(self) -> float:
        if np.isscalar(self.value):
            return self.value
        return self._ui_value[...]

    @ui_placeholder_value.setter
    def ui_placeholder_value(self, new_value: float):
        self._ui_value = new_value

    @property
    def depends_on(self) -> "Transformation":
        depends_on_path = self.file.get_attribute_value(self.dataset, "depends_on")
        if depends_on_path is not None:
            return Transformation(self.file, self.file.nexus_file[depends_on_path])

    @depends_on.setter
    def depends_on(self, depends_on: "Transformation"):
        """
        Note, until Python 4.0 (or 3.7 with from __future__ import annotations) have
        to use string for depends_on type here, because the current class is not defined yet
        """
        existing_depends_on = self.file.get_attribute_value(self.dataset, "depends_on")
        if existing_depends_on is not None:
            Transformation(
                self.file, self.file.nexus_file[existing_depends_on]
            ).deregister_dependent(self)

        if depends_on is None:
            self.file.set_attribute_value(self.dataset, "depends_on", ".")
        else:
            self.file.set_attribute_value(
                self.dataset, "depends_on", depends_on.absolute_path
            )
            depends_on.register_dependent(self)

    def register_dependent(self, dependent: TransformationOrComponent):
        """
        Register dependent transform or component in the dependee_of list of this transform
        Note, "dependee_of" attribute is not part of the NeXus format
        :param dependent: transform or component that depends on this one
        """

        if "dependee_of" not in self.dataset.attrs.keys():
            self.file.set_attribute_value(
                self.dataset, "dependee_of", dependent.absolute_path
            )
        else:
            dependee_of_list = self.file.get_attribute_value(
                self.dataset, "dependee_of"
            )
            if not isinstance(dependee_of_list, np.ndarray):
                dependee_of_list = np.array([dependee_of_list])
            dependee_of_list = dependee_of_list.astype("U")
            if dependent.absolute_path not in dependee_of_list:
                dependee_of_list = np.append(
                    dependee_of_list, np.array([dependent.absolute_path])
                )
                self.file.set_attribute_value(
                    self.dataset, "dependee_of", dependee_of_list
                )

    def deregister_dependent(self, former_dependent: TransformationOrComponent):
        """
        Remove former dependent from the dependee_of list of this transform
        Note, "dependee_of" attribute is not part of the NeXus format
        :param former_dependent: transform or component that used to depend on this one
        """
        if "dependee_of" in self.dataset.attrs.keys():
            dependee_of_list = self.file.get_attribute_value(
                self.dataset, "dependee_of"
            )
            if (
                not isinstance(dependee_of_list, np.ndarray)
                and dependee_of_list == former_dependent.absolute_path
            ):
                # Must be a single string rather than a list, so simply delete it
                self.file.delete_attribute(self.dataset, "dependee_of")
            elif isinstance(dependee_of_list, np.ndarray):
                dependee_of_list = dependee_of_list[
                    dependee_of_list != former_dependent.absolute_path
                ]
                self.file.set_attribute_value(
                    self.dataset, "dependee_of", dependee_of_list
                )
            else:
                logging.warning(
                    f"Unable to de-register dependent {former_dependent.absolute_path} from {self.absolute_path} due to it not being registered."
                )

    def get_dependents(self):
        import nexus_constructor.component.component as comp

        if "dependee_of" in self.dataset.attrs.keys():
            return_dependents = []
            dependents = self.file.get_attribute_value(self.dataset, "dependee_of")
            if not isinstance(dependents, np.ndarray):
                dependents = [dependents]
            for path in dependents:
                node = self.file.nexus_file[path]
                if isinstance(node, h5py.Group):
                    return_dependents.append(comp.Component(self.file, node))
                elif isinstance(node, h5py.Dataset):
                    return_dependents.append(Transformation(self.file, node))
                else:
                    raise RuntimeError("Unknown type of node.")
            return return_dependents

    def remove_from_dependee_chain(self):
        all_dependees = self.get_dependents()
        new_depends_on = self.depends_on
        if self.depends_on.absolute_path == "/":
            new_depends_on = None
        else:
            for dependee in all_dependees:
                if isinstance(dependee, Transformation):
                    new_depends_on.register_dependent(dependee)
        for dependee in all_dependees:
            dependee.depends_on = new_depends_on
            self.deregister_dependent(dependee)
        self.depends_on = None<|MERGE_RESOLUTION|>--- conflicted
+++ resolved
@@ -7,11 +7,8 @@
 from nexus_constructor.nexus import nexus_wrapper as nx
 from typing import TypeVar
 
-<<<<<<< HEAD
 from nexus_constructor.nexus.nexus_wrapper import h5Node
-=======
 from nexus_constructor.transformation_types import TransformationType
->>>>>>> 1cdd2314
 
 TransformationOrComponent = TypeVar(
     "TransformationOrComponent", "Transformation", "Component"
@@ -48,23 +45,15 @@
         Get a Qt3DCore.QTransform describing the transformation
         """
         transform = Qt3DCore.QTransform()
-<<<<<<< HEAD
-        if self.type.lower() == "rotation":
+        if self.type == TransformationType.ROTATION.value:
             quaternion = transform.fromAxisAndAngle(
                 self.vector, self.ui_placeholder_value
             )
             transform.setRotation(quaternion)
-        elif self.type.lower() == "translation":
+        elif self.type == TransformationType.TRANSLATION.value:
             transform.setTranslation(
                 self.vector.normalized() * self.ui_placeholder_value
             )
-=======
-        if self.type == TransformationType.ROTATION.value:
-            quaternion = transform.fromAxisAndAngle(self.vector, self.value)
-            transform.setRotation(quaternion)
-        elif self.type == TransformationType.TRANSLATION.value:
-            transform.setTranslation(self.vector.normalized() * self.value)
->>>>>>> 1cdd2314
         else:
             raise (
                 RuntimeError('Unknown transformation of type "{}".'.format(self.type))

from functools import partial
from typing import List, ItemsView, Dict

import h5py
from PySide2.QtCore import Qt
from PySide2.QtWidgets import (
    QComboBox,
    QGridLayout,
    QLineEdit,
    QDialog,
    QLabel,
    QSpinBox,
    QPushButton,
    QGroupBox,
    QRadioButton,
    QCheckBox,
    QFormLayout,
)
import numpy as np

from nexus_constructor.nexus.nexus_wrapper import create_temporary_in_memory_file
from nexus_constructor.writer_modules import WriterModules

F142_TYPES = [
    "byte",
    "ubyte",
    "short",
    "ushort",
    "int",
    "uint",
    "long",
    "ulong",
    "float",
    "double",
    "string",
]

STRING_DTYPE = h5py.special_dtype(vlen=str)

NEXUS_INDICES_INDEX_EVERY_MB = "nexus.indices.index_every_mb"
NEXUS_INDICES_INDEX_EVERY_KB = "nexus.indices.index_every_kb"
STORE_LATEST_INTO = "store_latest_into"
NEXUS_CHUNK_CHUNK_MB = "nexus.chunk.chunk_mb"
NEXUS_CHUNK_CHUNK_KB = "nexus.chunk.chunk_kb"
ADC_PULSE_DEBUG = "adc_pulse_debug"


def check_if_advanced_options_should_be_enabled(
    elements: List[str], field: h5py.Group
) -> bool:
    """
    Checks whether the advanced options box should be enabled by checking if any of the advanced options have existing values.
    :param elements: list of names to check if exist
    :param field: the field group
    """
    return any(item in field.keys() for item in elements)


def fill_in_advanced_options(elements: ItemsView[str, QSpinBox], field: h5py.Group):
    for nxs_string, spinner in elements:
        if nxs_string in field.keys():
            spinner.setValue(field[nxs_string][()])


class StreamFieldsWidget(QDialog):
    """
    A stream widget containing schema-specific properties.
    """

    def __init__(self, parent):
        super().__init__()
        self.setParent(parent)
        self.setLayout(QGridLayout())
        self.setWindowModality(Qt.WindowModal)
        self.setModal(True)
        self.minimum_spinbox_value = 0
        self.maximum_spinbox_value = 100_000_000
        self.advanced_options_enabled = False

        self.hs00_unimplemented_label = QLabel(
            "hs00 (Event histograms) has not yet been fully implemented."
        )

        self.schema_label = QLabel("Schema: ")
        self.schema_combo = QComboBox()

        self.topic_label = QLabel("Topic: ")
        self.topic_line_edit = QLineEdit()
        self.topic_line_edit.setPlaceholderText("[broker][:port, default=9092]/topic")

        self.source_label = QLabel("Source: ")
        self.source_line_edit = QLineEdit()

        self.array_size_label = QLabel("Array size")
        self.array_size_spinbox = QSpinBox()
        self.array_size_spinbox.setMaximum(np.iinfo(np.int32).max)

        self.type_label = QLabel("Type: ")
        self.type_combo = QComboBox()
        self.type_combo.addItems(F142_TYPES)

        self.value_units_edit = QLineEdit()
        self.value_units_label = QLabel("Value Units:")

        self.show_advanced_options_button = QPushButton(
            text="Show/hide advanced options"
        )
        self.show_advanced_options_button.setCheckable(True)
        self.show_advanced_options_button.clicked.connect(
            self.advanced_options_button_clicked
        )

        self._set_up_f142_group_box()
        self._set_up_ev42_group_box()

        self.scalar_radio = QRadioButton(text="Scalar")
        self.scalar_radio.clicked.connect(partial(self._show_array_size, False))
        self.scalar_radio.setChecked(True)
        self.scalar_radio.clicked.emit()

        self.array_radio = QRadioButton(text="Array")
        self.array_radio.clicked.connect(partial(self._show_array_size, True))

        self.schema_combo.currentTextChanged.connect(self._schema_type_changed)
        self.schema_combo.addItems([e.value for e in WriterModules])

        self.ok_button = QPushButton("OK")
        self.ok_button.clicked.connect(self.parent().close)

        self.layout().addWidget(self.schema_label, 0, 0)
        self.layout().addWidget(self.schema_combo, 0, 1)

        self.layout().addWidget(self.topic_label, 1, 0)
        self.layout().addWidget(self.topic_line_edit, 1, 1)

        self.layout().addWidget(self.source_label, 2, 0)
        self.layout().addWidget(self.source_line_edit, 2, 1)

        self.layout().addWidget(self.value_units_label, 3, 0)
        self.layout().addWidget(self.value_units_edit, 3, 1)
        self.value_units_label.setVisible(False)
        self.value_units_edit.setVisible(False)

        self.layout().addWidget(self.type_label, 4, 0)
        self.layout().addWidget(self.type_combo, 4, 1)

        self.layout().addWidget(self.scalar_radio, 5, 0)
        self.layout().addWidget(self.array_radio, 5, 1)

        self.layout().addWidget(self.array_size_label, 6, 0)
        self.layout().addWidget(self.array_size_spinbox, 6, 1)

        self.layout().addWidget(self.hs00_unimplemented_label, 7, 0, 1, 2)

        # Spans both rows
        self.layout().addWidget(self.show_advanced_options_button, 8, 0, 1, 2)
        self.layout().addWidget(self.f142_advanced_group_box, 9, 0, 1, 2)

        self.layout().addWidget(self.ev42_advanced_group_box, 10, 0, 1, 2)

        self.layout().addWidget(self.ok_button, 11, 0, 1, 2)

        self._schema_type_changed(self.schema_combo.currentText())

    def advanced_options_button_clicked(self):
        self._show_advanced_options(show=self.show_advanced_options_button.isChecked())

    def _set_up_ev42_group_box(self):
        """
        Sets up the UI for ev42 advanced options.
        """
        self.ev42_nexus_elements = [
            NEXUS_INDICES_INDEX_EVERY_MB,
            NEXUS_INDICES_INDEX_EVERY_KB,
            NEXUS_CHUNK_CHUNK_MB,
            NEXUS_CHUNK_CHUNK_KB,
        ]

        self.ev42_nexus_to_spinner_ui_element = {}

        self.ev42_advanced_group_box = QGroupBox(
            parent=self.show_advanced_options_button
        )
        self.ev42_advanced_group_box.setLayout(QFormLayout())

        self.ev42_adc_pulse_debug_label = QLabel(ADC_PULSE_DEBUG)
        self.ev42_adc_pulse_debug_checkbox = QCheckBox()

        self.ev42_advanced_group_box.layout().addRow(
            self.ev42_adc_pulse_debug_label, self.ev42_adc_pulse_debug_checkbox
        )

        self.add_labels_and_spinboxes_for_advanced_options(
            self.ev42_nexus_elements,
            self.ev42_advanced_group_box,
            self.ev42_nexus_to_spinner_ui_element,
        )

    def add_labels_and_spinboxes_for_advanced_options(
        self, elements, group_box, nexus_to_spinner
    ):
        for nexus_string in elements:
            label = QLabel(nexus_string)
            spinner = QSpinBox()
            spinner.setRange(self.minimum_spinbox_value, self.maximum_spinbox_value)

            group_box.layout().addRow(label, spinner)

            nexus_to_spinner[nexus_string] = spinner

    def _set_up_f142_group_box(self):
        """
        Sets up the UI for the f142 advanced options.
        """
        self.f142_advanced_group_box = QGroupBox(
            parent=self.show_advanced_options_button
        )
        self.f142_advanced_group_box.setLayout(QFormLayout())
        self.f142_nexus_to_spinner_ui_element = {}

        self.f142_nexus_elements = [
            NEXUS_INDICES_INDEX_EVERY_MB,
            NEXUS_INDICES_INDEX_EVERY_KB,
            STORE_LATEST_INTO,
        ]

        self.add_labels_and_spinboxes_for_advanced_options(
            self.f142_nexus_elements,
            self.f142_advanced_group_box,
            self.f142_nexus_to_spinner_ui_element,
        )

    def _show_advanced_options(self, show):
        schema = self.schema_combo.currentText()
        if schema == WriterModules.F142.value:
            self.f142_advanced_group_box.setVisible(show)
        elif schema == WriterModules.EV42.value:
            self.ev42_advanced_group_box.setVisible(show)
        self.advanced_options_enabled = show

    def _show_array_size(self, show: bool):
        self.array_size_spinbox.setVisible(show)
        self.array_size_label.setVisible(show)

    def _schema_type_changed(self, schema: str):
        self.parent().setWindowTitle(f"Editing {schema} stream field")
        self.hs00_unimplemented_label.setVisible(False)
        self.f142_advanced_group_box.setVisible(False)
        self.ev42_advanced_group_box.setVisible(False)
        self.show_advanced_options_button.setVisible(False)
        self.show_advanced_options_button.setChecked(False)
        self.value_units_label.setVisible(False)
        self.value_units_edit.setVisible(False)
        if schema == WriterModules.F142.value:
            self.value_units_label.setVisible(True)
            self.value_units_edit.setVisible(True)
            self._set_edits_visible(True, True)
            self.show_advanced_options_button.setVisible(True)
            self.f142_advanced_group_box.setVisible(False)
        elif schema == WriterModules.EV42.value:
            self._set_edits_visible(True, False)
            self.show_advanced_options_button.setVisible(True)
            self.ev42_advanced_group_box.setVisible(False)
        elif schema == WriterModules.HS00.value:
            self._set_edits_visible(True, False)
            self.hs00_unimplemented_label.setVisible(True)
        elif schema == WriterModules.NS10.value:
            self._set_edits_visible(True, False, "nicos/<device>/<parameter>")
        elif (
            schema == WriterModules.TDCTIME.value or schema == WriterModules.SENV.value
        ):
            self._set_edits_visible(True, False)

    def _set_edits_visible(self, source: bool, type: bool, source_hint=None):
        self.source_label.setVisible(source)
        self.source_line_edit.setVisible(source)
        self.type_label.setVisible(type)
        self.type_combo.setVisible(type)
        self.array_radio.setVisible(type)
        self.scalar_radio.setVisible(type)
        if source_hint:
            self.source_line_edit.setPlaceholderText(source_hint)
        else:
            self.source_line_edit.setPlaceholderText("")

    def get_stream_group(self) -> h5py.Group:
        """
        Create the stream group with a temporary in-memory HDF5 file.
        :return: The created HDF group.
        """

        temp_file = create_temporary_in_memory_file()
        group = temp_file.create_group("children")
        group.create_dataset(name="type", dtype=STRING_DTYPE, data="stream")
        stream_group = group.create_group(self.parent().parent().field_name_edit.text())
        stream_group.attrs["NX_class"] = "NCstream"
        stream_group.create_dataset(
            name="topic", dtype=STRING_DTYPE, data=self.topic_line_edit.text()
        )
        stream_group.create_dataset(
            name="writer_module",
            dtype=STRING_DTYPE,
            data=self.schema_combo.currentText(),
        )

        schema = self.schema_combo.currentText()
        stream_group.create_dataset(
            "source", dtype=STRING_DTYPE, data=self.source_line_edit.text()
        )

        if schema == WriterModules.F142.value:
            self._create_f142_fields(stream_group)
        elif schema == WriterModules.EV42.value:
            self._create_ev42_fields(stream_group)
        return stream_group

    def _create_ev42_fields(self, stream_group: h5py.Group):
        """
        Create ev42 fields in the given group if advanced options are specified.
        :param stream_group: The group to apply fields to.
        """
        if self.advanced_options_enabled:
            if self.ev42_adc_pulse_debug_checkbox.isChecked():
                stream_group.create_dataset(
                    ADC_PULSE_DEBUG,
                    dtype=bool,
                    data=self.ev42_adc_pulse_debug_checkbox.isChecked(),
                )
            self._create_dataset_from_spinner(
                stream_group, self.ev42_nexus_to_spinner_ui_element
            )

    def _create_f142_fields(self, stream_group: h5py.Group):
        """
        Create f142 fields in the given group if advanced options are specified.
        :param stream_group: The group to apply fields to.
        """
        stream_group.create_dataset(
            "type", dtype=STRING_DTYPE, data=self.type_combo.currentText()
        )
        if self.array_radio.isChecked():
            stream_group.create_dataset(
                "array_size", data=self.array_size_spinbox.value()
            )
        if self.value_units_edit.text():
            stream_group.create_dataset(
                "value_units", data=self.value_units_edit.text()
            )
        if self.advanced_options_enabled:
            self._create_dataset_from_spinner(
                stream_group, self.f142_nexus_to_spinner_ui_element
            )

    @staticmethod
    def _create_dataset_from_spinner(
        stream_group: h5py.Group, nexus_to_spinner_dict: Dict[str, QSpinBox]
    ):
        for (nexus_string, ui_element) in nexus_to_spinner_dict.items():
            if ui_element.value() > 0:
                stream_group.create_dataset(
                    nexus_string, dtype=int, data=ui_element.value()
                )

    def fill_in_existing_ev42_fields(self, field: h5py.Group):
        """
        Fill in specific existing ev42 fields into the new UI field.
        :param field: The stream group
        :param new_ui_field: The new UI field to be filled in
        """
        all_ev42_elements = list(self.ev42_nexus_elements)
        all_ev42_elements.append(ADC_PULSE_DEBUG)

        if check_if_advanced_options_should_be_enabled(all_ev42_elements, field):
            self._show_advanced_options(True)
            if ADC_PULSE_DEBUG in field.keys():
                self.ev42_adc_pulse_debug_checkbox.setChecked(
                    bool(field[ADC_PULSE_DEBUG][()])
                )

            fill_in_advanced_options(
                self.ev42_nexus_to_spinner_ui_element.items(), field
            )

    def fill_in_existing_f142_fields(self, field: h5py.Group):
        """
        Fill in specific existing f142 fields into the new UI field.
        :param field: The stream group
        :param new_ui_field: The new UI field to be filled in
        """
        self.type_combo.setCurrentText(field["type"][()])
        if "array_size" in field.keys():
            self.array_radio.setChecked(True)
            self.scalar_radio.setChecked(False)
            self.array_size_spinbox.setValue(field["array_size"][()])
        else:
            self.array_radio.setChecked(False)
            self.scalar_radio.setChecked(True)

        if check_if_advanced_options_should_be_enabled(self.f142_nexus_elements, field):
            self._show_advanced_options(True)
            fill_in_advanced_options(
                self.f142_nexus_to_spinner_ui_element.items(), field
            )

    def update_existing_stream_info(self, field: h5py.Group):
        """
        Fill in stream fields and properties into the new UI field.
        :param field: The stream group
        :param new_ui_field: The new UI field to be filled in
        """
        schema = field["writer_module"][()]
        self.schema_combo.setCurrentText(str(schema))
        self.topic_line_edit.setText(str(field["topic"][()]))
        self.source_line_edit.setText(str(field["source"][()]))
        if schema == WriterModules.F142.value:
            self.fill_in_existing_f142_fields(field)
<<<<<<< HEAD
        if schema == WriterModules.EV42.value:
=======
        elif schema == "ev42":
>>>>>>> 9e9b047c
            self.fill_in_existing_ev42_fields(field)<|MERGE_RESOLUTION|>--- conflicted
+++ resolved
@@ -414,9 +414,5 @@
         self.source_line_edit.setText(str(field["source"][()]))
         if schema == WriterModules.F142.value:
             self.fill_in_existing_f142_fields(field)
-<<<<<<< HEAD
-        if schema == WriterModules.EV42.value:
-=======
-        elif schema == "ev42":
->>>>>>> 9e9b047c
+        elif schema == WriterModules.EV42.value:
             self.fill_in_existing_ev42_fields(field)
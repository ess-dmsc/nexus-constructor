from functools import partial
from typing import List, ItemsView

import h5py
from PySide2.QtCore import Qt
from PySide2.QtWidgets import (
    QComboBox,
    QGridLayout,
    QLineEdit,
    QDialog,
    QLabel,
    QSpinBox,
    QPushButton,
    QGroupBox,
    QRadioButton,
    QCheckBox,
    QFormLayout,
)
import numpy as np

from nexus_constructor.nexus.nexus_wrapper import create_temporary_in_memory_file

SCHEMAS = ["ev42", "f142", "hs00", "ns10", "TdcTime", "senv"]
F142_TYPES = [
    "byte",
    "ubyte",
    "short",
    "ushort",
    "int",
    "uint",
    "long",
    "ulong",
    "float",
    "double",
    "string",
]

STRING_DTYPE = h5py.special_dtype(vlen=str)

NEXUS_INDICES_INDEX_EVERY_MB = "nexus.indices.index_every_mb"
NEXUS_INDICES_INDEX_EVERY_KB = "nexus.indices.index_every_kb"
STORE_LATEST_INTO = "store_latest_into"
NEXUS_CHUNK_CHUNK_MB = "nexus.chunk.chunk_mb"
NEXUS_CHUNK_CHUNK_KB = "nexus.chunk.chunk_kb"
ADC_PULSE_DEBUG = "adc_pulse_debug"


def check_if_advanced_options_should_be_enabled(
    elements: List[str], field: h5py.Group
) -> bool:
    """
    Checks whether the advanced options box should be enabled by checking if any of the advanced options have existing values.
    :param elements: list of names to check if exist
    :param field: the field group
    """
    return any(item in field.keys() for item in elements)


def fill_in_advanced_options(elements: ItemsView[str, QSpinBox], field: h5py.Group):
    for nxs_string, spinner in elements:
        if nxs_string in field.keys():
            spinner.setValue(field[nxs_string][()])


class StreamFieldsWidget(QDialog):
    """
    A stream widget containing schema-specific properties.
    """

    def __init__(self, parent):
        super().__init__()
        self.setParent(parent)
        self.setLayout(QGridLayout())
        self.setWindowModality(Qt.WindowModal)
        self.setModal(True)
        self.minimum_spinbox_value = 0
        self.maximum_spinbox_value = 100_000_000

        self.hs00_unimplemented_label = QLabel(
            "hs00 (Event histograms) has not yet been fully implemented."
        )

        self.schema_label = QLabel("Schema: ")
        self.schema_combo = QComboBox()

        self.topic_label = QLabel("Topic: ")
        self.topic_line_edit = QLineEdit()
<<<<<<< HEAD
        self.topic_line_edit.setPlaceholderText("[broker][:port, default=9092]/topic")
=======
>>>>>>> 4ad582e1

        self.source_label = QLabel("Source: ")
        self.source_line_edit = QLineEdit()

        self.array_size_label = QLabel("Array size")
        self.array_size_spinbox = QSpinBox()
        self.array_size_spinbox.setMaximum(np.iinfo(np.int32).max)

        self.type_label = QLabel("Type: ")
        self.type_combo = QComboBox()
        self.type_combo.addItems(F142_TYPES)

        self.value_units_edit = QLineEdit()
        self.value_units_label = QLabel("Value Units:")

        self.show_advanced_options_button = QPushButton(
            text="Show/hide advanced options"
        )
        self.show_advanced_options_button.setCheckable(True)
        self.show_advanced_options_button.clicked.connect(self._show_advanced_options)

        self._set_up_f142_group_box()
        self._set_up_ev42_group_box()

        self.scalar_radio = QRadioButton(text="Scalar")
        self.scalar_radio.clicked.connect(partial(self._show_array_size, False))
        self.scalar_radio.setChecked(True)
        self.scalar_radio.clicked.emit()

        self.array_radio = QRadioButton(text="Array")
        self.array_radio.clicked.connect(partial(self._show_array_size, True))

        self.schema_combo.currentTextChanged.connect(self._schema_type_changed)
        self.schema_combo.addItems(SCHEMAS)

        self.ok_button = QPushButton("OK")
        self.ok_button.clicked.connect(self.parent().close)

        self.set_advanced_options_state()

        self.layout().addWidget(self.schema_label, 0, 0)
        self.layout().addWidget(self.schema_combo, 0, 1)

        self.layout().addWidget(self.topic_label, 1, 0)
        self.layout().addWidget(self.topic_line_edit, 1, 1)

        self.layout().addWidget(self.source_label, 2, 0)
        self.layout().addWidget(self.source_line_edit, 2, 1)

        self.layout().addWidget(self.value_units_label, 3, 0)
        self.layout().addWidget(self.value_units_edit, 3, 1)
        self.value_units_label.setVisible(False)
        self.value_units_edit.setVisible(False)

        self.layout().addWidget(self.type_label, 4, 0)
        self.layout().addWidget(self.type_combo, 4, 1)

        self.layout().addWidget(self.scalar_radio, 5, 0)
        self.layout().addWidget(self.array_radio, 5, 1)

        self.layout().addWidget(self.array_size_label, 6, 0)
        self.layout().addWidget(self.array_size_spinbox, 6, 1)

        self.layout().addWidget(self.hs00_unimplemented_label, 7, 0, 1, 2)

        # Spans both rows
        self.layout().addWidget(self.show_advanced_options_button, 8, 0, 1, 2)
        self.layout().addWidget(self.f142_advanced_group_box, 9, 0, 1, 2)

        self.layout().addWidget(self.ev42_advanced_group_box, 10, 0, 1, 2)

        self.layout().addWidget(self.ok_button, 11, 0, 1, 2)

        self._schema_type_changed(self.schema_combo.currentText())

    def _set_up_ev42_group_box(self):
        """
        Sets up the UI for ev42 advanced options.
        """
        self.ev42_nexus_elements = [
            NEXUS_INDICES_INDEX_EVERY_MB,
            NEXUS_INDICES_INDEX_EVERY_KB,
            NEXUS_CHUNK_CHUNK_MB,
            NEXUS_CHUNK_CHUNK_KB,
        ]

        self.ev42_nexus_to_spinner_ui_element = {}

        self.ev42_advanced_group_box = QGroupBox(
            parent=self.show_advanced_options_button
        )
        self.ev42_advanced_group_box.setLayout(QFormLayout())

        self.ev42_adc_pulse_debug_label = QLabel(ADC_PULSE_DEBUG)
        self.ev42_adc_pulse_debug_checkbox = QCheckBox()

        self.ev42_advanced_group_box.layout().addRow(
            self.ev42_adc_pulse_debug_label, self.ev42_adc_pulse_debug_checkbox
        )

        self.add_labels_and_spinboxes_for_advanced_options(
            self.ev42_nexus_elements,
            self.ev42_advanced_group_box,
            self.ev42_nexus_to_spinner_ui_element,
        )

    def add_labels_and_spinboxes_for_advanced_options(
        self, elements, group_box, nexus_to_spinner
    ):
        for nexus_string in elements:
            label = QLabel(nexus_string)
            spinner = QSpinBox()
            spinner.setRange(self.minimum_spinbox_value, self.maximum_spinbox_value)

            group_box.layout().addRow(label, spinner)

            nexus_to_spinner[nexus_string] = spinner

    def _set_up_f142_group_box(self):
        """
        Sets up the UI for the f142 advanced options.
        """
        self.f142_advanced_group_box = QGroupBox(
            parent=self.show_advanced_options_button
        )
        self.f142_advanced_group_box.setLayout(QFormLayout())
        self.f142_nexus_to_spinner_ui_element = {}

        self.f142_nexus_elements = [
            NEXUS_INDICES_INDEX_EVERY_MB,
            NEXUS_INDICES_INDEX_EVERY_KB,
            STORE_LATEST_INTO,
        ]

        self.add_labels_and_spinboxes_for_advanced_options(
            self.f142_nexus_elements,
            self.f142_advanced_group_box,
            self.f142_nexus_to_spinner_ui_element,
        )

    def _show_advanced_options(self):
        schema = self.schema_combo.currentText()
        if schema == "f142":
            self.f142_advanced_group_box.setVisible(
                not self.f142_advanced_group_box.isVisible()
            )
        elif schema == "ev42":
            self.ev42_advanced_group_box.setVisible(
                not self.ev42_advanced_group_box.isVisible()
            )

        self.set_advanced_options_state()

    def set_advanced_options_state(self):
        """Used for getting the stream options when the dialog is closed."""
        self.advanced_options_enabled = (
            self.ev42_advanced_group_box.isVisible()
            or self.f142_advanced_group_box.isVisible()
        )

    def _show_array_size(self, show: bool):
        self.array_size_spinbox.setVisible(show)
        self.array_size_label.setVisible(show)

    def _schema_type_changed(self, schema: str):
        self.parent().setWindowTitle(f"Editing {schema} stream field")
        self.hs00_unimplemented_label.setVisible(False)
        self.f142_advanced_group_box.setVisible(False)
        self.ev42_advanced_group_box.setVisible(False)
        self.show_advanced_options_button.setVisible(False)
        self.show_advanced_options_button.setChecked(False)
        self.value_units_label.setVisible(False)
        self.value_units_edit.setVisible(False)
        self.set_advanced_options_state()
        if schema == "f142":
            self.value_units_label.setVisible(True)
            self.value_units_edit.setVisible(True)
            self._set_edits_visible(True, True)
            self.show_advanced_options_button.setVisible(True)
            self.f142_advanced_group_box.setVisible(False)
        elif schema == "ev42":
            self._set_edits_visible(True, False)
            self.show_advanced_options_button.setVisible(True)
            self.ev42_advanced_group_box.setVisible(False)
        elif schema == "hs00":
            self._set_edits_visible(True, False)
            self.hs00_unimplemented_label.setVisible(True)
        elif schema == "ns10":
            self._set_edits_visible(True, False, "nicos/<device>/<parameter>")
        elif schema == "TdcTime" or schema == "senv":
            self._set_edits_visible(True, False)

    def _set_edits_visible(self, source: bool, type: bool, source_hint=None):
        self.source_label.setVisible(source)
        self.source_line_edit.setVisible(source)
        self.type_label.setVisible(type)
        self.type_combo.setVisible(type)
        self.array_radio.setVisible(type)
        self.scalar_radio.setVisible(type)
        if source_hint:
            self.source_line_edit.setPlaceholderText(source_hint)
        else:
            self.source_line_edit.setPlaceholderText("")

    def get_stream_group(self) -> h5py.Group:
        """
        Create the stream group with a temporary in-memory HDF5 file.
        :return: The created HDF group.
        """

        temp_file = create_temporary_in_memory_file()
        group = temp_file.create_group("children")
        group.create_dataset(name="type", dtype=STRING_DTYPE, data="stream")
        stream_group = group.create_group(self.parent().parent().field_name_edit.text())
        stream_group.attrs["NX_class"] = "NCstream"
        stream_group.create_dataset(
            name="topic", dtype=STRING_DTYPE, data=self.topic_line_edit.text()
        )
        stream_group.create_dataset(
            name="writer_module",
            dtype=STRING_DTYPE,
            data=self.schema_combo.currentText(),
        )

        schema = self.schema_combo.currentText()
        stream_group.create_dataset(
            "source", dtype=STRING_DTYPE, data=self.source_line_edit.text()
        )
        if schema == "f142":
            self._create_f142_fields(stream_group)

        elif schema == "ev42":
            self._create_ev42_fields(stream_group)
        return stream_group

    def _create_ev42_fields(self, stream_group: h5py.Group):
        """
        Create ev42 fields in the given group if advanced options are specified.
        :param stream_group: The group to apply fields to.
        """
        if self.advanced_options_enabled:
            stream_group.create_dataset(
                ADC_PULSE_DEBUG,
                dtype=bool,
                data=self.ev42_adc_pulse_debug_checkbox.isChecked(),
            )

            for (
                nexus_string,
                ui_element,
            ) in self.ev42_nexus_to_spinner_ui_element.items():
                stream_group.create_dataset(
                    nexus_string, dtype=int, data=ui_element.value()
                )

    def _create_f142_fields(self, stream_group: h5py.Group):
        """
        Create f142 fields in the given group if advanced options are specified.
        :param stream_group: The group to apply fields to.
        """
        stream_group.create_dataset(
            "type", dtype=STRING_DTYPE, data=self.type_combo.currentText()
        )
        if self.array_radio.isChecked():
            stream_group.create_dataset(
                "array_size", data=self.array_size_spinbox.value()
            )
        if self.value_units_edit.text():
            stream_group.create_dataset(
                "value_units", data=self.value_units_edit.text()
            )
        if self.advanced_options_enabled:
            # Use strings for names, we don't care if it's byte-encoded as it will output to JSON anyway.
            for (
                nexus_string,
                ui_element,
            ) in self.f142_nexus_to_spinner_ui_element.items():
                stream_group.create_dataset(
                    nexus_string, dtype=int, data=ui_element.value()
                )

    def fill_in_existing_ev42_fields(self, field: h5py.Group):
        """
        Fill in specific existing ev42 fields into the new UI field.
        :param field: The stream group
        :param new_ui_field: The new UI field to be filled in
        """
        all_ev42_elements = list(self.ev42_nexus_elements)
        all_ev42_elements.append(ADC_PULSE_DEBUG)

        advanced_options = check_if_advanced_options_should_be_enabled(
            all_ev42_elements, field
        )

        if advanced_options:
            self.ev42_advanced_group_box.setEnabled(True)
            self.set_advanced_options_state()

        if ADC_PULSE_DEBUG in field.keys():
            self.ev42_adc_pulse_debug_checkbox.setChecked(
                bool(field[ADC_PULSE_DEBUG][()])
            )

        fill_in_advanced_options(self.ev42_nexus_to_spinner_ui_element.items(), field)

    def fill_in_existing_f142_fields(self, field: h5py.Group):
        """
        Fill in specific existing f142 fields into the new UI field.
        :param field: The stream group
        :param new_ui_field: The new UI field to be filled in
        """
        self.type_combo.setCurrentText(field["type"][()])
        if "array_size" in field.keys():
            self.array_radio.setChecked(True)
            self.scalar_radio.setChecked(False)
            self.array_size_spinbox.setValue(field["array_size"][()])
        else:
            self.array_radio.setChecked(False)
            self.scalar_radio.setChecked(True)

        advanced_options = check_if_advanced_options_should_be_enabled(
            self.f142_nexus_elements, field
        )

        if advanced_options:
            self.f142_advanced_group_box.setEnabled(True)
            self.set_advanced_options_state()

        fill_in_advanced_options(self.f142_nexus_to_spinner_ui_element.items(), field)

    def update_existing_stream_info(self, field: h5py.Group):
        """
        Fill in stream fields and properties into the new UI field.
        :param field: The stream group
        :param new_ui_field: The new UI field to be filled in
        """
        schema = field["writer_module"][()]
        self.schema_combo.setCurrentText(str(schema))
        self.topic_line_edit.setText(str(field["topic"][()]))
        self.source_line_edit.setText(str(field["source"][()]))
        if schema == "f142":
            self.fill_in_existing_f142_fields(field)
        if schema == "ev42":
            self.fill_in_existing_ev42_fields(field)<|MERGE_RESOLUTION|>--- conflicted
+++ resolved
@@ -85,10 +85,7 @@
 
         self.topic_label = QLabel("Topic: ")
         self.topic_line_edit = QLineEdit()
-<<<<<<< HEAD
         self.topic_line_edit.setPlaceholderText("[broker][:port, default=9092]/topic")
-=======
->>>>>>> 4ad582e1
 
         self.source_label = QLabel("Source: ")
         self.source_line_edit = QLineEdit()

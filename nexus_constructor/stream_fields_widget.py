from functools import partial
from typing import List, ItemsView, Dict

import h5py
from PySide2.QtCore import Qt
from PySide2.QtWidgets import (
    QComboBox,
    QGridLayout,
    QLineEdit,
    QDialog,
    QLabel,
    QSpinBox,
    QPushButton,
    QGroupBox,
    QRadioButton,
    QCheckBox,
    QFormLayout,
)
import numpy as np

from nexus_constructor.model.stream import (
    StreamGroup,
    F142Stream,
    EV42Stream,
    NS10Stream,
    SENVStream,
    HS00Stream,
    TDCTStream,
    WriterModules,
)

F142_TYPES = [
    "byte",
    "ubyte",
    "short",
    "ushort",
    "int",
    "uint",
    "long",
    "ulong",
    "float",
    "double",
    "string",
]

STRING_DTYPE = h5py.special_dtype(vlen=str)

NEXUS_INDICES_INDEX_EVERY_MB = "nexus.indices.index_every_mb"
NEXUS_INDICES_INDEX_EVERY_KB = "nexus.indices.index_every_kb"
STORE_LATEST_INTO = "store_latest_into"
NEXUS_CHUNK_CHUNK_MB = "nexus.chunk.chunk_mb"
NEXUS_CHUNK_CHUNK_KB = "nexus.chunk.chunk_kb"
ADC_PULSE_DEBUG = "adc_pulse_debug"


def check_if_advanced_options_should_be_enabled(elements: List[str], field) -> bool:
    """
    Checks whether the advanced options box should be enabled by checking if any of the advanced options have existing values.
    :param elements: list of names to check if exist
    :param field: the field group
    """
    return False
    return any(item in field for item in elements)


def fill_in_advanced_options(elements: ItemsView[str, QSpinBox], field: h5py.Group):
    raise NotImplementedError
    for nxs_string, spinner in elements:
        if nxs_string in field.keys():
            spinner.setValue(field[nxs_string][()])


class StreamFieldsWidget(QDialog):
    """
    A stream widget containing schema-specific properties.
    """

    def __init__(self, parent):
        super().__init__()
        self.setParent(parent)
        self.setLayout(QGridLayout())
        self.setWindowModality(Qt.WindowModal)
        self.setModal(True)
        self.minimum_spinbox_value = 0
        self.maximum_spinbox_value = 100_000_000
        self.advanced_options_enabled = False

        self.hs00_unimplemented_label = QLabel(
            "hs00 (Event histograms) has not yet been fully implemented."
        )

        self.schema_label = QLabel("Schema: ")
        self.schema_combo = QComboBox()

        self.topic_label = QLabel("Topic: ")
        self.topic_line_edit = QLineEdit()
        self.topic_line_edit.setPlaceholderText("[broker][:port, default=9092]/topic")

        self.source_label = QLabel("Source: ")
        self.source_line_edit = QLineEdit()

        self.array_size_label = QLabel("Array size")
        self.array_size_spinbox = QSpinBox()
        self.array_size_spinbox.setMaximum(np.iinfo(np.int32).max)

        self.type_label = QLabel("Type: ")
        self.type_combo = QComboBox()
        self.type_combo.addItems(F142_TYPES)
        self.type_combo.setCurrentText("double")

        self.value_units_edit = QLineEdit()
        self.value_units_label = QLabel("Value Units:")

        self.show_advanced_options_button = QPushButton(
            text="Show/hide advanced options"
        )
        self.show_advanced_options_button.setCheckable(True)
        self.show_advanced_options_button.clicked.connect(
            self.advanced_options_button_clicked
        )

        self._set_up_f142_group_box()
        self._set_up_ev42_group_box()

        self.scalar_radio = QRadioButton(text="Scalar")
        self.scalar_radio.clicked.connect(partial(self._show_array_size, False))
        self.scalar_radio.setChecked(True)
        self.scalar_radio.clicked.emit()

        self.array_radio = QRadioButton(text="Array")
        self.array_radio.clicked.connect(partial(self._show_array_size, True))

        self.schema_combo.currentTextChanged.connect(self._schema_type_changed)
        self.schema_combo.addItems([e.value for e in WriterModules])

        self.ok_button = QPushButton("OK")
        self.ok_button.clicked.connect(self.parent().close)

        self.layout().addWidget(self.schema_label, 0, 0)
        self.layout().addWidget(self.schema_combo, 0, 1)

        self.layout().addWidget(self.topic_label, 1, 0)
        self.layout().addWidget(self.topic_line_edit, 1, 1)

        self.layout().addWidget(self.source_label, 2, 0)
        self.layout().addWidget(self.source_line_edit, 2, 1)

        self.layout().addWidget(self.value_units_label, 3, 0)
        self.layout().addWidget(self.value_units_edit, 3, 1)
        self.value_units_label.setVisible(False)
        self.value_units_edit.setVisible(False)

        self.layout().addWidget(self.type_label, 4, 0)
        self.layout().addWidget(self.type_combo, 4, 1)

        self.layout().addWidget(self.scalar_radio, 5, 0)
        self.layout().addWidget(self.array_radio, 5, 1)

        self.layout().addWidget(self.array_size_label, 6, 0)
        self.layout().addWidget(self.array_size_spinbox, 6, 1)

        self.layout().addWidget(self.hs00_unimplemented_label, 7, 0, 1, 2)

        # Spans both rows
        self.layout().addWidget(self.show_advanced_options_button, 8, 0, 1, 2)
        self.layout().addWidget(self.f142_advanced_group_box, 9, 0, 1, 2)

        self.layout().addWidget(self.ev42_advanced_group_box, 10, 0, 1, 2)

        self.layout().addWidget(self.ok_button, 11, 0, 1, 2)

        self._schema_type_changed(self.schema_combo.currentText())

    def advanced_options_button_clicked(self):
        self._show_advanced_options(show=self.show_advanced_options_button.isChecked())

    def _set_up_ev42_group_box(self):
        """
        Sets up the UI for ev42 advanced options.
        """
        self.ev42_nexus_elements = [
            NEXUS_INDICES_INDEX_EVERY_MB,
            NEXUS_INDICES_INDEX_EVERY_KB,
            NEXUS_CHUNK_CHUNK_MB,
            NEXUS_CHUNK_CHUNK_KB,
        ]

        self.ev42_nexus_to_spinner_ui_element = {}

        self.ev42_advanced_group_box = QGroupBox(
            parent=self.show_advanced_options_button
        )
        self.ev42_advanced_group_box.setLayout(QFormLayout())

        self.ev42_adc_pulse_debug_label = QLabel(ADC_PULSE_DEBUG)
        self.ev42_adc_pulse_debug_checkbox = QCheckBox()

        self.ev42_advanced_group_box.layout().addRow(
            self.ev42_adc_pulse_debug_label, self.ev42_adc_pulse_debug_checkbox
        )

        self.add_labels_and_spinboxes_for_advanced_options(
            self.ev42_nexus_elements,
            self.ev42_advanced_group_box,
            self.ev42_nexus_to_spinner_ui_element,
        )

    def add_labels_and_spinboxes_for_advanced_options(
        self, elements, group_box, nexus_to_spinner
    ):
        for nexus_string in elements:
            label = QLabel(nexus_string)
            spinner = QSpinBox()
            spinner.setRange(self.minimum_spinbox_value, self.maximum_spinbox_value)

            group_box.layout().addRow(label, spinner)

            nexus_to_spinner[nexus_string] = spinner

    def _set_up_f142_group_box(self):
        """
        Sets up the UI for the f142 advanced options.
        """
        self.f142_advanced_group_box = QGroupBox(
            parent=self.show_advanced_options_button
        )
        self.f142_advanced_group_box.setLayout(QFormLayout())
        self.f142_nexus_to_spinner_ui_element = {}

        self.f142_nexus_elements = [
            NEXUS_INDICES_INDEX_EVERY_MB,
            NEXUS_INDICES_INDEX_EVERY_KB,
            STORE_LATEST_INTO,
        ]

        self.add_labels_and_spinboxes_for_advanced_options(
            self.f142_nexus_elements,
            self.f142_advanced_group_box,
            self.f142_nexus_to_spinner_ui_element,
        )

    def _show_advanced_options(self, show):
        schema = self.schema_combo.currentText()
        if schema == WriterModules.F142.value:
            self.f142_advanced_group_box.setVisible(show)
        elif schema == WriterModules.EV42.value:
            self.ev42_advanced_group_box.setVisible(show)
        self.advanced_options_enabled = show

    def _show_array_size(self, show: bool):
        self.array_size_spinbox.setVisible(show)
        self.array_size_label.setVisible(show)

    def _schema_type_changed(self, schema: str):
        self.parent().setWindowTitle(f"Editing {schema} stream field")
        self.hs00_unimplemented_label.setVisible(False)
        self.f142_advanced_group_box.setVisible(False)
        self.ev42_advanced_group_box.setVisible(False)
        self.show_advanced_options_button.setVisible(False)
        self.show_advanced_options_button.setChecked(False)
        self.value_units_label.setVisible(False)
        self.value_units_edit.setVisible(False)
        if schema == WriterModules.F142.value:
            self.value_units_label.setVisible(True)
            self.value_units_edit.setVisible(True)
            self._set_edits_visible(True, True)
            self.show_advanced_options_button.setVisible(True)
            self.f142_advanced_group_box.setVisible(False)
        elif schema == WriterModules.EV42.value:
            self._set_edits_visible(True, False)
            self.show_advanced_options_button.setVisible(True)
            self.ev42_advanced_group_box.setVisible(False)
        elif schema == WriterModules.HS00.value:
            self._set_edits_visible(True, False)
            self.hs00_unimplemented_label.setVisible(True)
        elif schema == WriterModules.NS10.value:
            self._set_edits_visible(True, False, "nicos/<device>/<parameter>")
        elif (
            schema == WriterModules.TDCTIME.value or schema == WriterModules.SENV.value
        ):
            self._set_edits_visible(True, False)

    def _set_edits_visible(self, source: bool, type: bool, source_hint=None):
        self.source_label.setVisible(source)
        self.source_line_edit.setVisible(source)
        self.type_label.setVisible(type)
        self.type_combo.setVisible(type)
        self.array_radio.setVisible(type)
        self.scalar_radio.setVisible(type)
        if source_hint:
            self.source_line_edit.setPlaceholderText(source_hint)
        else:
            self.source_line_edit.setPlaceholderText("")

    def get_stream_group(self) -> StreamGroup:
        """
        Create the stream group with a temporary in-memory HDF5 file.
        :return: The created HDF group.
        """

        source = self.source_line_edit.text()
        topic = self.topic_line_edit.text()
        stream = None
        type = self.type_combo.currentText()
        current_schema = self.schema_combo.currentText()
        if current_schema == WriterModules.F142.value:
            value_units = self.value_units_edit.text()
            stream = F142Stream(
                source=source, topic=topic, type=type, value_units=value_units
            )
            array_size = self.array_size_spinbox.value()
            if array_size:
                stream.array_size = array_size
        elif current_schema == WriterModules.EV42.value:
            stream = EV42Stream(source=source, topic=topic)
        elif current_schema == WriterModules.NS10.value:
            stream = NS10Stream(source=source, topic=topic)
        elif current_schema == WriterModules.SENV.value:
            stream = SENVStream(source=source, topic=topic)
        elif current_schema == WriterModules.HS00.value:
            stream = HS00Stream(
                source=source,
                topic=topic,
                data_type=NotImplemented,
                edge_type=NotImplemented,
                error_type=NotImplemented,
                shape=[],
            )
        elif current_schema == WriterModules.TDCTIME:
            stream = TDCTStream(source, topic)
        group_name = self.parent().parent().field_name_edit.text()
        stream_group = StreamGroup(group_name)
        stream_group[group_name] = stream

        return stream_group

    def _create_ev42_fields(self, stream_group: EV42Stream):
        """
        Create ev42 fields in the given group if advanced options are specified.
        :param stream_group: The group to apply fields to.
        """
        raise NotImplementedError
        if self.advanced_options_enabled:
            if self.ev42_adc_pulse_debug_checkbox.isChecked():
                stream_group.create_dataset(
                    ADC_PULSE_DEBUG,
                    dtype=bool,
                    data=self.ev42_adc_pulse_debug_checkbox.isChecked(),
                )
            self._create_dataset_from_spinner(
                stream_group, self.ev42_nexus_to_spinner_ui_element
            )

    def _create_f142_fields(self, stream_group: F142Stream):
        """
        Create f142 fields in the given group if advanced options are specified.
        :param stream_group: The group to apply fields to.
        """
        raise NotImplementedError
        stream_group.create_dataset(
            "type", dtype=STRING_DTYPE, data=self.type_combo.currentText()
        )
        if self.array_radio.isChecked():
            stream_group.create_dataset(
                "array_size", data=self.array_size_spinbox.value()
            )
        if self.value_units_edit.text():
            stream_group.create_dataset(
                "value_units", data=self.value_units_edit.text()
            )
        if self.advanced_options_enabled:
            self._create_dataset_from_spinner(
                stream_group, self.f142_nexus_to_spinner_ui_element
            )

    @staticmethod
    def _create_dataset_from_spinner(
        stream_group: h5py.Group, nexus_to_spinner_dict: Dict[str, QSpinBox]
    ):
        for (nexus_string, ui_element) in nexus_to_spinner_dict.items():
            if ui_element.value() > 0:
                stream_group.create_dataset(
                    nexus_string, dtype=int, data=ui_element.value()
                )

    def fill_in_existing_ev42_fields(self, field: EV42Stream):
        """
        Fill in specific existing ev42 fields into the new UI field.
        :param field: The stream group
        :param new_ui_field: The new UI field to be filled in
        """
        all_ev42_elements = list(self.ev42_nexus_elements)
        all_ev42_elements.append(ADC_PULSE_DEBUG)

<<<<<<< HEAD
        # if check_if_advanced_options_should_be_enabled(all_ev42_elements, field):
        #     self._show_advanced_options(True)
        #     if ADC_PULSE_DEBUG in field.keys():
        #         self.ev42_adc_pulse_debug_checkbox.setChecked(
        #             bool(field[ADC_PULSE_DEBUG][()])
        #         )
        #
        #     fill_in_advanced_options(
        #         self.ev42_nexus_to_spinner_ui_element.items(), field
        #     )
=======
        if check_if_advanced_options_should_be_enabled(all_ev42_elements, field):
            self._show_advanced_options(True)
            if ADC_PULSE_DEBUG in field.keys():
                self.ev42_adc_pulse_debug_checkbox.setChecked(
                    bool(field.abc_pulse_debug)
                )

            fill_in_advanced_options(
                self.ev42_nexus_to_spinner_ui_element.items(), field
            )
>>>>>>> 8ce6755a

    def fill_in_existing_f142_fields(self, field: F142Stream):
        """
        Fill in specific existing f142 fields into the new UI field.
        :param field: The stream group
        :param new_ui_field: The new UI field to be filled in
        """
        self.type_combo.setCurrentText(field.type)
        if field.array_size is not None:
            self.array_radio.setChecked(True)
            self.scalar_radio.setChecked(False)
            self.array_size_spinbox.setValue(field.array_size)
        else:
            self.array_radio.setChecked(False)
            self.scalar_radio.setChecked(True)

        # if check_if_advanced_options_should_be_enabled(self.f142_nexus_elements, field):
        #     self._show_advanced_options(True)
        #     fill_in_advanced_options(
        #         self.f142_nexus_to_spinner_ui_element.items(), field
        #     )

<<<<<<< HEAD
    def update_existing_stream_info(self, field: StreamGroup):
=======
    def update_existing_stream_info(self, field):
>>>>>>> 8ce6755a
        """
        Fill in stream fields and properties into the new UI field.
        :param field: The stream group
        :param new_ui_field: The new UI field to be filled in
        """
<<<<<<< HEAD
        print(field)
        child = field.children[0]
        schema = child._writer_module
        self.schema_combo.setCurrentText(schema)
        self.topic_line_edit.setText(child.topic)
        self.source_line_edit.setText(child.source)
=======
        field = field.children[
            0
        ]  # only the first stream in the stream group can be edited currently
        schema = field.writer_module
        self.schema_combo.setCurrentText(schema)
        self.topic_line_edit.setText(field.topic)
        self.source_line_edit.setText(field.source)
>>>>>>> 8ce6755a
        if schema == WriterModules.F142.value:
            self.fill_in_existing_f142_fields(child)
        elif schema == WriterModules.EV42.value:
            self.fill_in_existing_ev42_fields(child)<|MERGE_RESOLUTION|>--- conflicted
+++ resolved
@@ -389,21 +389,10 @@
         :param field: The stream group
         :param new_ui_field: The new UI field to be filled in
         """
+        raise NotImplementedError
         all_ev42_elements = list(self.ev42_nexus_elements)
         all_ev42_elements.append(ADC_PULSE_DEBUG)
 
-<<<<<<< HEAD
-        # if check_if_advanced_options_should_be_enabled(all_ev42_elements, field):
-        #     self._show_advanced_options(True)
-        #     if ADC_PULSE_DEBUG in field.keys():
-        #         self.ev42_adc_pulse_debug_checkbox.setChecked(
-        #             bool(field[ADC_PULSE_DEBUG][()])
-        #         )
-        #
-        #     fill_in_advanced_options(
-        #         self.ev42_nexus_to_spinner_ui_element.items(), field
-        #     )
-=======
         if check_if_advanced_options_should_be_enabled(all_ev42_elements, field):
             self._show_advanced_options(True)
             if ADC_PULSE_DEBUG in field.keys():
@@ -414,7 +403,6 @@
             fill_in_advanced_options(
                 self.ev42_nexus_to_spinner_ui_element.items(), field
             )
->>>>>>> 8ce6755a
 
     def fill_in_existing_f142_fields(self, field: F142Stream):
         """
@@ -431,30 +419,18 @@
             self.array_radio.setChecked(False)
             self.scalar_radio.setChecked(True)
 
-        # if check_if_advanced_options_should_be_enabled(self.f142_nexus_elements, field):
-        #     self._show_advanced_options(True)
-        #     fill_in_advanced_options(
-        #         self.f142_nexus_to_spinner_ui_element.items(), field
-        #     )
-
-<<<<<<< HEAD
-    def update_existing_stream_info(self, field: StreamGroup):
-=======
+        if check_if_advanced_options_should_be_enabled(self.f142_nexus_elements, field):
+            self._show_advanced_options(True)
+            fill_in_advanced_options(
+                self.f142_nexus_to_spinner_ui_element.items(), field
+            )
+
     def update_existing_stream_info(self, field):
->>>>>>> 8ce6755a
         """
         Fill in stream fields and properties into the new UI field.
         :param field: The stream group
         :param new_ui_field: The new UI field to be filled in
         """
-<<<<<<< HEAD
-        print(field)
-        child = field.children[0]
-        schema = child._writer_module
-        self.schema_combo.setCurrentText(schema)
-        self.topic_line_edit.setText(child.topic)
-        self.source_line_edit.setText(child.source)
-=======
         field = field.children[
             0
         ]  # only the first stream in the stream group can be edited currently
@@ -462,8 +438,7 @@
         self.schema_combo.setCurrentText(schema)
         self.topic_line_edit.setText(field.topic)
         self.source_line_edit.setText(field.source)
->>>>>>> 8ce6755a
         if schema == WriterModules.F142.value:
-            self.fill_in_existing_f142_fields(child)
+            self.fill_in_existing_f142_fields(field)
         elif schema == WriterModules.EV42.value:
-            self.fill_in_existing_ev42_fields(child)+            self.fill_in_existing_ev42_fields(field)
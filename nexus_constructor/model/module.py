--- conflicted
+++ resolved
@@ -339,7 +339,6 @@
             source=configuration[SOURCE],
             parent_node=parent_node,
         )
-<<<<<<< HEAD
     elif mod_type == WriterModules.SE00.value:
         se00_type = None
         if CommonKeys.TYPE in configuration:
@@ -352,12 +351,8 @@
             parent_node=parent_node,
             type=se00_type,
         )
-    elif mod_type == WriterModules.F142.value:
-        f142_type = None
-=======
     elif mod_type in [WriterModules.F142.value, WriterModules.F144.value]:
         schema_type = None
->>>>>>> bef2b449
         if CommonKeys.TYPE in configuration:
             schema_type = configuration[CommonKeys.TYPE]
         elif CommonKeys.DATA_TYPE in configuration:

--- conflicted
+++ resolved
@@ -70,19 +70,13 @@
     def users(self) -> List[Dict[str, str]]:
         users = []
         for child in self.children:
-<<<<<<< HEAD
             if isinstance(child, Group) and child.nx_class == "NXuser":
                 users.append(self._extract_user_info(child))
-=======
-            if isinstance(child, Group) and child.nx_class == NX_USER:
-                users.append(child.values_dict())  # type: ignore
->>>>>>> b28b1fb8
         return users
 
     @users.setter
     def users(self, users: List[Dict[str, str]]):
         self._clear_all_users()
-<<<<<<< HEAD
         for user in users:
             group = Group(name="temporary name", parent_node=self)
             group = self._create_user(group, user)
@@ -103,21 +97,11 @@
                 )
             )
         return group
-=======
-
-        for user in users:
-            u = User(**user)
-            self[u.name] = u
->>>>>>> b28b1fb8
 
     def _clear_all_users(self):
         old_users = []
         for child in self.children:
-<<<<<<< HEAD
             if isinstance(child, Group) and child.nx_class == "NXuser":
-=======
-            if isinstance(child, Group) and child.nx_class == NX_USER:
->>>>>>> b28b1fb8
                 old_users.append(child)
         for user in old_users:
             self.children.remove(user)

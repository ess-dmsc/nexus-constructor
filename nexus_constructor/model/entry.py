--- conflicted
+++ resolved
@@ -7,15 +7,13 @@
 from nexus_constructor.model.instrument import Instrument
 from nexus_constructor.model.value_type import ValueTypes
 
-<<<<<<< HEAD
+
 NEXUS_TITLE_NAME = "title"
 TITLE_PLACEHOLDER_VALUE = "$TITLE$"
 TITLE_PLACEHOLDER = Dataset(
     NEXUS_TITLE_NAME, values=TITLE_PLACEHOLDER_VALUE, type=ValueTypes.STRING
 )
 
-=======
->>>>>>> bdbc454e
 NEXUS_EXP_ID_NAME = "experiment_identifier"
 EXP_ID_PLACEHOLDER_VALUE = "$EXP_ID$"
 EXP_ID_PLACEHOLDER = Dataset(
@@ -69,12 +67,9 @@
         if not use_default and value.strip() == "":
             del self[name]
             return
+          
+        self[name] = copy(placeholder)
 
-<<<<<<< HEAD
-        self[name] = copy(placeholder)
-=======
-        self[NEXUS_EXP_ID_NAME] = copy(EXP_ID_PLACEHOLDER)  # type: ignore
->>>>>>> bdbc454e
         if not use_default:
             self[name].values = value.strip()
 

--- conflicted
+++ resolved
@@ -102,7 +102,6 @@
         transform = Qt3DCore.QTransform()
         transform.matrix()
         if self.transform_type == TransformationType.ROTATION:
-<<<<<<< HEAD
             # Changing sign of angle so that it describes a passive transformation
             quaternion = transform.fromAxisAndAngle(
                 self.vector, -1 * self.ui_value * self._ui_scale_factor
@@ -113,12 +112,6 @@
             transform.setTranslation(
                 self.vector.normalized() * -1 * self.ui_value * self._ui_scale_factor
             )
-=======
-            quaternion = transform.fromAxisAndAngle(self.vector, self.ui_value)
-            transform.setRotation(quaternion)
-        elif self.transform_type == TransformationType.TRANSLATION:
-            transform.setTranslation(self.vector.normalized() * self.ui_value)
->>>>>>> 4f9b4bd3
         else:
             raise (
                 RuntimeError(f'Unknown transformation of type "{self.transform_type}".')
@@ -131,10 +124,10 @@
 
     @units.setter
     def units(self, new_units):
-        self._calculate_scaling_factor(new_units)
+        self._evaluate_ui_scale_factor(new_units)
         self.attributes.set_attribute_value(CommonAttrs.UNITS, new_units)
 
-    def _calculate_scaling_factor(self, units):
+    def _evaluate_ui_scale_factor(self, units):
         try:
             if self.transform_type == TransformationType.TRANSLATION:
                 self._ui_scale_factor = calculate_unit_conversion_factor(units, METRES)

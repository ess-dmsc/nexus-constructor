from typing import TYPE_CHECKING, Any, Dict, List, Union

import attr
import numpy as np
from PySide2.Qt3DCore import Qt3DCore
from PySide2.QtGui import QMatrix4x4, QVector3D

from nexus_constructor.common_attrs import (
    CommonAttrs,
    CommonKeys,
    NodeType,
    TransformationType,
)
from nexus_constructor.model.dataset import Dataset
from nexus_constructor.model.stream import StreamGroup
from nexus_constructor.model.value_type import ValueTypes

if TYPE_CHECKING:
    from nexus_constructor.model.component import Component  # noqa: F401
    from nexus_constructor.model.value_type import ValueType  # noqa: F401


@attr.s
class Transformation(Dataset):
    """
    In the NeXus file this would be in an NXtransformations group and would be a scalar dataset
    or an NXlog if the the transformation changes with time, for example represents a motion axis
    """

    parent_component = attr.ib(type="Component", default=None)
    _dependents = attr.ib(type=list, init=False)
    _ui_value = attr.ib(type=float, default=None)

    @_dependents.default
    def _initialise_dependents(self):
        return [] if self.parent_component is None else [self.parent_component]

    @property
    def transform_type(self) -> str:
        return self.attributes.get_attribute_value(CommonAttrs.TRANSFORMATION_TYPE)

    @transform_type.setter
    def transform_type(self, new_type):
        self.attributes.set_attribute_value(CommonAttrs.TRANSFORMATION_TYPE, new_type)

    @property
    def vector(self) -> QVector3D:
        vector = self.attributes.get_attribute_value(CommonAttrs.VECTOR)
        return (
            QVector3D(vector[0], vector[1], vector[2]) if vector is not None else None
        )

    @vector.setter
    def vector(self, new_vector: QVector3D):
        vector_as_np_array = np.array([new_vector.x(), new_vector.y(), new_vector.z()])
        self.attributes.set_attribute_value(CommonAttrs.VECTOR, vector_as_np_array)

    @property
    def ui_value(self) -> float:
        try:
            if isinstance(self.values, Dataset):
                if np.isscalar(self.values.values):
                    val: "ValueType" = self.values.values
                    self.ui_value = float(val)
                    return float(val)
                else:
                    self.ui_value = float(self.values.values[0])
                    return float(self.values.values[0])
        except (ValueError, TypeError):
            pass

        if self._ui_value is None:
            default_value = 0.0
            self.ui_value = 0.0
            return default_value

        return self._ui_value

    @ui_value.setter
    def ui_value(self, new_value):
        if np.isscalar(new_value):
            value = new_value
        else:
            value = new_value[0]
        try:
            self._ui_value = float(value)
        except ValueError:
            self._ui_value = 0.0

    @property
    def qmatrix(self) -> QMatrix4x4:
        """
        Get a Qt3DCore.QTransform describing the transformation
        for use in the 3D view
        """
        transform = Qt3DCore.QTransform()
        transform.matrix()
        if self.transform_type == TransformationType.ROTATION:
            # Changing sign of angle so that it describes a passive transformation
            quaternion = transform.fromAxisAndAngle(self.vector, -1 * self.ui_value)
            transform.setRotation(quaternion)
        elif self.transform_type == TransformationType.TRANSLATION:
            # Changing sign of distance so that it describes a passive transformation
            transform.setTranslation(self.vector.normalized() * -1 * self.ui_value)
        else:
            raise (
                RuntimeError(f'Unknown transformation of type "{self.transform_type}".')
            )
        return transform.matrix()

    @property
    def units(self):
        return self.attributes.get_attribute_value(CommonAttrs.UNITS)

    @units.setter
    def units(self, new_units):
        self.attributes.set_attribute_value(CommonAttrs.UNITS, new_units)

    @property
    def depends_on(self) -> "Transformation":
        return self.attributes.get_attribute_value(CommonAttrs.DEPENDS_ON)

    @depends_on.setter
    def depends_on(self, new_depends_on: "Transformation"):
        try:
            if self.depends_on is not None:
                # deregister this transform as a dependent of the old depends_on transformation
                self.depends_on.deregister_dependent(self)
        except AttributeError:
            pass
        self.attributes.set_attribute_value(CommonAttrs.DEPENDS_ON, new_depends_on)
        if new_depends_on is not None:
            new_depends_on.register_dependent(self)

    @property
    def dependents(self) -> List[Union["Transformation", "Component"]]:
        return self._dependents

    def deregister_dependent(self, old_dependent: Union["Transformation", "Component"]):
        try:
            self._dependents.remove(old_dependent)
        except ValueError:
            pass

    def register_dependent(self, new_dependent: Union["Transformation", "Component"]):
        if new_dependent not in self._dependents:
            self._dependents.append(new_dependent)

    def remove_from_dependee_chain(self):
        parent = self.depends_on
        if parent is not None:
            # deregister this transformation from the parent transformation
            parent.deregister_dependent(self)

        # Copy dependents to a tuple (because self.dependents will be modified in the loop)
        current_dependents = tuple(self.dependents)
        for dependent_transform in current_dependents:
            # update dependent's depends_on to point at this transforms depends_on
            dependent_transform.depends_on = parent
            # update the parent transform to include the previously dependent transform as a dependent of the parent
            if parent is not None:
                parent.register_dependent(dependent_transform)

        self._dependents = []

    def as_dict(self) -> Dict[str, Any]:
        value = None
        return_dict: Dict = {}
        if isinstance(self.values, Dataset):
            if np.isscalar(self.values.values):
<<<<<<< HEAD
                value = float(self.values.values)  # type: ignore
            return_dict = {
                CommonKeys.NAME: self.name,
                CommonKeys.TYPE: NodeType.DATASET,
                CommonKeys.VALUES: value if value is not None else [],
                CommonKeys.DATASET: {
                    CommonKeys.TYPE: self.type,
                    CommonKeys.SIZE: self.size,
                },
            }
        elif isinstance(self.values, StreamGroup):
            return_dict = self.values.as_dict()["children"][0]

        # TODO elif array, NXlog,
        _attributes = self.attributes + self.values.attributes  # type: ignore
        if _attributes:
=======
                val: "ValueType" = self.values.values
                value = float(val)

        # TODO elif array, NXlog, kafka stream, ...

        return_dict: Dict = {
            CommonKeys.MODULE: "dataset",
            NodeType.CONFIG: {
                CommonKeys.NAME: self.name,
                CommonKeys.DATA_TYPE: self.type,
                CommonKeys.VALUES: value if value is not None else [],
            },
        }
        if self.attributes:
>>>>>>> 515ba879
            return_dict[CommonKeys.ATTRIBUTES] = [
                attribute.as_dict()
                for attribute in _attributes
                if attribute.name != CommonAttrs.DEPENDS_ON
            ]
            try:
                return_dict[CommonKeys.ATTRIBUTES].append(
                    {
                        CommonKeys.NAME: CommonAttrs.DEPENDS_ON,
                        CommonKeys.VALUES: self.depends_on.absolute_path,
                        CommonKeys.DATA_TYPE: ValueTypes.STRING,
                    }
                )
            except AttributeError:
                pass

        return return_dict<|MERGE_RESOLUTION|>--- conflicted
+++ resolved
@@ -12,7 +12,6 @@
     TransformationType,
 )
 from nexus_constructor.model.dataset import Dataset
-from nexus_constructor.model.stream import StreamGroup
 from nexus_constructor.model.value_type import ValueTypes
 
 if TYPE_CHECKING:
@@ -165,27 +164,8 @@
 
     def as_dict(self) -> Dict[str, Any]:
         value = None
-        return_dict: Dict = {}
         if isinstance(self.values, Dataset):
             if np.isscalar(self.values.values):
-<<<<<<< HEAD
-                value = float(self.values.values)  # type: ignore
-            return_dict = {
-                CommonKeys.NAME: self.name,
-                CommonKeys.TYPE: NodeType.DATASET,
-                CommonKeys.VALUES: value if value is not None else [],
-                CommonKeys.DATASET: {
-                    CommonKeys.TYPE: self.type,
-                    CommonKeys.SIZE: self.size,
-                },
-            }
-        elif isinstance(self.values, StreamGroup):
-            return_dict = self.values.as_dict()["children"][0]
-
-        # TODO elif array, NXlog,
-        _attributes = self.attributes + self.values.attributes  # type: ignore
-        if _attributes:
-=======
                 val: "ValueType" = self.values.values
                 value = float(val)
 
@@ -200,10 +180,9 @@
             },
         }
         if self.attributes:
->>>>>>> 515ba879
             return_dict[CommonKeys.ATTRIBUTES] = [
                 attribute.as_dict()
-                for attribute in _attributes
+                for attribute in self.attributes
                 if attribute.name != CommonAttrs.DEPENDS_ON
             ]
             try:

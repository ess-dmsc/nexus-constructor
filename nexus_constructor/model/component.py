--- conflicted
+++ resolved
@@ -183,12 +183,7 @@
         vector: QVector3D,
         depends_on: Transformation,
         values: Dataset,
-<<<<<<< HEAD
     ) -> Transformation:
-
-=======
-    ):
->>>>>>> 832605e5
         if name is None:
             name = _generate_incremental_name(transformation_type, self.transforms_list)
         transform = Transformation(name, angle_or_magnitude, parent_component=self)

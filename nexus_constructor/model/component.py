import logging
from typing import Tuple, Union, List, Dict, Any, Optional
import attr
import numpy as np
from PySide2.Qt3DCore import Qt3DCore
from PySide2.QtGui import QMatrix4x4, QVector3D, QTransform
from PySide2.QtWidgets import QListWidget

from nexus_constructor.common_attrs import CommonAttrs
from nexus_constructor.component.transformations_list import TransformationsList
from nexus_constructor.geometry.utils import validate_nonzero_qvector
from nexus_constructor.model.dataset import Dataset
from nexus_constructor.model.geometry import (
    CylindricalGeometry,
    OFFGeometryNexus,
    NoShapeGeometry,
    OFFGeometry,
)
from nexus_constructor.model.group import Group
from nexus_constructor.model.node import _generate_incremental_name
from nexus_constructor.model.transformation import Transformation
from nexus_constructor.pixel_data import PixelGrid, PixelMapping, PixelData
from nexus_constructor.pixel_data_to_nexus_utils import (
    get_detector_number_from_pixel_mapping,
    get_x_offsets_from_pixel_grid,
    get_y_offsets_from_pixel_grid,
    get_z_offsets_from_pixel_grid,
    get_detector_ids_from_pixel_grid,
    PIXEL_FIELDS,
    get_detector_faces_from_pixel_mapping,
)
from nexus_constructor.transformation_types import TransformationType
from nexus_constructor.ui_utils import show_warning_dialog

TRANSFORMS_GROUP_NAME = "transformations"


def _normalise(input_vector: QVector3D) -> Tuple[QVector3D, float]:
    """
    Normalise to unit vector

    :param input_vector: Input vector
    :return: Unit vector, magnitude
    """
    magnitude = input_vector.length()
    if magnitude == 0:
        return QVector3D(0.0, 0.0, 0.0), 0.0

    return input_vector.normalized(), magnitude


def _get_shape_group_for_pixel_data(pixel_data: PixelData) -> str:
    """
    Determines which group the geometry should be placed in based on the type of PixelData.
    :param pixel_data: The pixel data. Can either be grid or mapping.
    :return: The name of the key for shape group.
    """
    if isinstance(pixel_data, PixelGrid):
        return PIXEL_SHAPE_GROUP_NAME
    return SHAPE_GROUP_NAME


@attr.s
class Component(Group):
    """
    Base class for a component object. In the NeXus file this would translate to the component group.
    """

    transforms_list = attr.ib(factory=list)

    @property
    def depends_on(self) -> "Transformation":
        return self.get_attribute_value(CommonAttrs.DEPENDS_ON)

    @depends_on.setter
    def depends_on(self, new_depends_on: "Transformation"):
        try:
            if self.depends_on is not None:
                # deregister this component as a dependent of the old depends_on transformation
                self.depends_on.deregister_dependent(self)
        except AttributeError:
            pass
        self.set_attribute_value(CommonAttrs.DEPENDS_ON, new_depends_on)
        if new_depends_on is not None:
            new_depends_on.register_dependent(self)

    @property
    def description(self) -> str:
        try:
            return self.get_field_value(CommonAttrs.DESCRIPTION)
        except AttributeError:
            return ""

    @description.setter
    def description(self, new_description: str):
        self.set_field_value(CommonAttrs.DESCRIPTION, new_description)

    @property
    def qtransform(self) -> QTransform:
        """
        Creates a QTransform based on the full chain of transforms this component points to.
        :return: QTransform of final transformation
        """
        transform_matrix = QMatrix4x4()
        for transform in self.transforms_full_chain:
            transform_matrix *= transform.qmatrix
        transformation = Qt3DCore.QTransform()
        transformation.setMatrix(transform_matrix)
        return transformation

    @property
    def transforms(self) -> TransformationsList:
        """
        Gets transforms in the depends_on chain but only those which are local to
        this component's group in the NeXus file
        :return:
        """
        transforms = TransformationsList(self)
        try:
            self._get_depends_on(
                self, transforms, local_only=True,
            )
        except AttributeError:
            pass
        return transforms

    def _get_depends_on(
        self,
        current_item: Union[Transformation, "Component"],
        transforms: List[Transformation],
        local_only: bool = False,
    ):
        """
        Recursive function, appends each transform in depends_on chain to transforms list
        :param current_item: the current transformation, used to get the next depends_on
        :param transforms: The list to populate with transformations
        :param local_only: If True then only add transformations which are stored within this component
        """
        depends_on_transform = current_item.depends_on
        if isinstance(depends_on_transform, Component):
            depends_on_transform = depends_on_transform.depends_on
        if depends_on_transform is not None:
            if local_only and depends_on_transform._parent_component != self:
                # reached an external transform - ignore if local_only
                return
            if depends_on_transform.depends_on == depends_on_transform:
                # reached the end of the chain
                return

            transforms.append(depends_on_transform)
            self._get_depends_on(depends_on_transform, transforms, local_only)

    @property
    def transforms_full_chain(self) -> TransformationsList:
        """
        Gets all transforms in the depends_on chain for this component
        :return: List of transforms
        """
        transforms = TransformationsList(self)
        try:
            self._get_depends_on(
                self, transforms, local_only=False,
            )
        except AttributeError:
            pass
        return transforms

    def add_translation(
        self,
        vector: QVector3D,
        name: str = None,
        depends_on: Transformation = None,
        values: Dataset = Dataset("", None, []),
    ) -> Transformation:
        """
        Note, currently assumes translation is in metres
        :param vector: direction and magnitude of translation as a 3D vector
        :param name: name of the translation group (Optional)
        :param depends_on: existing transformation which the new one depends on (otherwise relative to origin)
        :param values: The translation distance information.
        """
        unit_vector, _ = _normalise(vector)
        return self._create_and_add_transform(
            name,
            TransformationType.TRANSLATION,
            0.0,
            "m",
            unit_vector,
            depends_on,
            values,
        )

    def add_rotation(
        self,
        axis: QVector3D,
        angle: float,
        name: str = None,
        depends_on: Transformation = None,
        values: Dataset = Dataset("", None, []),
    ) -> Transformation:
        """
        Note, currently assumes angle is in degrees
        :param axis: axis
        :param angle:
        :param name: Name of the rotation group (Optional)
        :param depends_on: existing transformation which the new one depends on (otherwise relative to origin)
        :param values: The translation distance information.
        """
        return self._create_and_add_transform(
            name,
            TransformationType.ROTATION,
            angle,
            "degrees",
            axis,
            depends_on,
            values,
        )

    def _create_and_add_transform(
        self,
        name: str,
        transformation_type: TransformationType,
        angle_or_magnitude: float,
        units: str,
        vector: QVector3D,
        depends_on: Transformation,
        values: Dataset,
    ) -> Transformation:
        if name is None:
            name = _generate_incremental_name(transformation_type, self.transforms_list)
        transform = Transformation(name=name, dataset=None)
        transform.type = transformation_type
        transform.ui_value = angle_or_magnitude
        transform.units = units
        transform.vector = vector
        transform.depends_on = depends_on
        transform.values = values
        transform._parent_component = self
        self.transforms_list.append(transform)

        return transform

    def remove_transformation(self, transform: Transformation):
        if transform.dependents:
            raise Exception
        self.transforms_list.remove(transform)

    @property
    def shape(self) -> Union[NoShapeGeometry, CylindricalGeometry, OFFGeometryNexus]:
        if PIXEL_SHAPE_GROUP_NAME in self:
            return (
                self[PIXEL_SHAPE_GROUP_NAME],
                self._create_transformation_vectors_for_pixel_offsets(),
            )
        if SHAPE_GROUP_NAME in self:
            return self[SHAPE_GROUP_NAME], None
        return NoShapeGeometry(), None

    def remove_shape(self):
        for group_name in [PIXEL_SHAPE_GROUP_NAME, SHAPE_GROUP_NAME]:
            if group_name in self:
                del self[SHAPE_GROUP_NAME]

    def set_off_shape(
<<<<<<< HEAD
        self, loaded_geometry, units: str = "", filename: str = "", pixel_data=None
    ) -> OFFGeometryNexus:
=======
        self,
        loaded_geometry: OFFGeometry,
        units: str = "",
        filename: str = "",
        pixel_data=None,
    ):
>>>>>>> 2096b366
        self.remove_shape()

        shape_group = _get_shape_group_for_pixel_data(pixel_data)
        geometry = OFFGeometryNexus(shape_group)
        geometry.nx_class = OFF_GEOMETRY_NX_CLASS
        geometry.record_faces(loaded_geometry.faces)
        geometry.record_vertices(loaded_geometry.vertices)
        geometry.units = units
        geometry.file_path = filename

        if isinstance(pixel_data, PixelMapping):
            geometry.detector_faces = get_detector_faces_from_pixel_mapping(pixel_data)

        self[shape_group] = geometry
        return geometry

    def set_cylinder_shape(
        self,
        axis_direction: QVector3D = QVector3D(0.0, 0.0, 1.0),
        height: float = 1.0,
        radius: float = 1.0,
        units: Union[str, bytes] = "m",
        pixel_data=None,
    ) -> CylindricalGeometry:
        self.remove_shape()
        validate_nonzero_qvector(axis_direction)
        shape_group = _get_shape_group_for_pixel_data(pixel_data)
        geometry = CylindricalGeometry(shape_group)
        geometry.nx_class = CYLINDRICAL_GEOMETRY_NX_CLASS

        vertices = CylindricalGeometry.calculate_vertices(
            axis_direction, height, radius
        )
        geometry.set_field_value(CommonAttrs.VERTICES, vertices)

        # # Specify 0th vertex is base centre, 1st is base edge, 2nd is top centre
        geometry.set_field_value("cylinders", np.array([0, 1, 2]))
        geometry[CommonAttrs.VERTICES].set_attribute_value(CommonAttrs.UNITS, units)

        if isinstance(pixel_data, PixelMapping):
            geometry.detector_number = get_detector_number_from_pixel_mapping(
                pixel_data
            )

        self[shape_group] = geometry
        return geometry

    def clear_pixel_data(self):
        for field_name in PIXEL_FIELDS:
            try:
                del self[field_name]
            except AttributeError:
                pass

    def record_pixel_grid(self, pixel_grid: PixelGrid):
        """
        Records the pixel grid data to the NeXus file.
        :param pixel_grid: The PixelGrid created from the input provided to the Add/Edit Component Window.
        """
        self.set_field_value(
            "x_pixel_offset", get_x_offsets_from_pixel_grid(pixel_grid), "float64"
        )
        self.set_field_value(
            "y_pixel_offset", get_y_offsets_from_pixel_grid(pixel_grid), "float64"
        )
        self.set_field_value(
            "z_pixel_offset", get_z_offsets_from_pixel_grid(pixel_grid), "float64"
        )
        self.set_field_value(
            "detector_number", get_detector_ids_from_pixel_grid(pixel_grid), "int64"
        )

    def record_pixel_mapping(self, pixel_mapping: PixelMapping):
        """
        Records the pixel mapping data to the NeXus file.
        :param pixel_mapping: The PixelMapping created from the input provided to the Add/Edit Component Window.
        """
        self.set_field_value(
            "detector_number",
            get_detector_number_from_pixel_mapping(pixel_mapping),
            "int64",
        )

    def _create_transformation_vectors_for_pixel_offsets(
        self,
    ) -> Optional[List[QVector3D]]:
        """
        Construct a transformation (as a QVector3D) for each pixel offset
        """
        try:
            x_offsets = self.get_field_value("x_pixel_offset")
            y_offsets = self.get_field_value("y_pixel_offset")
        except AttributeError:
            logging.info(
                "In pixel_shape_component expected to find x_pixel_offset and y_pixel_offset datasets"
            )
            return
        try:
            z_offsets = self.get_field_value("z_pixel_offset")
        except AttributeError:
            z_offsets = np.zeros_like(x_offsets)
        # offsets datasets can be 2D to match dimensionality of detector, so flatten to 1D
        return [
            QVector3D(x, y, z)
            for x, y, z in zip(
                x_offsets.flatten(), y_offsets.flatten(), z_offsets.flatten()
            )
        ]

    def as_dict(self) -> Dict[str, Any]:
        dictionary = super(Component, self).as_dict()
        # Add transformations in a child group
        dictionary["children"].append(
            {
                "type": "group",
                "name": TRANSFORMS_GROUP_NAME,
                "children": [transform.as_dict() for transform in self.transforms_list],
            }
        )
        return dictionary


def add_fields_to_component(component: Component, fields_widget: QListWidget):
    """
    Adds fields from a list widget to a component.
    :param component: Component to add the field to.
    :param fields_widget: The field list widget to extract field information such the name and value of each field.
    """
    for i in range(fields_widget.count()):
        widget = fields_widget.itemWidget(fields_widget.item(i))
        try:
            component[widget.name] = widget.value
        except ValueError as error:
            show_warning_dialog(
                f"Warning: field {widget.name} not added",
                title="Field invalid",
                additional_info=str(error),
                parent=fields_widget.parent().parent(),
            )


SHAPE_GROUP_NAME = "shape"
PIXEL_SHAPE_GROUP_NAME = "pixel_shape"
CYLINDRICAL_GEOMETRY_NX_CLASS = "NXcylindrical_geometry"
OFF_GEOMETRY_NX_CLASS = "NXoff_geometry"<|MERGE_RESOLUTION|>--- conflicted
+++ resolved
@@ -262,17 +262,12 @@
                 del self[SHAPE_GROUP_NAME]
 
     def set_off_shape(
-<<<<<<< HEAD
-        self, loaded_geometry, units: str = "", filename: str = "", pixel_data=None
-    ) -> OFFGeometryNexus:
-=======
         self,
         loaded_geometry: OFFGeometry,
         units: str = "",
         filename: str = "",
         pixel_data=None,
-    ):
->>>>>>> 2096b366
+    ) -> OFFGeometryNexus:
         self.remove_shape()
 
         shape_group = _get_shape_group_for_pixel_data(pixel_data)

--- conflicted
+++ resolved
@@ -1,10 +1,6 @@
-<<<<<<< HEAD
-from typing import Tuple, Union, List
-=======
 import attr
 import numpy as np
 from typing import Tuple, Union
->>>>>>> 92e35094
 from PySide2.Qt3DCore import Qt3DCore
 from PySide2.QtGui import QMatrix4x4, QVector3D
 from PySide2.QtWidgets import QListWidget
@@ -15,12 +11,6 @@
     OFFGeometryNexus,
     NoShapeGeometry,
 )
-<<<<<<< HEAD
-import attr
-
-from nexus_constructor.component.transformations_list import TransformationsList
-=======
->>>>>>> 92e35094
 from nexus_constructor.model.group import Group
 from nexus_constructor.model.node import _generate_incremental_name
 from nexus_constructor.model.transformation import Transformation, TransformationGroup
@@ -85,23 +75,11 @@
         this component's group in the NeXus file
         :return:
         """
-        transforms = TransformationsList(self)
-
-        try:
-            depends_on = self.get_field_value(CommonAttrs.DEPENDS_ON)
-        except AttributeError:
-            depends_on = None
-        self._get_transform(depends_on, transforms, local_only=True)
-        return transforms
-
-    def _get_transform(
-        self,
-        depends_on: str,
-        transforms: List[Transformation],
-        local_only: bool = False,
-    ):
-        if depends_on not in [".", None]:
-            pass
+        raise NotImplementedError
+        # transforms = TransformationsList(self)
+        # depends_on = self.get_field(CommonAttrs.DEPENDS_ON)
+        # self._get_transform(depends_on, transforms, local_only=True)
+        # return transforms
 
     @property
     def transforms_full_chain(self):
@@ -193,7 +171,7 @@
             del self[SHAPE_GROUP_NAME]
 
     def set_off_shape(
-        self, loaded_geometry, units: str = "", filename: str = "", pixel_data=None
+        self, loaded_geometry, units: str = "", filename: str = "", pixel_data=None,
     ):
         self.remove_shape()
         pixel_mapping = None
@@ -237,22 +215,6 @@
         )
         geometry.set_field_value(CommonAttrs.VERTICES, vertices)
 
-<<<<<<< HEAD
-    def create_shape_group(self, nx_class: str, shape_is_single_pixel: bool = False):
-        if shape_is_single_pixel:
-            self[PIXEL_SHAPE_GROUP_NAME] = Group(PIXEL_SHAPE_GROUP_NAME)
-            return self[PIXEL_SHAPE_GROUP_NAME]
-            # nexus_name, self.group
-            # )
-            # self._shape = PixelShape(self.file, self.group)
-        else:
-            self[SHAPE_GROUP_NAME] = None
-            return self[SHAPE_GROUP_NAME]
-            # shape_group = self.file.create_nx_group(
-            #     SHAPE_GROUP_NAME, nexus_name, self.group
-            # )
-            # self._shape = ComponentShape(self.file, self.group)
-=======
         # # Specify 0th vertex is base centre, 1st is base edge, 2nd is top centre
         geometry.set_field_value("cylinders", np.array([0, 1, 2]))
         geometry[CommonAttrs.VERTICES].set_attribute_value(CommonAttrs.UNITS, units)
@@ -262,7 +224,6 @@
 
         self[SHAPE_GROUP_NAME] = geometry
         return geometry
->>>>>>> 92e35094
 
     def clear_pixel_data(self):
         for field_name in PIXEL_FIELDS:

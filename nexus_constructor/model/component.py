--- conflicted
+++ resolved
@@ -43,11 +43,7 @@
 )
 from nexus_constructor.model.group import TRANSFORMS_GROUP_NAME, Group
 from nexus_constructor.model.helpers import _generate_incremental_name
-<<<<<<< HEAD
 from nexus_constructor.model.stream import DATASET, StreamGroup
-=======
-from nexus_constructor.model.stream import DATASET
->>>>>>> 99304215
 from nexus_constructor.model.transformation import Transformation
 from nexus_constructor.model.value_type import ValueTypes
 from nexus_constructor.transformations_list import TransformationsList
@@ -261,22 +257,15 @@
     ) -> Transformation:
         if name is None:
             name = _generate_incremental_name(transformation_type, self.transforms)
-        size = [1]
         if isinstance(values, Dataset):
             type = values.type
-            size = values.size  # type: ignore
         elif isinstance(values, StreamGroup):
             type = values.children[0].type  # type: ignore
 
         transform = Transformation(
             name=name,
             parent_node=self.get_transforms_group(),
-<<<<<<< HEAD
             type=type,
-            size=size,  # type: ignore
-=======
-            type=values.type,
->>>>>>> 99304215
             values=values,
         )
         transform.transform_type = transformation_type

--- conflicted
+++ resolved
@@ -3,13 +3,8 @@
 # Form implementation generated from reading ui file 'ui/main_window.ui',
 # licensing of 'ui/main_window.ui' applies.
 #
-<<<<<<< HEAD
-# Created: Mon Jul  1 13:25:23 2019
-#      by: pyside2-uic  running on PySide2 5.13.0
-=======
 # Created: Mon Jul  1 11:55:21 2019
 #      by: pyside2-uic  running on PySide2 5.12.3
->>>>>>> 2a2ec214
 #
 # WARNING! All changes made in this file will be lost!
 
@@ -18,11 +13,11 @@
 class Ui_MainWindow(object):
     def setupUi(self, MainWindow):
         MainWindow.setObjectName("MainWindow")
-        MainWindow.resize(1287, 712)
+        MainWindow.resize(1263, 712)
         self.centralwidget = QtWidgets.QWidget(MainWindow)
         self.centralwidget.setObjectName("centralwidget")
-        self.verticalLayout_3 = QtWidgets.QVBoxLayout(self.centralwidget)
-        self.verticalLayout_3.setObjectName("verticalLayout_3")
+        self.gridLayout = QtWidgets.QGridLayout(self.centralwidget)
+        self.gridLayout.setObjectName("gridLayout")
         self.gridLayout_3 = QtWidgets.QGridLayout()
         self.gridLayout_3.setSizeConstraint(QtWidgets.QLayout.SetDefaultConstraint)
         self.gridLayout_3.setObjectName("gridLayout_3")
@@ -33,12 +28,12 @@
         self.tab_2.setObjectName("tab_2")
         self.verticalLayout_2 = QtWidgets.QVBoxLayout(self.tab_2)
         self.verticalLayout_2.setObjectName("verticalLayout_2")
-        self.componentsTabLayout = QtWidgets.QVBoxLayout()
-        self.componentsTabLayout.setObjectName("componentsTabLayout")
-        self.componentTreeView = QtWidgets.QTreeView(self.tab_2)
-        self.componentTreeView.setObjectName("componentTreeView")
-        self.componentsTabLayout.addWidget(self.componentTreeView)
-        self.verticalLayout_2.addLayout(self.componentsTabLayout)
+        self.pushButton = QtWidgets.QPushButton(self.tab_2)
+        self.pushButton.setObjectName("pushButton")
+        self.verticalLayout_2.addWidget(self.pushButton)
+        self.listView = QtWidgets.QListView(self.tab_2)
+        self.listView.setObjectName("listView")
+        self.verticalLayout_2.addWidget(self.listView)
         self.tabWidget.addTab(self.tab_2, "")
         self.tab = QtWidgets.QWidget()
         self.tab.setObjectName("tab")
@@ -61,10 +56,10 @@
         self.sceneWidget.setMinimumSize(QtCore.QSize(745, 0))
         self.sceneWidget.setObjectName("sceneWidget")
         self.gridLayout_3.addWidget(self.sceneWidget, 0, 1, 1, 2)
-        self.verticalLayout_3.addLayout(self.gridLayout_3)
+        self.gridLayout.addLayout(self.gridLayout_3, 1, 0, 1, 1)
         MainWindow.setCentralWidget(self.centralwidget)
-        self.menubar = QtWidgets.QMenuBar()
-        self.menubar.setGeometry(QtCore.QRect(0, 0, 1287, 22))
+        self.menubar = QtWidgets.QMenuBar(MainWindow)
+        self.menubar.setGeometry(QtCore.QRect(0, 0, 1263, 19))
         self.menubar.setObjectName("menubar")
         self.menuFile = QtWidgets.QMenu(self.menubar)
         self.menuFile.setObjectName("menuFile")
@@ -89,6 +84,7 @@
 
     def retranslateUi(self, MainWindow):
         MainWindow.setWindowTitle(QtWidgets.QApplication.translate("MainWindow", "NeXus Constructor", None, -1))
+        self.pushButton.setText(QtWidgets.QApplication.translate("MainWindow", "Add component", None, -1))
         self.tabWidget.setTabText(self.tabWidget.indexOf(self.tab_2), QtWidgets.QApplication.translate("MainWindow", "Components", None, -1))
         self.tabWidget.setTabText(self.tabWidget.indexOf(self.tab), QtWidgets.QApplication.translate("MainWindow", "NeXus File Layout", None, -1))
         self.menuFile.setTitle(QtWidgets.QApplication.translate("MainWindow", "File", None, -1))

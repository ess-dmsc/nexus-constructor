--- conflicted
+++ resolved
@@ -2,91 +2,11 @@
 from PySide2.QtWidgets import QSplitter
 from nexus_constructor.instrument_view import InstrumentView
 
-<<<<<<< HEAD
-# Form implementation generated from reading ui file 'main_window.ui',
-# licensing of 'main_window.ui' applies.
-#
-# Created: Mon Oct  7 10:08:27 2019
-#      by: pyside2-uic  running on PySide2 5.13.0
-#
-# WARNING! All changes made in this file will be lost!
-
-from PySide2 import QtCore, QtGui, QtWidgets
-=======
->>>>>>> 50f62040
 
 class Ui_MainWindow(object):
     def setupUi(self, MainWindow):
         MainWindow.setObjectName("MainWindow")
-<<<<<<< HEAD
-        MainWindow.resize(1287, 712)
-        self.centralwidget = QtWidgets.QWidget(MainWindow)
-        self.centralwidget.setObjectName("centralwidget")
-        self.verticalLayout_3 = QtWidgets.QVBoxLayout(self.centralwidget)
-        self.verticalLayout_3.setObjectName("verticalLayout_3")
-        self.gridLayout_3 = QtWidgets.QGridLayout()
-        self.gridLayout_3.setSizeConstraint(QtWidgets.QLayout.SetDefaultConstraint)
-        self.gridLayout_3.setObjectName("gridLayout_3")
-        self.tabWidget = QtWidgets.QTabWidget(self.centralwidget)
-        self.tabWidget.setMinimumSize(QtCore.QSize(500, 0))
-        self.tabWidget.setObjectName("tabWidget")
-        self.tab_2 = QtWidgets.QWidget()
-        self.tab_2.setObjectName("tab_2")
-        self.verticalLayout_2 = QtWidgets.QVBoxLayout(self.tab_2)
-        self.verticalLayout_2.setObjectName("verticalLayout_2")
-        self.componentsTabLayout = QtWidgets.QVBoxLayout()
-        self.componentsTabLayout.setObjectName("componentsTabLayout")
-        self.componentTreeView = QtWidgets.QTreeView(self.tab_2)
-        self.componentTreeView.setObjectName("componentTreeView")
-        self.componentsTabLayout.addWidget(self.componentTreeView)
-        self.verticalLayout_2.addLayout(self.componentsTabLayout)
-        self.tabWidget.addTab(self.tab_2, "")
-        self.tab = QtWidgets.QWidget()
-        self.tab.setObjectName("tab")
-        self.gridLayout_2 = QtWidgets.QGridLayout(self.tab)
-        self.gridLayout_2.setObjectName("gridLayout_2")
-        self.verticalLayout = QtWidgets.QVBoxLayout()
-        self.verticalLayout.setObjectName("verticalLayout")
-        self.widget = QtWidgets.QWidget(self.tab)
-        self.widget.setObjectName("widget")
-        self.verticalLayout.addWidget(self.widget)
-        self.gridLayout_2.addLayout(self.verticalLayout, 0, 0, 1, 1)
-        self.tabWidget.addTab(self.tab, "")
-        self.gridLayout_3.addWidget(self.tabWidget, 0, 0, 1, 1)
-        self.sceneWidget = InstrumentView(self.centralwidget)
-        sizePolicy = QtWidgets.QSizePolicy(QtWidgets.QSizePolicy.Expanding, QtWidgets.QSizePolicy.Expanding)
-        sizePolicy.setHorizontalStretch(1)
-        sizePolicy.setVerticalStretch(0)
-        sizePolicy.setHeightForWidth(self.sceneWidget.sizePolicy().hasHeightForWidth())
-        self.sceneWidget.setSizePolicy(sizePolicy)
-        self.sceneWidget.setMinimumSize(QtCore.QSize(745, 0))
-        self.sceneWidget.setObjectName("sceneWidget")
-        self.gridLayout_3.addWidget(self.sceneWidget, 0, 1, 1, 2)
-        self.verticalLayout_3.addLayout(self.gridLayout_3)
-        MainWindow.setCentralWidget(self.centralwidget)
-        self.menubar = QtWidgets.QMenuBar(MainWindow)
-        self.menubar.setGeometry(QtCore.QRect(0, 0, 1287, 19))
-        self.menubar.setObjectName("menubar")
-        self.menuFile = QtWidgets.QMenu(self.menubar)
-        self.menuFile.setObjectName("menuFile")
-        MainWindow.setMenuBar(self.menubar)
-        self.statusbar = QtWidgets.QStatusBar(MainWindow)
-        self.statusbar.setObjectName("statusbar")
-        MainWindow.setStatusBar(self.statusbar)
-        self.actionOpen_NeXus_file = QtWidgets.QAction(MainWindow)
-        self.actionOpen_NeXus_file.setObjectName("actionOpen_NeXus_file")
-        self.actionExport_to_NeXus_file = QtWidgets.QAction(MainWindow)
-        self.actionExport_to_NeXus_file.setObjectName("actionExport_to_NeXus_file")
-        self.actionExport_to_Filewriter_JSON = QtWidgets.QAction(MainWindow)
-        self.actionExport_to_Filewriter_JSON.setObjectName("actionExport_to_Filewriter_JSON")
-        self.actionExport_to_Forwarder_JSON = QtWidgets.QAction(MainWindow)
-        self.actionExport_to_Forwarder_JSON.setObjectName("actionExport_to_Forwarder_JSON")
-        self.menuFile.addAction(self.actionOpen_NeXus_file)
-        self.menuFile.addAction(self.actionExport_to_NeXus_file)
-        self.menuFile.addAction(self.actionExport_to_Filewriter_JSON)
-        self.menuFile.addAction(self.actionExport_to_Forwarder_JSON)
-        self.menubar.addAction(self.menuFile.menuAction())
-=======
+
         MainWindow.resize(1280, 720)
         self.central_widget = QtWidgets.QWidget(MainWindow)
         self.central_widget.setObjectName("centralwidget")
@@ -112,7 +32,6 @@
         MainWindow.setCentralWidget(self.central_widget)
 
         self._set_up_menus(MainWindow)
->>>>>>> 50f62040
 
         self.retranslateUi(MainWindow)
         self.tab_widget.setCurrentIndex(0)
@@ -120,23 +39,11 @@
         self.splitter.setStretchFactor(0, 0)
         self.splitter.setStretchFactor(1, 1)
 
-<<<<<<< HEAD
-    def retranslateUi(self, MainWindow):
-        MainWindow.setWindowTitle(QtWidgets.QApplication.translate("MainWindow", "NeXus Constructor", None, -1))
-        self.tabWidget.setTabText(self.tabWidget.indexOf(self.tab_2), QtWidgets.QApplication.translate("MainWindow", "Components", None, -1))
-        self.tabWidget.setTabText(self.tabWidget.indexOf(self.tab), QtWidgets.QApplication.translate("MainWindow", "NeXus File Layout", None, -1))
-        self.menuFile.setTitle(QtWidgets.QApplication.translate("MainWindow", "File", None, -1))
-        self.actionOpen_NeXus_file.setText(QtWidgets.QApplication.translate("MainWindow", "Open NeXus file", None, -1))
-        self.actionExport_to_NeXus_file.setText(QtWidgets.QApplication.translate("MainWindow", "Export to NeXus file", None, -1))
-        self.actionExport_to_Filewriter_JSON.setText(QtWidgets.QApplication.translate("MainWindow", "Export to Filewriter JSON", None, -1))
-        self.actionExport_to_Forwarder_JSON.setText(QtWidgets.QApplication.translate("MainWindow", "Export to Forwarder JSON", None, -1))
-=======
     def _set_up_3d_view(self):
         self.sceneWidget = InstrumentView(self.splitter)
         self.sceneWidget.setMinimumSize(QtCore.QSize(600, 0))
         self.sceneWidget.setObjectName("sceneWidget")
         self.splitter.addWidget(self.sceneWidget)
->>>>>>> 50f62040
 
     def _set_up_silx_view(self):
         self.silx_tab = QtWidgets.QWidget()
@@ -176,9 +83,11 @@
         self.export_to_filewriter_JSON_action.setObjectName(
             "actionExport_to_Filewriter_JSON"
         )
+        self.export_to_forwarder_JSON_action = QtWidgets.QAction(MainWindow)
         self.file_menu.addAction(self.open_nexus_file_action)
         self.file_menu.addAction(self.export_to_nexus_file_action)
         self.file_menu.addAction(self.export_to_filewriter_JSON_action)
+        self.file_menu.addAction(self.export_to_forwarder_JSON_action)
         self.menu_bar.addAction(self.file_menu.menuAction())
 
     def retranslateUi(self, MainWindow):
@@ -212,4 +121,9 @@
             QtWidgets.QApplication.translate(
                 "MainWindow", "Export to Filewriter JSON", None, -1
             )
+        )
+        self.export_to_forwarder_JSON_action.setText(
+            QtWidgets.QApplication.translate(
+                "MainWindow", "Export to Forwarder JSON", None, -1
+            )
         )
--- conflicted
+++ resolved
@@ -110,16 +110,12 @@
         self.label_3 = QtWidgets.QLabel(self.widget)
         self.label_3.setObjectName("label_3")
         self.horizontalLayout_4.addWidget(self.label_3)
-<<<<<<< HEAD
-        self.componentTypeComboBox = ClassDropDownList(self.widget, self._group_container)
-=======
         self.placeholder_checkbox = QtWidgets.QCheckBox("Use placeholder")
         self.placeholder_checkbox.setObjectName("placeholder_checkbox")
         self.horizontalLayout_4.addWidget(self.placeholder_checkbox)
         self.placeholder_checkbox.setVisible(False)
         self.placeholder_checkbox.setChecked(False)
-        self.componentTypeComboBox = QtWidgets.QComboBox(self.widget)
->>>>>>> 18b238da
+        self.componentTypeComboBox = ClassDropDownList(self.widget, self._group_container)
         self.componentTypeComboBox.setObjectName("componentTypeComboBox")
         self.horizontalLayout_4.addWidget(self.componentTypeComboBox)
         self.verticalLayout_2.addLayout(self.horizontalLayout_4)

--- conflicted
+++ resolved
@@ -161,11 +161,7 @@
 
     assert "nexus" in streams["/entry/streams"]
     assert "indices" in streams["/entry/streams"]["nexus"]
-<<<<<<< HEAD
-    assert streams["/entry/streams"]["nexus"]["indices"]["index_every_mb"] == str(val)
-=======
     assert streams["/entry/streams"]["nexus"]["indices"]["index_every_mb"] == val
->>>>>>> 27f0614a
 
 
 def test_GIVEN_several_dot_separated_field_names_with_similar_prefixes_WHEN_getting_streams_THEN_dict_is_returned_with_correct_structure():
@@ -189,10 +185,5 @@
 
     assert "nexus" in streams["/entry/streams"]
     assert "indices" in streams["/entry/streams"]["nexus"]
-<<<<<<< HEAD
-    assert streams["/entry/streams"]["nexus"]["indices"]["index_every_mb"] == str(val)
-    assert streams["/entry/streams"]["nexus"]["indices"]["index_every_kb"] == str(val2)
-=======
     assert streams["/entry/streams"]["nexus"]["indices"]["index_every_mb"] == val
-    assert streams["/entry/streams"]["nexus"]["indices"]["index_every_kb"] == val2
->>>>>>> 27f0614a
+    assert streams["/entry/streams"]["nexus"]["indices"]["index_every_kb"] == val2
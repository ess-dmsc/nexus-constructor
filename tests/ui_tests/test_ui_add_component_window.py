import os

import PySide2
import h5py
import pytest
import pytestqt
from PySide2.QtCore import Qt
from PySide2.QtGui import QVector3D
from PySide2.QtWidgets import QDialog, QRadioButton, QMainWindow
from mock import Mock, call, patch, mock_open
from pytestqt.qtbot import QtBot

from nexus_constructor import component_type
from nexus_constructor.add_component_window import AddComponentDialog
from nexus_constructor.component import Component
from nexus_constructor.component_tree_model import ComponentTreeModel
from nexus_constructor.geometry import OFFGeometryNoNexus
from nexus_constructor.instrument import Instrument
from nexus_constructor.main_window import MainWindow
from nexus_constructor.nexus.nexus_wrapper import NexusWrapper
from nexus_constructor.pixel_data import PixelGrid, PixelMapping
from nexus_constructor.pixel_options import PixelOptions
from nexus_constructor.validators import FieldType, PixelValidator
from tests.ui_tests.ui_test_utils import (
    systematic_button_press,
    show_and_close_window,
    RED_LINE_EDIT_STYLE_SHEET,
    WHITE_LINE_EDIT_STYLE_SHEET,
    VALID_CUBE_OFF_FILE,
    VALID_OCTA_OFF_FILE,
)

MISMATCHING_PIXEL_GRID_VALUES = [("0", "5.3"), ("1", "")]

WRONG_EXTENSION_FILE_PATH = os.path.join(os.getcwd(), "requirements.txt")
NONEXISTENT_FILE_PATH = "doesntexist.off"
VALID_CUBE_MESH_FILE_PATH = os.path.join(os.getcwd(), "tests", "cube.off")
VALID_OCTA_MESH_FILE_PATH = os.path.join(os.getcwd(), "tests", "octa.off")

nexus_wrapper_count = 0

UNIQUE_COMPONENT_NAME = "AUniqueName"
NONUNIQUE_COMPONENT_NAME = "sample"
VALID_UNITS = "km"
INVALID_UNITS = "abc"


instrument = Instrument(NexusWrapper("pixels"))
component = ComponentTreeModel(instrument)
add_component_dialog = AddComponentDialog(instrument, component)

PIXEL_OPTIONS = dict()
NO_PIXEL_OPTIONS = dict()
ALL_COMPONENT_TYPES = dict()

for i, component_class in enumerate(
    list(add_component_dialog.nx_component_classes.keys())
):

    ALL_COMPONENT_TYPES[component_class] = i

    if component_class in component_type.PIXEL_COMPONENT_TYPES:
        PIXEL_OPTIONS[component_class] = i
    else:
        NO_PIXEL_OPTIONS[component_class] = i

SHAPE_TYPE_BUTTONS = ["No Shape", "Mesh", "Cylinder"]


@pytest.fixture(scope="function")
def template(qtbot):
    template = QDialog()
    return template


@pytest.fixture(scope="function")
def mock_pixel_options(dialog):
    """
    Creates a mock of the PixelOptions widget. Used for some basic testing of AddComponentDialog behaviour that requires
    interaction with the PixelOptions. Testing of the PixelOptions behaviour takes place in a dedicated file.
    """

    pixel_options = Mock(spec=PixelOptions)

    # When the method for creating a pixel mapping is called in PixelOptions, it causes the current mapping filename
    # stored in PixelOptions to change. This behaviour is going to be mimicked with a side effect mock.
    def change_mapping_filename(filename):
        pixel_options.get_current_mapping_filename = Mock(return_value=filename)

    pixel_options.populate_pixel_mapping_list_with_mesh = Mock(
        side_effect=change_mapping_filename
    )

    # Make the filename in PixelOptions start as None as this is what the PixelOptions has after its been initialised.
    change_mapping_filename(None)

    dialog.pixel_options = pixel_options
    return pixel_options


@pytest.fixture(scope="function")
def dialog(qtbot, template):

    dialog = create_add_component_dialog()
    template.ui = dialog
    template.ui.setupUi(template)
    qtbot.addWidget(template)

    return dialog


@pytest.fixture(scope="function")
def mock_pixel_validator(dialog, mock_pixel_options):
    """
    Create a mock PixelValidator to give to the AddComponentDialog's OKValidator. The OKValidator requires knowledge of
    the PixelValidator's `unacceptable_pixel_states` so this will be mocked to mimic valid/invalid Pixel Data input.
    """
    pixel_validator = Mock(spec=PixelValidator)
    pixel_validator.unacceptable_pixel_states = Mock(return_value=[])

    dialog.ok_validator.pixel_validator = pixel_validator
    mock_pixel_options.pixel_validator = pixel_validator
    mock_pixel_options.get_validator = Mock(return_value=pixel_validator)

    return pixel_validator


def create_add_component_template(qtbot: pytestqt.qtbot.QtBot):
    """
    Creates a template Add Component Dialog and sets this up for testing.
    :param qtbot: The qtbot testing tool.
    :return: The AddComponentDialog object and the template that contains it.
    """
    template = QDialog()
    dialog = create_add_component_dialog()
    template.ui = dialog
    template.ui.setupUi(template)
    qtbot.addWidget(template)
    return dialog, template


def create_add_component_dialog():
    """
    Creates an AddComponentDialog object for use in a testing template.
    :return: An instance of an AddComponentDialog object.
    """
    global nexus_wrapper_count
    nexus_name = "test" + str(nexus_wrapper_count)
    instrument = Instrument(NexusWrapper(nexus_name))
    component = ComponentTreeModel(instrument)
    nexus_wrapper_count += 1
    return AddComponentDialog(instrument, component)


@pytest.mark.skip(reason="This test causes seg faults at the moment.")
def test_UI_GIVEN_nothing_WHEN_clicking_add_component_button_THEN_add_component_window_is_shown(
    qtbot
):

    template = QMainWindow()
    window = MainWindow(Instrument(NexusWrapper("test")))
    template.ui = window
    template.ui.setupUi(template)

    qtbot.addWidget(template)

    show_and_close_window(qtbot, template)

    qtbot.mouseClick(
        window.component_tool_bar.widgetForAction(window.new_component_action),
        Qt.LeftButton,
    )

    assert window.add_component_window.isVisible()

    window.add_component_window.close()


def test_UI_GIVEN_no_shape_WHEN_selecting_shape_type_THEN_shape_options_are_hidden(
    qtbot, template, dialog
):
    systematic_button_press(qtbot, template, dialog.noShapeRadioButton)
    assert not dialog.shapeOptionsBox.isVisible()


@pytest.mark.parametrize("shape_button_name", SHAPE_TYPE_BUTTONS)
def test_UI_GIVEN_nothing_WHEN_changing_component_shape_type_THEN_add_component_button_is_always_disabled(
    qtbot, template, dialog, shape_button_name
):
    systematic_button_press(
        qtbot, template, get_shape_type_button(dialog, shape_button_name)
    )

    assert not dialog.buttonBox.isEnabled()


def test_UI_GIVEN_nothong_WHEN_selecting_cylinder_type_THEN_relevant_fields_are_shown(
    qtbot, template, dialog
):
    # Click on the cylinder shape button
    systematic_button_press(qtbot, template, dialog.CylinderRadioButton)

    # Check that this has caused the relevant fields to become visible
    assert dialog.shapeOptionsBox.isVisible()
    assert dialog.cylinderOptionsBox.isVisible()
    assert dialog.unitsbox.isVisible()

    # Check that the file input isn't visible as this is only available for the mesh
    assert not dialog.geometryFileBox.isVisible()
    # Check that the pixel grid options aren't visible as this is only available for certain NXclasses
    assert not dialog.pixelOptionsWidget.isVisible()


def test_UI_GIVEN_nothing_WHEN_selecting_mesh_shape_THEN_relevant_fields_are_shown(
    qtbot, template, dialog
):
    # Click on the mesh shape button
    systematic_button_press(qtbot, template, dialog.meshRadioButton)

    # Check that this has caused the relevant fields to become visible
    assert dialog.shapeOptionsBox.isVisible()
    assert dialog.unitsbox.isVisible()
    assert dialog.geometryFileBox.isVisible()

    # Check that the cylinder options aren't visible
    assert not dialog.cylinderOptionsBox.isVisible()
    # Check that the pixel grid options aren't visible as this is only available for certain NXclasses
    assert not dialog.pixelOptionsWidget.isVisible()


@pytest.mark.parametrize("shape_with_units", SHAPE_TYPE_BUTTONS[1:])
def test_UI_GIVEN_nothing_WHEN_selecting_shape_with_units_THEN_default_units_are_metres(
    qtbot, template, dialog, shape_with_units
):
    # Click on the button of a shape type with units
    systematic_button_press(
        qtbot, template, get_shape_type_button(dialog, shape_with_units)
    )

    # Check that the units line edit is visible and has metres by default
    assert dialog.unitsLineEdit.isVisible()
    assert dialog.unitsLineEdit.text() == "m"


@pytest.mark.parametrize("pixels_class", PIXEL_OPTIONS.keys())
@pytest.mark.parametrize("any_component_type", ALL_COMPONENT_TYPES)
@pytest.mark.parametrize("pixel_shape_name", SHAPE_TYPE_BUTTONS[1:])
def test_UI_GIVEN_class_and_shape_with_pixel_fields_WHEN_adding_component_THEN_pixel_options_go_from_invisible_to_visible(
    qtbot, template, dialog, pixels_class, any_component_type, pixel_shape_name
):
    # Change the pixel options to visible by selecting a cylinder/mesh shape and a NXclass with pixel fields
    make_pixel_options_appear(
        qtbot,
        get_shape_type_button(dialog, pixel_shape_name),
        dialog,
        template,
        PIXEL_OPTIONS[pixels_class],
    )
    # Check that this has caused the pixel options to become visible
    assert dialog.pixelOptionsWidget.isVisible()


@pytest.mark.parametrize("any_component_type", ALL_COMPONENT_TYPES.keys())
def test_UI_GIVEN_any_nxclass_WHEN_adding_component_with_no_shape_THEN_pixel_options_go_from_visible_to_invisible(
    qtbot, template, dialog, any_component_type
):
    make_pixel_options_appear(qtbot, dialog.meshRadioButton, dialog, template)

    # Change the pixel options to invisible
    make_pixel_options_disappear(
        qtbot, dialog, template, ALL_COMPONENT_TYPES[any_component_type]
    )
    assert not dialog.pixelOptionsWidget.isVisible()


@pytest.mark.parametrize("no_pixels_class", NO_PIXEL_OPTIONS.keys())
@pytest.mark.parametrize("pixels_class", PIXEL_OPTIONS.keys())
@pytest.mark.parametrize("shape_name", SHAPE_TYPE_BUTTONS[1:])
def test_UI_GIVEN_class_without_pixel_fields_WHEN_selecting_nxclass_for_component_with_mesh_or_cylinder_shape_THEN_pixel_options_becomes_invisible(
    qtbot, template, dialog, no_pixels_class, pixels_class, shape_name
):
    # Make the pixel options become visible
    make_pixel_options_appear(
        qtbot,
        get_shape_type_button(dialog, shape_name),
        dialog,
        template,
        PIXEL_OPTIONS[pixels_class],
    )
    assert dialog.pixelOptionsWidget.isVisible()

    # Change nxclass to one without pixel fields and check that the pixel options have become invisible again
    dialog.componentTypeComboBox.setCurrentIndex(NO_PIXEL_OPTIONS[no_pixels_class])
    assert not dialog.pixelOptionsWidget.isVisible()


def test_UI_GIVEN_user_changes_shape_WHEN_adding_component_THEN_validity_is_reassessed(
    qtbot, template, dialog, mock_pixel_options
):

    systematic_button_press(qtbot, template, dialog.CylinderRadioButton)
    mock_pixel_options.update_pixel_input_validity.assert_called_once()
    mock_pixel_options.reset_mock()

    systematic_button_press(qtbot, template, dialog.meshRadioButton)
    mock_pixel_options.update_pixel_input_validity.assert_called_once()


def test_UI_GIVEN_cylinder_shape_WHEN_user_chooses_pixel_mapping_THEN_pixel_mapping_list_is_generated(
    qtbot, template, dialog, mock_pixel_options
):

    make_pixel_options_appear(qtbot, dialog.CylinderRadioButton, dialog, template)

    enter_file_path(
        qtbot, dialog, template, VALID_CUBE_MESH_FILE_PATH, VALID_CUBE_OFF_FILE
    )

    mock_pixel_options.populate_pixel_mapping_list_with_cylinder_number.assert_called_once_with(
        1
    )


@pytest.mark.xfail(
    reason="For the time being the number of cylinders is now frozen at one."
)
def test_UI_GIVEN_increasing_cylinder_count_WHEN_user_chooses_pixel_mapping_THEN_pixel_mapping_list_is_regenerated(
    qtbot, template, dialog, mock_pixel_options
):

    make_pixel_options_appear(qtbot, dialog.CylinderRadioButton, dialog, template)

    cylinder_count = 4
    calls = []

    for i in range(2, cylinder_count):
        qtbot.keyClick(dialog.cylinderCountSpinBox, Qt.Key_Up)
        calls.append(call(i))

    mock_pixel_options.populate_pixel_mapping_list_with_cylinder_number.assert_has_calls(
        calls
    )


def test_UI_GIVEN_same_mesh_file_twice_WHEN_user_selects_file_THEN_mapping_list_remains_the_same(
    qtbot, template, dialog, mock_pixel_options
):

    make_pixel_options_appear(qtbot, dialog.meshRadioButton, dialog, template)

    enter_file_path(
        qtbot, dialog, template, VALID_CUBE_MESH_FILE_PATH, VALID_CUBE_OFF_FILE
    )

    # Provide the same file as before
    enter_file_path(
        qtbot, dialog, template, VALID_CUBE_MESH_FILE_PATH, VALID_CUBE_OFF_FILE
    )

    # Check that the method for populating the pixel mapping was only called once even though a file was selected twice
    mock_pixel_options.populate_pixel_mapping_list_with_mesh.assert_called_once_with(
        VALID_CUBE_MESH_FILE_PATH
    )


def test_UI_GIVEN_pixel_options_are_not_visible_WHEN_giving_mesh_file_THEN_mapping_list_is_not_generated(
    qtbot, template, dialog, mock_pixel_options
):

    systematic_button_press(qtbot, template, dialog.meshRadioButton)

    enter_file_path(
        qtbot, dialog, template, VALID_CUBE_MESH_FILE_PATH, VALID_CUBE_OFF_FILE
    )

    mock_pixel_options.populate_pixel_mapping_list_with_mesh.assert_not_called()


def test_UI_GIVEN_pixel_options_are_not_visible_WHEN_changing_cylinder_count_THEN_mapping_list_is_not_generated(
    qtbot, template, dialog, mock_pixel_options
):

    systematic_button_press(qtbot, template, dialog.CylinderRadioButton)

    qtbot.keyClick(dialog.cylinderCountSpinBox, Qt.Key_Up)

    mock_pixel_options.populate_pixel_mapping_list_with_cylinder_number.assert_not_called()


def test_UI_GIVEN_invalid_file_WHEN_giving_mesh_file_THEN_mapping_list_is_not_generated(
    qtbot, template, dialog, mock_pixel_options
):

    make_pixel_options_appear(qtbot, dialog.meshRadioButton, dialog, template)

    enter_file_path(qtbot, dialog, template, VALID_CUBE_OFF_FILE, "OFF")

    mock_pixel_options.populate_pixel_mapping_list_with_mesh.assert_not_called()


def test_UI_GIVEN_different_mesh_file_WHEN_user_selects_face_mapped_mesh_THEN_mapping_list_changes(
    qtbot, template, dialog, mock_pixel_options
):
    make_pixel_options_appear(qtbot, dialog.meshRadioButton, dialog, template)

    # Provide a path and file for a cube mesh
    enter_file_path(
        qtbot, dialog, template, VALID_CUBE_MESH_FILE_PATH, VALID_CUBE_OFF_FILE
    )

    # Provide a path and file for an octahedron mesh
    enter_file_path(
        qtbot, dialog, template, VALID_OCTA_MESH_FILE_PATH, VALID_OCTA_OFF_FILE
    )

    # Check that two different files being given means the method was called twice
    mock_pixel_options.populate_pixel_mapping_list_with_mesh.assert_has_calls(
        [call(VALID_CUBE_MESH_FILE_PATH), call(VALID_OCTA_MESH_FILE_PATH)]
    )


def test_UI_GIVEN_valid_name_WHEN_choosing_component_name_THEN_background_becomes_white(
    qtbot, template, dialog
):
    # Check that the background color of the ext field starts as red
    assert dialog.nameLineEdit.styleSheet() == RED_LINE_EDIT_STYLE_SHEET

    # Mimic the user entering a name in the text field
    enter_component_name(qtbot, template, dialog, UNIQUE_COMPONENT_NAME)

    # Check that the background color of the test field has changed to white
    assert dialog.nameLineEdit.styleSheet() == WHITE_LINE_EDIT_STYLE_SHEET


def test_UI_GIVEN_repeated_name_WHEN_choosing_component_name_THEN_background_remains_red(
    qtbot, template, dialog
):

    # Check that the background color of the text field starts as red
    assert dialog.nameLineEdit.styleSheet() == RED_LINE_EDIT_STYLE_SHEET

    # Mimic the user entering a non-unique name in the text field
    enter_component_name(qtbot, template, dialog, NONUNIQUE_COMPONENT_NAME)

    # Check that the background color of the test field has remained red
    assert dialog.nameLineEdit.styleSheet() == RED_LINE_EDIT_STYLE_SHEET


def test_UI_GIVEN_invalid_input_WHEN_adding_component_with_no_shape_THEN_add_component_window_remains_open(
    qtbot, template, dialog
):

    # Mimic the user entering a non-unique name in the text field
    enter_component_name(qtbot, template, dialog, NONUNIQUE_COMPONENT_NAME)

    # Mimic the user pressing the Add Component button
    qtbot.mouseClick(dialog.buttonBox, Qt.LeftButton)

    # The window won't close because the button is disabled
    assert template.isVisible()


def test_UI_GIVEN_valid_input_WHEN_adding_component_with_no_shape_THEN_add_component_window_closes(
    qtbot, template, dialog
):

    # Mimic the user entering a unique name in the text field
    enter_component_name(qtbot, template, dialog, UNIQUE_COMPONENT_NAME)

    # Mimic the user pressing the Add Component button
    qtbot.mouseClick(dialog.buttonBox, Qt.LeftButton)

    # The window will close because the input is valid and the button is enabled
    assert not template.isVisible()


def test_UI_GIVEN_valid_input_WHEN_adding_component_with_mesh_shape_THEN_add_component_window_closes(
    qtbot, template, dialog
):

    # Mimic the user selecting a mesh shape
    systematic_button_press(qtbot, template, dialog.meshRadioButton)

    # Mimic the user entering a unique name in the text field
    enter_component_name(qtbot, template, dialog, UNIQUE_COMPONENT_NAME)

    # Mimic the user entering a valid file name
    enter_file_path(
        qtbot, dialog, template, VALID_CUBE_MESH_FILE_PATH, VALID_CUBE_OFF_FILE
    )

    # Mimic the user entering valid units
    enter_units(qtbot, dialog, VALID_UNITS)

    # Mimic the user pressing the Add Component button
    qtbot.mouseClick(dialog.buttonBox, Qt.LeftButton)

    # The window will close because the input is valid and the button is enabled
    assert not template.isVisible()


def test_UI_GIVEN_valid_input_WHEN_adding_component_with_cylinder_shape_THEN_add_component_window_closes(
    qtbot, template, dialog
):
    # Mimic the user selecting a mesh shape
    systematic_button_press(qtbot, template, dialog.CylinderRadioButton)

    # Mimic the user entering a unique name in the text field
    enter_component_name(qtbot, template, dialog, UNIQUE_COMPONENT_NAME)

    # Mimic the user entering valid units
    enter_units(qtbot, dialog, VALID_UNITS)

    # Mimic the user pressing the Add Component button
    qtbot.mouseClick(dialog.buttonBox, Qt.LeftButton)

    # The window will close because the input is valid and the button is enabled
    assert not template.isVisible()


def test_UI_GIVEN_invalid_input_WHEN_adding_component_with_no_shape_THEN_add_component_button_is_disabled(
    qtbot, template, dialog
):

    # Mimic the user selecting a no shape
    systematic_button_press(qtbot, template, dialog.noShapeRadioButton)

    # Mimic the user entering a non-unique name in the text field
    enter_component_name(qtbot, template, dialog, NONUNIQUE_COMPONENT_NAME)

    # The Add Component button is disabled
    assert not dialog.buttonBox.isEnabled()


def test_UI_GIVEN_no_input_WHEN_adding_component_with_no_shape_THEN_add_component_button_is_disabled(
    qtbot, template, dialog
):

    # The Add Component button is disabled because no input was given
    assert not dialog.buttonBox.isEnabled()


def test_UI_GIVEN_valid_input_WHEN_adding_component_with_no_shape_THEN_add_component_button_is_enabled(
    qtbot, template, dialog
):

    # Mimic the user entering a unique name in the text field
    enter_component_name(qtbot, template, dialog, UNIQUE_COMPONENT_NAME)

    # The Add Component button is enabled because all the information required to create a no shape component is
    # there
    assert dialog.buttonBox.isEnabled()


def test_UI_GIVEN_no_file_path_WHEN_adding_component_with_mesh_shape_THEN_file_path_box_has_red_background(
    qtbot, template, dialog
):
    # Mimic the user selecting a mesh shape
    systematic_button_press(qtbot, template, dialog.meshRadioButton)

    # No file name was given so we expect the file input box background to be red
    assert dialog.fileLineEdit.styleSheet() == RED_LINE_EDIT_STYLE_SHEET


def test_UI_GIVEN_file_that_doesnt_exist_WHEN_adding_component_with_mesh_shape_THEN_file_path_box_has_red_background(
    qtbot, template, dialog
):
    # Mimic the user selecting a mesh shape
    systematic_button_press(qtbot, template, dialog.meshRadioButton)

    # Mimic the user entering a bad file path
    enter_file_path(qtbot, dialog, template, NONEXISTENT_FILE_PATH, "OFF")

    assert dialog.fileLineEdit.styleSheet() == RED_LINE_EDIT_STYLE_SHEET


def test_UI_GIVEN_file_with_wrong_extension_WHEN_adding_component_with_mesh_shape_THEN_file_path_box_has_red_background(
    qtbot, template, dialog
):

    # Mimic the user selecting a mesh shape
    systematic_button_press(qtbot, template, dialog.meshRadioButton)

    # Mimic the user giving the path for a file that exists but has the wrong extension
    enter_file_path(qtbot, dialog, template, WRONG_EXTENSION_FILE_PATH, "OFF")

    assert dialog.fileLineEdit.styleSheet() == RED_LINE_EDIT_STYLE_SHEET


def test_UI_GIVEN_valid_file_path_WHEN_adding_component_with_mesh_shape_THEN_file_path_box_has_white_background(
    qtbot, template, dialog
):
    # Mimic the user selecting a mesh shape
    systematic_button_press(qtbot, template, dialog.meshRadioButton)

    # Mimic the user entering a valid file name
    enter_file_path(
        qtbot, dialog, template, VALID_CUBE_MESH_FILE_PATH, VALID_CUBE_OFF_FILE
    )

    # The file input box should now have a white background
    assert dialog.fileLineEdit.styleSheet() == WHITE_LINE_EDIT_STYLE_SHEET


def test_UI_GIVEN_valid_file_path_WHEN_adding_component_with_mesh_shape_THEN_add_component_button_is_enabled(
    qtbot, template, dialog
):

    # Mimic the user selecting a mesh shape
    systematic_button_press(qtbot, template, dialog.meshRadioButton)

    # Mimic the user giving a valid component name
    enter_component_name(qtbot, template, dialog, UNIQUE_COMPONENT_NAME)

    # Mimic the user entering a valid file name
    enter_file_path(
        qtbot, dialog, template, VALID_CUBE_MESH_FILE_PATH, VALID_CUBE_OFF_FILE
    )

    assert dialog.buttonBox.isEnabled()


def test_UI_GIVEN_no_file_path_WHEN_adding_component_with_mesh_shape_THEN_add_component_button_is_disabled(
    qtbot, template, dialog
):
    # Mimic the user selecting a mesh shape
    systematic_button_press(qtbot, template, dialog.meshRadioButton)

    # Mimic the user entering a unique name in the text field
    enter_component_name(qtbot, template, dialog, UNIQUE_COMPONENT_NAME)

    # Although the component name is valid, no file path has been given so the button should be disabled
    assert not dialog.buttonBox.isEnabled()


def test_UI_GIVEN_nonexistent_file_path_WHEN_adding_component_with_mesh_shape_THEN_add_component_button_is_disabled(
    qtbot, template, dialog
):

    # Mimic the user selecting a mesh shape
    systematic_button_press(qtbot, template, dialog.meshRadioButton)

    # Mimic the user giving a valid component name
    enter_component_name(qtbot, template, dialog, UNIQUE_COMPONENT_NAME)

    # Mimic the user entering a nonexistent file path
    enter_file_path(qtbot, dialog, template, NONEXISTENT_FILE_PATH, VALID_CUBE_OFF_FILE)

    assert not dialog.buttonBox.isEnabled()


def test_UI_GIVEN_file_with_wrong_extension_WHEN_adding_component_with_mesh_shape_THEN_add_component_button_is_disabled(
    qtbot, template, dialog
):

    # Mimic the user selecting a mesh shape
    systematic_button_press(qtbot, template, dialog.meshRadioButton)

    # Mimic the user giving a valid component name
    enter_component_name(qtbot, template, dialog, UNIQUE_COMPONENT_NAME)

    # Mimic the user entering a path for a file that exists but has the wrong extension
    enter_file_path(
        qtbot, dialog, template, WRONG_EXTENSION_FILE_PATH, VALID_CUBE_OFF_FILE
    )

    assert not dialog.buttonBox.isEnabled()


def test_UI_GIVEN_no_units_WHEN_adding_component_with_mesh_shape_THEN_units_box_has_red_background(
    qtbot, template, dialog
):

    # Mimic the user selecting a mesh shape
    systematic_button_press(qtbot, template, dialog.meshRadioButton)

    # Mimic the user clearing the unit input box
    enter_units(qtbot, dialog, "")

    assert dialog.unitsLineEdit.styleSheet() == RED_LINE_EDIT_STYLE_SHEET


def test_UI_GIVEN_invalid_units_WHEN_adding_component_with_mesh_shape_THEN_units_box_has_red_background(
    qtbot, template, dialog
):

    # Mimic the user selecting a mesh shape
    systematic_button_press(qtbot, template, dialog.meshRadioButton)

    # Mimic the user giving invalid units input
    enter_units(qtbot, dialog, INVALID_UNITS)

    assert dialog.unitsLineEdit.styleSheet() == RED_LINE_EDIT_STYLE_SHEET


def test_UI_GIVEN_valid_units_WHEN_adding_component_with_mesh_shape_THEN_units_box_has_white_background(
    qtbot, template, dialog
):

    # Mimic the user selecting a mesh shape
    systematic_button_press(qtbot, template, dialog.meshRadioButton)

    # Mimic the replacing the default value with "km"
    enter_units(qtbot, dialog, VALID_UNITS)

    assert dialog.unitsLineEdit.styleSheet() == WHITE_LINE_EDIT_STYLE_SHEET


def test_UI_GIVEN_valid_units_WHEN_adding_component_with_mesh_shape_THEN_add_component_button_is_enabled(
    qtbot, template, dialog
):

    # Mimic the user selecting a mesh shape
    systematic_button_press(qtbot, template, dialog.meshRadioButton)

    # Mimic the user giving a valid component name
    enter_component_name(qtbot, template, dialog, UNIQUE_COMPONENT_NAME)

    # Mimic the user entering a valid file name
    enter_file_path(
        qtbot, dialog, template, VALID_CUBE_MESH_FILE_PATH, VALID_CUBE_OFF_FILE
    )

    # Mimic the user giving valid units
    enter_units(qtbot, dialog, VALID_UNITS)

    assert dialog.buttonBox.isEnabled()


def test_UI_GIVEN_no_units_WHEN_adding_component_with_mesh_shape_THEN_add_component_button_is_disabled(
    qtbot, template, dialog
):

    # Mimic the user selecting a mesh shape
    systematic_button_press(qtbot, template, dialog.meshRadioButton)

    # Mimic the user giving a valid component name
    enter_component_name(qtbot, template, dialog, UNIQUE_COMPONENT_NAME)

    # Mimic the user entering a valid file name
    enter_file_path(
        qtbot, dialog, template, VALID_CUBE_MESH_FILE_PATH, VALID_CUBE_OFF_FILE
    )

    # Mimic the user clearing the units box
    enter_units(qtbot, dialog, "")

    assert not dialog.buttonBox.isEnabled()


def test_UI_GIVEN_invalid_units_WHEN_adding_component_with_mesh_shape_THEN_add_component_button_is_disabled(
    qtbot, template, dialog
):

    # Mimic the user selecting a mesh shape
    systematic_button_press(qtbot, template, dialog.meshRadioButton)

    # Mimic the user giving a valid component name
    enter_component_name(qtbot, template, dialog, UNIQUE_COMPONENT_NAME)

    # Mimic the user entering a valid file name
    enter_file_path(
        qtbot, dialog, template, VALID_CUBE_MESH_FILE_PATH, VALID_CUBE_OFF_FILE
    )

    # Mimic the user giving invalid units input
    enter_units(qtbot, dialog, INVALID_UNITS)

    assert not dialog.buttonBox.isEnabled()


def test_UI_GIVEN_nonunique_name_WHEN_adding_component_with_mesh_shape_THEN_add_component_button_is_disabled(
    qtbot, template, dialog
):

    # Mimic the user selecting a mesh shape
    systematic_button_press(qtbot, template, dialog.meshRadioButton)

    # Mimic the user giving an invalid component name
    enter_component_name(qtbot, template, dialog, NONUNIQUE_COMPONENT_NAME)

    # Mimic the user entering a valid file name
    enter_file_path(
        qtbot, dialog, template, VALID_CUBE_MESH_FILE_PATH, VALID_CUBE_OFF_FILE
    )

    assert not dialog.buttonBox.isEnabled()


def test_UI_GIVEN_invalid_units_WHEN_adding_component_with_cylinder_shape_THEN_add_component_button_is_disabled(
    qtbot, template, dialog
):

    # Mimic the user selecting a mesh shape
    systematic_button_press(qtbot, template, dialog.CylinderRadioButton)

    # Mimic the user giving valid component name
    enter_component_name(qtbot, template, dialog, UNIQUE_COMPONENT_NAME)

    # Mimic the user giving invalid units input
    enter_units(qtbot, dialog, INVALID_UNITS)

    assert not dialog.buttonBox.isEnabled()


def test_UI_GIVEN_invalid_name_WHEN_adding_component_with_cylinder_shape_THEN_add_component_button_is_disabled(
    qtbot, template, dialog
):

    # Mimic the user selecting a mesh shape
    systematic_button_press(qtbot, template, dialog.CylinderRadioButton)

    # Mimic the user giving valid units input
    enter_units(qtbot, dialog, VALID_UNITS)

    # Mimic the user giving valid component name
    enter_component_name(qtbot, template, dialog, NONUNIQUE_COMPONENT_NAME)

    assert not dialog.buttonBox.isEnabled()


def test_UI_GIVEN_mesh_shape_selected_WHEN_choosing_shape_THEN_relevant_fields_are_visible(
    qtbot, template, dialog
):

    # Mimic the user selecting a mesh shape
    systematic_button_press(qtbot, template, dialog.meshRadioButton)

    assert dialog.shapeOptionsBox.isVisible()
    assert dialog.unitsbox.isVisible()
    assert dialog.geometryFileBox.isVisible()

    assert not dialog.cylinderOptionsBox.isVisible()


def test_UI_GIVEN_cylinder_shape_selected_WHEN_choosing_shape_THEN_relevant_fields_are_visible(
    qtbot, template, dialog
):

    # Mimic the user selecting a cylinder shape
    systematic_button_press(qtbot, template, dialog.CylinderRadioButton)

    assert dialog.shapeOptionsBox.isVisible()
    assert dialog.unitsbox.isVisible()
    assert dialog.cylinderOptionsBox.isVisible()

    assert not dialog.geometryFileBox.isVisible()


@pytest.mark.parametrize("no_pixels_class", NO_PIXEL_OPTIONS.keys())
def test_UI_GIVEN_file_chosen_WHEN_pixel_mapping_options_not_visible_THEN_pixel_mapping_list_remains_empty(
    qtbot, template, dialog, no_pixels_class, mock_pixel_options
):

    # Mimic the user selecting a mesh shape
    systematic_button_press(qtbot, template, dialog.meshRadioButton)

    # Mimic the user selecting a component type that doesn't have pixel fields
    dialog.componentTypeComboBox.setCurrentIndex(NO_PIXEL_OPTIONS[no_pixels_class])

    # Mimic the user giving a valid mesh file
    enter_file_path(
        qtbot, dialog, template, VALID_CUBE_MESH_FILE_PATH, VALID_CUBE_OFF_FILE
    )

    # Check that the pixel mapping list is still empty
    mock_pixel_options.populate_pixel_mapping_list_with_mesh.assert_not_called()


def test_UI_GIVEN_invalid_off_file_WHEN_creating_pixel_mapping_THEN_pixel_mapping_widget_isnt_populated(
    qtbot, template, dialog, mock_pixel_options
):

    make_pixel_options_appear(qtbot, dialog.meshRadioButton, dialog, template)

    # Give an invalid file
    enter_file_path(qtbot, dialog, template, VALID_CUBE_MESH_FILE_PATH, "hfhuihfiuhf")

    mock_pixel_options.populate_pixel_mapping_list_with_mesh.assert_not_called()


def test_UI_GIVEN_cylinder_shape_selected_WHEN_adding_component_THEN_default_values_are_correct(
    qtbot, template, dialog
):

    # Mimic the user selecting a cylinder shape
    systematic_button_press(qtbot, template, dialog.CylinderRadioButton)

    assert dialog.cylinderOptionsBox.isVisible()
    assert dialog.cylinderHeightLineEdit.value() == 0.0
    assert dialog.cylinderRadiusLineEdit.value() == 0.0
    assert dialog.cylinderXLineEdit.value() == 0.0
    assert dialog.cylinderYLineEdit.value() == 0.0
    assert dialog.cylinderZLineEdit.value() == 1.0


def test_UI_GIVEN_array_field_selected_and_edit_button_pressed_THEN_edit_dialog_is_shown(
    qtbot, template, dialog
):
    qtbot.mouseClick(dialog.addFieldPushButton, Qt.LeftButton)
    field = dialog.fieldsListWidget.itemWidget(dialog.fieldsListWidget.item(0))
    field.field_type_combo.setCurrentIndex(2)
    qtbot.addWidget(field)
    qtbot.mouseClick(field.edit_button, Qt.LeftButton)
    assert field.edit_dialog.isEnabled()


def test_UI_GIVEN_array_field_selected_and_edit_button_pressed_THEN_edit_dialog_table_is_shown(
    qtbot, template, dialog
):
    qtbot.mouseClick(dialog.addFieldPushButton, Qt.LeftButton)
    field = dialog.fieldsListWidget.itemWidget(dialog.fieldsListWidget.item(0))
    field.field_type_combo.setCurrentIndex(2)
    qtbot.addWidget(field)
    qtbot.mouseClick(field.edit_button, Qt.LeftButton)
    assert field.table_view.isEnabled()


def test_UI_GIVEN_user_provides_valid_pixel_configuration_WHEN_entering_pixel_data_THEN_add_component_button_is_enabled(
    qtbot, template, dialog, mock_pixel_validator
):

    # Deceive the AddComponentDialog into thinking valid pixel info was given
    make_pixel_options_appear(qtbot, dialog.meshRadioButton, dialog, template)
    mock_pixel_validator.unacceptable_pixel_states = Mock(return_value=[False, False])

    # Enter a valid name
    enter_component_name(qtbot, template, dialog, UNIQUE_COMPONENT_NAME)

    # Enter a valid file path
    enter_file_path(
        qtbot, dialog, template, VALID_CUBE_MESH_FILE_PATH, VALID_CUBE_OFF_FILE
    )

    # Check that the add component button is enabled
    assert dialog.buttonBox.isEnabled()


def test_UI_GIVEN_user_provides_invalid_pixel_grid_WHEN_entering_pixel_data_THEN_add_component_button_is_disabled(
    qtbot, template, dialog, mock_pixel_validator
):

    # Deceive the AddComponentDialog into thinking an invalid Pixel Grid was given
    make_pixel_options_appear(qtbot, dialog.meshRadioButton, dialog, template)
    mock_pixel_validator.unacceptable_pixel_states = Mock(return_value=[True, False])

    # Enter a valid name
    enter_component_name(qtbot, template, dialog, UNIQUE_COMPONENT_NAME)

    # Enter a valid file path
    enter_file_path(
        qtbot, dialog, template, VALID_CUBE_MESH_FILE_PATH, VALID_CUBE_OFF_FILE
    )

    # Check that the add component button is disabled despite the valid name and file path
    assert not dialog.buttonBox.isEnabled()


def test_UI_GIVEN_user_provides_invalid_pixel_mapping_WHEN_entering_pixel_data_THEN_add_component_button_is_disabled(
    qtbot, template, dialog, mock_pixel_validator
):

    # Deceive the AddComponentDialog into thinking an invalid Pixel Mapping was given
    make_pixel_options_appear(qtbot, dialog.meshRadioButton, dialog, template)
    mock_pixel_validator.unacceptable_pixel_states = Mock(return_value=[False, True])

    # Enter a valid name
    enter_component_name(qtbot, template, dialog, UNIQUE_COMPONENT_NAME)

    # Enter a valid file path
    enter_file_path(
        qtbot, dialog, template, VALID_CUBE_MESH_FILE_PATH, VALID_CUBE_OFF_FILE
    )

    # Check that the add component button is disabled despite the valid name and file path
    assert not dialog.buttonBox.isEnabled()


def test_UI_GIVEN_user_presses_cylinder_button_WHEN_mesh_pixel_mapping_list_has_been_generated_THEN_new_pixel_mapping_list_is_generated(
    qtbot, template, dialog, mock_pixel_options
):

    make_pixel_options_appear(qtbot, dialog.meshRadioButton, dialog, template)

    mock_pixel_options.reset_mock()

    enter_file_path(
        qtbot, dialog, template, VALID_CUBE_MESH_FILE_PATH, VALID_CUBE_OFF_FILE
    )

    make_pixel_options_appear(qtbot, dialog.CylinderRadioButton, dialog, template)

    mock_pixel_options.reset_pixel_mapping_list.assert_called_once()
    mock_pixel_options.populate_pixel_mapping_list_with_cylinder_number.assert_called_once_with(
        1
    )


def test_UI_GIVEN_user_presses_mesh_button_WHEN_cylinder_pixel_mapping_list_has_been_generated_WHEN_new_pixel_mapping_list_is_generated(
    qtbot, template, dialog, mock_pixel_options
):

    make_pixel_options_appear(qtbot, dialog.CylinderRadioButton, dialog, template)

    mock_pixel_options.reset_mock()

    make_pixel_options_appear(qtbot, dialog.meshRadioButton, dialog, template)

    enter_file_path(
        qtbot, dialog, template, VALID_CUBE_MESH_FILE_PATH, VALID_CUBE_OFF_FILE
    )

    mock_pixel_options.reset_pixel_mapping_list.assert_called_once()
    mock_pixel_options.populate_pixel_mapping_list_with_mesh.assert_called_once_with(
        VALID_CUBE_MESH_FILE_PATH
    )


def test_UI_GIVEN_pixel_grid_is_entered_WHEN_adding_nxdetector_module_THEN_pixel_data_isnt_stored_in_component(
    qtbot, template, dialog, mock_pixel_options
):

    # Make the pixel options appear but choose NXdetector_module rather than NXdetector
    make_pixel_options_appear(
        qtbot,
        dialog.CylinderRadioButton,
        dialog,
        template,
        PIXEL_OPTIONS["NXdetector_module"],
    )

    enter_component_name(qtbot, template, dialog, UNIQUE_COMPONENT_NAME)

    enter_file_path(
        qtbot, dialog, template, VALID_CUBE_MESH_FILE_PATH, VALID_CUBE_OFF_FILE
    )

    mock_component = Mock(spec=Component)
    mock_pixel_options.generate_pixel_data = Mock(return_value=PixelGrid())

    show_and_close_window(qtbot, template)

    # Call the on_ok method as if the user had pressed Add Component
    with patch("nexus_constructor.instrument.Component") as mock_component_constructor:
        mock_component_constructor.return_value = mock_component
        dialog.on_ok()
        mock_component.record_pixel_grid.assert_not_called()


def test_UI_GIVEN_pixel_mapping_is_entered_WHEN_adding_nxdetector_module_THEN_pixel_data_isnt_stored_in_component(
    qtbot, template, dialog, mock_pixel_options
):

    # Make the pixel options appear but choose NXdetector_module rather than NXdetector
    make_pixel_options_appear(
        qtbot,
        dialog.CylinderRadioButton,
        dialog,
        template,
        PIXEL_OPTIONS["NXdetector_module"],
    )

    enter_component_name(qtbot, template, dialog, UNIQUE_COMPONENT_NAME)

    enter_file_path(
        qtbot, dialog, template, VALID_CUBE_MESH_FILE_PATH, VALID_CUBE_OFF_FILE
    )

    mock_component = Mock(spec=Component)
    mock_pixel_options.generate_pixel_data = Mock(return_value=PixelMapping())

    show_and_close_window(qtbot, template)

    # Call the on_ok method as if the user had pressed Add Component
    with patch("nexus_constructor.instrument.Component", return_value=mock_component):
        dialog.on_ok()
        mock_component.record_detector_number.assert_not_called()


def test_UI_GIVEN_pixel_grid_is_entered_WHEN_adding_nxdetector_THEN_pixel_data_is_stored_in_component(
    qtbot, template, dialog, mock_pixel_options
):

    make_pixel_options_appear(
        qtbot, dialog.meshRadioButton, dialog, template, PIXEL_OPTIONS["NXdetector"]
    )

    enter_component_name(qtbot, template, dialog, UNIQUE_COMPONENT_NAME)

    enter_file_path(
        qtbot, dialog, template, VALID_CUBE_MESH_FILE_PATH, VALID_CUBE_OFF_FILE
    )

    mock_component = Mock(spec=Component)
    pixel_grid = PixelGrid()
    mock_pixel_options.generate_pixel_data = Mock(return_value=pixel_grid)

    show_and_close_window(qtbot, template)

    # Call the on_ok method as if the user had pressed Add Component
    with patch("nexus_constructor.instrument.Component", return_value=mock_component):
        dialog.on_ok()
        mock_component.record_pixel_grid.assert_called_once_with(pixel_grid)


def test_UI_GIVEN_pixel_mapping_is_entered_WHEN_adding_nxdetector_THEN_pixel_data_is_stored_in_component(
    qtbot, template, dialog, mock_pixel_options
):

    make_pixel_options_appear(
        qtbot, dialog.meshRadioButton, dialog, template, PIXEL_OPTIONS["NXdetector"]
    )

    enter_component_name(qtbot, template, dialog, UNIQUE_COMPONENT_NAME)

    enter_file_path(
        qtbot, dialog, template, VALID_CUBE_MESH_FILE_PATH, VALID_CUBE_OFF_FILE
    )

    mock_component = Mock(spec=Component)
    pixel_mapping = PixelMapping()
    mock_pixel_options.generate_pixel_data = Mock(return_value=pixel_mapping)

    show_and_close_window(qtbot, template)

    # Call the on_ok method as if the user had pressed Add Component
    with patch("nexus_constructor.instrument.Component", return_value=mock_component):
        dialog.on_ok()
        mock_component.record_detector_number.assert_called_once_with(pixel_mapping)


def test_UI_GIVEN_component_name_and_description_WHEN_editing_component_THEN_correct_values_are_loaded_into_UI(
    qtbot
):
    instrument = Instrument(NexusWrapper("test_component_editing_name"))

    component_model = ComponentTreeModel(instrument)

    name = "test"
    nx_class = "NXmonitor"
    desc = "description"

    component = instrument.create_component(
        name=name, nx_class=nx_class, description=desc
    )

    with patch("nexus_constructor.validators.PixelValidator") as mock_pixel_validator:
        mock_pixel_validator.unacceptable_pixel_states = Mock(return_value=[])
        with patch(
            "nexus_constructor.add_component_window.PixelOptions"
        ) as mock_pixel_options:
            mock_pixel_options.pixel_validator = mock_pixel_validator
            dialog = AddComponentDialog(
                instrument, component_model, component_to_edit=component, parent=None
            )
            template = QDialog()
            template.ui = dialog
            template.ui.setupUi(template)

            qtbot.addWidget(template)

            assert dialog.nameLineEdit.text() == name
            assert dialog.descriptionPlainTextEdit.text() == desc
            assert dialog.componentTypeComboBox.currentText() == nx_class


def test_UI_GIVEN_component_with_no_shape_WHEN_editing_component_THEN_no_shape_radio_is_checked(
    qtbot
):
    instrument = Instrument(NexusWrapper("test_component_editing_no_shape"))
    component_model = ComponentTreeModel(instrument)

    component = instrument.create_component("test", "NXpinhole", "")

    with patch("nexus_constructor.validators.PixelValidator") as mock_pixel_validator:
        mock_pixel_validator.unacceptable_pixel_states = Mock(return_value=[])
        with patch(
            "nexus_constructor.add_component_window.PixelOptions"
        ) as mock_pixel_options:
            mock_pixel_options.pixel_validator = mock_pixel_validator
            dialog = AddComponentDialog(
                instrument, component_model, component_to_edit=component, parent=None
            )
            template = QDialog()
            template.ui = dialog
            template.ui.setupUi(template)
            qtbot.addWidget(template)

            assert dialog.noShapeRadioButton.isChecked()


def test_UI_GIVEN_component_with_cylinder_shape_WHEN_editing_component_THEN_cylinder_shape_radio_is_checked(
    qtbot
):
    instrument = Instrument(NexusWrapper("test_component_editing_cylinder"))
    component_model = ComponentTreeModel(instrument)

    component_name = "test"
    component = instrument.create_component(component_name, "NXpinhole", "")
    component.set_cylinder_shape(QVector3D(1, 1, 1), height=3, radius=4)

    with patch("nexus_constructor.validators.PixelValidator") as mock_pixel_validator:
        mock_pixel_validator.unacceptable_pixel_states = Mock(return_value=[])
        with patch(
            "nexus_constructor.add_component_window.PixelOptions"
        ) as mock_pixel_options:
            mock_pixel_options.pixel_validator = mock_pixel_validator
            dialog = AddComponentDialog(
                instrument, component_model, component_to_edit=component
            )
            dialog.pixel_options = Mock(spec=PixelOptions)
            template = QDialog()
            template.ui = dialog
            template.ui.setupUi(template)
            qtbot.addWidget(template)

            assert dialog.CylinderRadioButton.isChecked()
            assert dialog.cylinderOptionsBox.isEnabled()


def test_UI_GIVEN_component_with_off_shape_WHEN_editing_component_THEN_mesh_shape_radio_is_checked(
    qtbot
):
    instrument = Instrument(NexusWrapper("test_component_editing_off"))
    component_model = ComponentTreeModel(instrument)

    component_name = "test"

    component = instrument.create_component(component_name, "NXpinhole", "")
    component.set_off_shape(
        OFFGeometryNoNexus(
            [
                QVector3D(0.0, 0.0, 1.0),
                QVector3D(0.0, 1.0, 0.0),
                QVector3D(0.0, 0.0, 0.0),
            ],
            [[0, 1, 2]],
        ),
        units="m",
        filename=os.path.join(os.path.pardir, "cube.off"),
    )

    dialog = AddComponentDialog(
        instrument, component_model, component_to_edit=component
    )
    dialog.pixel_options = Mock(spec=PixelOptions)
    template = QDialog()
    template.ui = dialog
    template.ui.setupUi(template)
    qtbot.addWidget(template)

    assert dialog.meshRadioButton.isChecked()
    assert dialog.fileLineEdit.isEnabled()
    assert dialog.fileBrowseButton.isEnabled()


def test_UI_GIVEN_component_with_off_shape_WHEN_editing_component_THEN_mesh_data_is_in_line_edits(
    qtbot
):
    instrument = Instrument(NexusWrapper("test_component_editing_off_filepath"))
    component_model = ComponentTreeModel(instrument)

    component_name = "test"
    units = "m"
    filepath = os.path.join(os.path.pardir, "cube.off")

    component = instrument.create_component(component_name, "NXpinhole", "")
    component.set_off_shape(
        OFFGeometryNoNexus(
            [
                QVector3D(0.0, 0.0, 1.0),
                QVector3D(0.0, 1.0, 0.0),
                QVector3D(0.0, 0.0, 0.0),
            ],
            [[0, 1, 2]],
        ),
        units=units,
        filename=filepath,
    )

    dialog = AddComponentDialog(
        instrument, component_model, component_to_edit=component
    )
    dialog.pixel_options = Mock(spec=PixelOptions)
    template = QDialog()
    template.ui = dialog
    template.ui.setupUi(template)
    qtbot.addWidget(template)

    assert dialog.meshRadioButton.isChecked()
    assert dialog.fileLineEdit.isEnabled()
    assert dialog.unitsLineEdit.isEnabled()
    assert dialog.unitsLineEdit.text() == units

    assert dialog.fileBrowseButton.isEnabled()

    assert dialog.fileLineEdit.isEnabled()
    assert dialog.fileLineEdit.text() == filepath


def test_UI_GIVEN_field_widget_with_string_type_THEN_value_property_is_correct(
    qtbot, dialog, template
):

    qtbot.mouseClick(dialog.addFieldPushButton, Qt.LeftButton)
    field = dialog.fieldsListWidget.itemWidget(dialog.fieldsListWidget.item(0))

    field.field_type_combo.setCurrentText(FieldType.scalar_dataset.value)
    field.field_type_combo.currentTextChanged.emit(field.field_type_combo.currentText())

    field.value_type_combo.setCurrentText("String")
    field.value_type_combo.currentTextChanged.emit(field.value_type_combo.currentText)

    field_name = "testfield"
    field_value = "testvalue"

    field.field_name_edit.setText(field_name)
    field.value_line_edit.setText(field_value)

    assert field.dtype == h5py.special_dtype(vlen=str)

    assert field.name == field_name
    assert field.value[...] == field_value


<<<<<<< HEAD
def test_UI_GIVEN_field_widget_with_stream_type_THEN_stream_dialog_shown(qtbot):

    dialog, template = create_add_component_template(qtbot)

    qtbot.mouseClick(dialog.addFieldPushButton, Qt.LeftButton)
    field = dialog.fieldsListWidget.itemWidget(dialog.fieldsListWidget.item(0))

    field.field_type_combo.setCurrentText(FieldType.kafka_stream.value)
    field.field_type_combo.currentTextChanged.emit(field.field_type_combo.currentText())

    qtbot.mouseClick(field.edit_button, Qt.LeftButton)

    assert field.edit_dialog.isEnabled()
    assert field.streams_widget.isEnabled()


def test_UI_GIVEN_field_widget_with_stream_type_and_schema_set_to_f142_THEN_stream_dialog_shown_with_correct_options(
    qtbot
):

=======
def test_UI_GIVEN_field_widget_with_link_THEN_link_target_and_name_is_correct(qtbot):
>>>>>>> d4b02573
    dialog, template = create_add_component_template(qtbot)

    qtbot.mouseClick(dialog.addFieldPushButton, Qt.LeftButton)
    field = dialog.fieldsListWidget.itemWidget(dialog.fieldsListWidget.item(0))

<<<<<<< HEAD
    field.field_type_combo.setCurrentText(FieldType.kafka_stream.value)
    field.field_type_combo.currentTextChanged.emit(field.field_type_combo.currentText())

    qtbot.mouseClick(field.edit_button, Qt.LeftButton)

    assert field.edit_dialog.isEnabled()

    streams_widget = field.streams_widget
    assert streams_widget.isEnabled()

    streams_widget._schema_type_changed("f142")

    assert streams_widget.topic_label.isEnabled()
    assert streams_widget.topic_line_edit.isEnabled()
    assert streams_widget.source_label.isEnabled()
    assert streams_widget.source_line_edit.isEnabled()
    assert streams_widget.type_label.isEnabled()
    assert streams_widget.type_combo.isEnabled()


def test_UI_GIVEN_field_widget_with_stream_type_and_schema_set_to_ev42_THEN_stream_dialog_shown_with_correct_options(
    qtbot
):

    dialog, template = create_add_component_template(qtbot)

    qtbot.mouseClick(dialog.addFieldPushButton, Qt.LeftButton)
    field = dialog.fieldsListWidget.itemWidget(dialog.fieldsListWidget.item(0))

    field.field_type_combo.setCurrentText(FieldType.kafka_stream.value)
    field.field_type_combo.currentTextChanged.emit(field.field_type_combo.currentText())

    qtbot.mouseClick(field.edit_button, Qt.LeftButton)

    assert field.edit_dialog.isEnabled()

    streams_widget = field.streams_widget
    assert streams_widget.isEnabled()

    streams_widget._schema_type_changed("ev42")

    assert streams_widget.topic_label.isEnabled()
    assert streams_widget.topic_line_edit.isEnabled()

    assert not streams_widget.source_label.isVisible()
    assert not streams_widget.source_line_edit.isVisible()
    assert not streams_widget.type_label.isVisible()
    assert not streams_widget.type_combo.isVisible()


def test_UI_GIVEN_field_widget_with_stream_type_and_schema_set_to_ns10_THEN_stream_dialog_shown_with_correct_options(
    qtbot
):
    dialog, template = create_add_component_template(qtbot)

    qtbot.mouseClick(dialog.addFieldPushButton, Qt.LeftButton)
    field = dialog.fieldsListWidget.itemWidget(dialog.fieldsListWidget.item(0))

    field.field_type_combo.setCurrentText(FieldType.kafka_stream.value)
    field.field_type_combo.currentTextChanged.emit(field.field_type_combo.currentText())

    qtbot.mouseClick(field.edit_button, Qt.LeftButton)

    assert field.edit_dialog.isEnabled()

    streams_widget = field.streams_widget
    assert streams_widget.isEnabled()

    streams_widget._schema_type_changed("ns10")

    assert streams_widget.topic_label.isEnabled()
    assert streams_widget.topic_line_edit.isEnabled()
    assert streams_widget.source_label.isVisible()
    assert streams_widget.source_line_edit.isVisible()

    assert not streams_widget.type_label.isVisible()
    assert not streams_widget.type_combo.isVisible()


def test_UI_GIVEN_field_widget_with_stream_type_and_schema_set_to_hs00_THEN_stream_dialog_shown_with_correct_options(
    qtbot
):
    dialog, template = create_add_component_template(qtbot)

    qtbot.mouseClick(dialog.addFieldPushButton, Qt.LeftButton)
    field = dialog.fieldsListWidget.itemWidget(dialog.fieldsListWidget.item(0))

    field.field_type_combo.setCurrentText(FieldType.kafka_stream.value)
    field.field_type_combo.currentTextChanged.emit(field.field_type_combo.currentText())

    qtbot.mouseClick(field.edit_button, Qt.LeftButton)

    assert field.edit_dialog.isEnabled()

    streams_widget = field.streams_widget
    assert streams_widget.isEnabled()

    streams_widget._schema_type_changed("hs00")

    assert streams_widget.topic_label.isEnabled()
    assert streams_widget.topic_line_edit.isEnabled()
    assert streams_widget.source_label.isVisible()
    assert streams_widget.source_line_edit.isVisible()

    assert not streams_widget.type_label.isVisible()
    assert not streams_widget.type_combo.isVisible()


def test_UI_GIVEN_field_widget_with_stream_type_and_schema_set_to_f142_and_type_to_double_THEN_stream_dialog_shown_with_array_size_option(
    qtbot
):

    dialog, template = create_add_component_template(qtbot)

    qtbot.mouseClick(dialog.addFieldPushButton, Qt.LeftButton)
    field = dialog.fieldsListWidget.itemWidget(dialog.fieldsListWidget.item(0))

    field.field_type_combo.setCurrentText(FieldType.kafka_stream.value)
    field.field_type_combo.currentTextChanged.emit(field.field_type_combo.currentText())

    qtbot.mouseClick(field.edit_button, Qt.LeftButton)

    assert field.edit_dialog.isEnabled()

    streams_widget = field.streams_widget
    assert streams_widget.isEnabled()

    streams_widget.schema_combo.setCurrentText("f142")
    streams_widget.schema_combo.currentTextChanged.emit(
        streams_widget.schema_combo.currentText()
    )

    streams_widget.array_radio.setChecked(True)
    streams_widget.array_radio.clicked.emit()

    assert streams_widget.topic_label.isVisible()
    assert streams_widget.topic_line_edit.isVisible()
    assert streams_widget.source_label.isVisible()
    assert streams_widget.source_line_edit.isVisible()
    assert streams_widget.type_label.isVisible()
    assert streams_widget.type_combo.isVisible()

    assert streams_widget.array_size_label.isVisible()
    assert streams_widget.array_size_spinbox.isVisible()


def test_UI_GIVEN_field_widget_with_stream_type_and_schema_set_to_f142_THEN_stream_dialog_shown_with_array_size_option_and_correct_value_in_nexus_file(
    qtbot
):

    dialog, template = create_add_component_template(qtbot)

    qtbot.mouseClick(dialog.addFieldPushButton, Qt.LeftButton)
    field = dialog.fieldsListWidget.itemWidget(dialog.fieldsListWidget.item(0))

    name = "test"

    field.field_name_edit.setText(name)

    field.field_type_combo.setCurrentText(FieldType.kafka_stream.value)
    field.field_type_combo.currentTextChanged.emit(field.field_type_combo.currentText())

    qtbot.mouseClick(field.edit_button, Qt.LeftButton)

    assert field.edit_dialog.isEnabled()

    streams_widget = field.streams_widget
    assert streams_widget.isEnabled()

    streams_widget.schema_combo.setCurrentText("f142")
    streams_widget.schema_combo.currentTextChanged.emit(
        streams_widget.schema_combo.currentText()
    )

    streams_widget.array_radio.setChecked(True)
    streams_widget.array_radio.clicked.emit()

    array_size = 2
    streams_widget.array_size_spinbox.setValue(array_size)

    group = streams_widget.get_stream_group()

    assert name in group.name

    assert "array_size" in group

    assert group["array_size"][()] == array_size
=======
    field.field_type_combo.setCurrentText(FieldType.link.value)
    field.field_type_combo.currentTextChanged.emit(field.field_type_combo.currentText())

    field_name = "testfield"
    field_target = "/somewhere/"

    field.field_name_edit.setText(field_name)
    field.value_line_edit.setText(field_target)

    assert field.dtype == h5py.SoftLink

    assert field.name == field_name
    assert field.value.path == h5py.SoftLink(field_target).path
>>>>>>> d4b02573


def enter_file_path(
    qtbot: pytestqt.qtbot.QtBot,
    dialog: AddComponentDialog,
    template: PySide2.QtWidgets.QDialog,
    file_path: str,
    file_contents: str,
):
    """
    Mimics the user entering a file path. Mimics a button click and patches the methods that deal with loading a
    geometry file.
    :param qtbot: The qtbot testing tool.
    :param dialog: An instance of an AddComponentDialog.
    :param template: The window/widget that holds the AddComponentDialog.
    :param file_path: The desired file path.
    :param file_contents: The file contents that are returned by the open mock.
    """
    with patch(
        "nexus_constructor.add_component_window.file_dialog", return_value=file_path
    ):
        with patch("builtins.open", mock_open(read_data=file_contents)):
            systematic_button_press(qtbot, template, dialog.fileBrowseButton)


def enter_component_name(
    qtbot: pytestqt.qtbot.QtBot,
    template: PySide2.QtWidgets.QDialog,
    dialog: AddComponentDialog,
    component_name: str,
):
    """
    Mimics the user entering a component name in the Add Component dialog. Clicks on the text field and enters a given
    name.
    :param qtbot: The qtbot testing tool.
    :param dialog: An instance of an AddComponentDialog.
    :param template: The window/widget that holds the AddComponentDialog.
    :param component_name: The desired component name.
    """
    qtbot.mouseClick(dialog.nameLineEdit, Qt.LeftButton)
    qtbot.keyClicks(dialog.nameLineEdit, component_name)
    show_and_close_window(qtbot, template)


@pytest.fixture(scope="session", autouse=True)
def cleanup(request):
    """
    Creates a QtBot at the end of all the tests and has it wait. This seems to be necessary in order to prevent
    the use of fixtures from causing a segmentation fault.
    """

    def make_another_qtest():
        bot = QtBot(request)
        bot.wait(1)

    request.addfinalizer(make_another_qtest)


def get_shape_type_button(dialog: AddComponentDialog, button_name: str):
    """
    Finds the shape type button that contains the given text.
    :param dialog: An instance of an AddComponentDialog.
    :param button_name: The name of the desired button.
    :return: The QRadioButton for the given shape type.
    """
    for child in dialog.shapeTypeBox.findChildren(PySide2.QtWidgets.QRadioButton):
        if child.text() == button_name:
            return child


def make_pixel_options_disappear(
    qtbot: pytestqt.qtbot.QtBot,
    dialog: AddComponentDialog,
    template: PySide2.QtWidgets.QDialog,
    component_index: int,
):
    """
    Create the conditions to allow the disappearance of the pixel options by pressing the NoShape button.
    :param qtbot: The qtbot testing tool.
    :param dialog: An instance of an AddComponentDialog.
    :param template: The window/widget that holds the AddComponentDialog.
    :param component_index: The index of a component type.
    """
    systematic_button_press(qtbot, template, dialog.noShapeRadioButton)
    dialog.componentTypeComboBox.setCurrentIndex(component_index)
    show_and_close_window(qtbot, template)


def make_pixel_options_appear(
    qtbot: pytestqt.qtbot.QtBot,
    button: QRadioButton,
    dialog: AddComponentDialog,
    template: PySide2.QtWidgets.QDialog,
    pixel_options_index: int = PIXEL_OPTIONS["NXdetector"],
):
    """
    Create the conditions to allow the appearance of the pixel options by choosing NXdetector or NXdetector_module as
    the component type and NXcylindrical_geometry or NXoff_geometry as the shape type.
    :param qtbot: The qtbot testing tool.
    :param button: The Mesh or Cylinder radio button.
    :param dialog: An instance of an AddComponentDialog.
    :param template: The window/widget that holds the AddComponentDialog.
    :param pixel_options_index: The index of a component type for the combo box that has pixel fields.
    """
    systematic_button_press(qtbot, template, button)
    dialog.componentTypeComboBox.setCurrentIndex(pixel_options_index)
    show_and_close_window(qtbot, template)


def enter_units(qtbot: pytestqt.qtbot.QtBot, dialog: AddComponentDialog, units: str):
    """
    Mimics the user entering unit information. Clicks on the text field and removes the default value then enters a
    given string.
    :param qtbot: The qtbot testing tool.
    :param dialog: An instance of an AddComponentDialog object.
    :param units: The desired units input.
    """
    word_length = len(dialog.unitsLineEdit.text())
    for _ in range(word_length):
        qtbot.keyClick(dialog.unitsLineEdit, Qt.Key_Backspace)

    if len(units) > 0:
        qtbot.keyClicks(dialog.unitsLineEdit, units)<|MERGE_RESOLUTION|>--- conflicted
+++ resolved
@@ -1323,7 +1323,6 @@
     assert field.value[...] == field_value
 
 
-<<<<<<< HEAD
 def test_UI_GIVEN_field_widget_with_stream_type_THEN_stream_dialog_shown(qtbot):
 
     dialog, template = create_add_component_template(qtbot)
@@ -1340,19 +1339,35 @@
     assert field.streams_widget.isEnabled()
 
 
+def test_UI_GIVEN_field_widget_with_link_THEN_link_target_and_name_is_correct(qtbot):
+    dialog, template = create_add_component_template(qtbot)
+
+    qtbot.mouseClick(dialog.addFieldPushButton, Qt.LeftButton)
+    field = dialog.fieldsListWidget.itemWidget(dialog.fieldsListWidget.item(0))
+
+    field.field_type_combo.setCurrentText(FieldType.link.value)
+    field.field_type_combo.currentTextChanged.emit(field.field_type_combo.currentText())
+
+    field_name = "testfield"
+    field_target = "/somewhere/"
+
+    field.field_name_edit.setText(field_name)
+    field.value_line_edit.setText(field_target)
+
+    assert field.dtype == h5py.SoftLink
+
+    assert field.name == field_name
+    assert field.value.path == h5py.SoftLink(field_target).path
+
+
 def test_UI_GIVEN_field_widget_with_stream_type_and_schema_set_to_f142_THEN_stream_dialog_shown_with_correct_options(
     qtbot
 ):
-
-=======
-def test_UI_GIVEN_field_widget_with_link_THEN_link_target_and_name_is_correct(qtbot):
->>>>>>> d4b02573
     dialog, template = create_add_component_template(qtbot)
 
     qtbot.mouseClick(dialog.addFieldPushButton, Qt.LeftButton)
     field = dialog.fieldsListWidget.itemWidget(dialog.fieldsListWidget.item(0))
 
-<<<<<<< HEAD
     field.field_type_combo.setCurrentText(FieldType.kafka_stream.value)
     field.field_type_combo.currentTextChanged.emit(field.field_type_combo.currentText())
 
@@ -1540,21 +1555,6 @@
     assert "array_size" in group
 
     assert group["array_size"][()] == array_size
-=======
-    field.field_type_combo.setCurrentText(FieldType.link.value)
-    field.field_type_combo.currentTextChanged.emit(field.field_type_combo.currentText())
-
-    field_name = "testfield"
-    field_target = "/somewhere/"
-
-    field.field_name_edit.setText(field_name)
-    field.value_line_edit.setText(field_target)
-
-    assert field.dtype == h5py.SoftLink
-
-    assert field.name == field_name
-    assert field.value.path == h5py.SoftLink(field_target).path
->>>>>>> d4b02573
 
 
 def enter_file_path(

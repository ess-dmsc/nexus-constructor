--- conflicted
+++ resolved
@@ -1498,38 +1498,8 @@
     assert field.value[...] == field_value
 
 
-<<<<<<< HEAD
 def test_UI_GIVEN_chopper_properties_WHEN_adding_component_with_no_shape_THEN_chopper_geometry_is_created(
     qtbot, dialog, template
-=======
-def test_UI_GIVEN_field_widget_with_link_THEN_link_target_and_name_is_correct(qtbot):
-    dialog, template = create_add_component_template(qtbot)
-
-    qtbot.mouseClick(dialog.addFieldPushButton, Qt.LeftButton)
-    field = dialog.fieldsListWidget.itemWidget(dialog.fieldsListWidget.item(0))
-
-    field.field_type_combo.setCurrentText(FieldType.link.value)
-    field.field_type_combo.currentTextChanged.emit(field.field_type_combo.currentText())
-
-    field_name = "testfield"
-    field_target = "/somewhere/"
-
-    field.field_name_edit.setText(field_name)
-    field.value_line_edit.setText(field_target)
-
-    assert field.dtype == h5py.SoftLink
-
-    assert field.name == field_name
-    assert field.value.path == h5py.SoftLink(field_target).path
-
-
-def enter_file_path(
-    qtbot: pytestqt.qtbot.QtBot,
-    dialog: AddComponentDialog,
-    template: PySide2.QtWidgets.QDialog,
-    file_path: str,
-    file_contents: str,
->>>>>>> a7724906
 ):
 
     enter_disk_chopper_fields(qtbot, dialog, template)
@@ -1573,4 +1543,24 @@
         "nexus_constructor.add_component_window.DiskChopperGeometryCreator"
     ) as chopper_creator:
         dialog.on_ok()
-        chopper_creator.assert_not_called()+        chopper_creator.assert_not_called()
+
+
+def test_UI_GIVEN_field_widget_with_link_THEN_link_target_and_name_is_correct(qtbot, dialog, template):
+
+    qtbot.mouseClick(dialog.addFieldPushButton, Qt.LeftButton)
+    field = dialog.fieldsListWidget.itemWidget(dialog.fieldsListWidget.item(0))
+
+    field.field_type_combo.setCurrentText(FieldType.link.value)
+    field.field_type_combo.currentTextChanged.emit(field.field_type_combo.currentText())
+
+    field_name = "testfield"
+    field_target = "/somewhere/"
+
+    field.field_name_edit.setText(field_name)
+    field.value_line_edit.setText(field_target)
+
+    assert field.dtype == h5py.SoftLink
+
+    assert field.name == field_name
+    assert field.value.path == h5py.SoftLink(field_target).path
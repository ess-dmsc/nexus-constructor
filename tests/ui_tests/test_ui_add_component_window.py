--- conflicted
+++ resolved
@@ -6,13 +6,9 @@
 from PySide2.QtCore import Qt
 from PySide2.QtGui import QVector3D
 from PySide2.QtWidgets import QDialog, QRadioButton, QMainWindow
-<<<<<<< HEAD
-from mock import patch
-import numpy as np
-=======
 from mock import Mock, call, patch, mock_open
 from pytestqt.qtbot import QtBot
->>>>>>> aac4cbc4
+import numpy as np
 
 from nexus_constructor import component_type
 from nexus_constructor.add_component_window import AddComponentDialog
@@ -156,62 +152,111 @@
     return AddComponentDialog(instrument, component)
 
 
-<<<<<<< HEAD
-def systematic_radio_button_press(qtbot: pytestqt.qtbot.QtBot, button: QRadioButton):
-    """
-    Left clicks on a radio button after finding the position to click using a systematic search.
+def enter_file_path(
+    qtbot: pytestqt.qtbot.QtBot,
+    dialog: AddComponentDialog,
+    template: PySide2.QtWidgets.QDialog,
+    file_path: str,
+    file_contents: str,
+):
+    """
+    Mimics the user entering a file path. Mimics a button click and patches the methods that deal with loading a
+    geometry file.
     :param qtbot: The qtbot testing tool.
-    :param button: The button to press.
-    """
-    qtbot.mouseClick(
-        button, Qt.LeftButton, pos=find_radio_button_press_position(button)
-    )
-
-
-def find_radio_button_press_position(button: QRadioButton):
-    """
-    Systematic way of making sure a button press works. Goes through every point in the widget until it finds one that
-    returns True for the `hitButton` method.
-    :param button: The radio button to click.
-    :return: A QPoint indicating where the button must be clicked in order for its event to be triggered.
-    """
-    size = button.size()
-
-    for x in range(1, size.width()):
-        for y in range(1, size.height()):
-            click_point = QPoint(x, y)
-            if button.hitButton(click_point):
-                return click_point
-    return None
+    :param dialog: An instance of an AddComponentDialog.
+    :param template: The window/widget that holds the AddComponentDialog.
+    :param file_path: The desired file path.
+    :param file_contents: The file contents that are returned by the open mock.
+    """
+    with patch(
+        "nexus_constructor.add_component_window.file_dialog", return_value=file_path
+    ):
+        with patch("builtins.open", mock_open(read_data=file_contents)):
+            systematic_button_press(qtbot, template, dialog.fileBrowseButton)
 
 
 def enter_component_name(
-    qtbot: pytestqt.qtbot.QtBot, dialog: AddComponentDialog, component_name: str
+    qtbot: pytestqt.qtbot.QtBot,
+    template: PySide2.QtWidgets.QDialog,
+    dialog: AddComponentDialog,
+    component_name: str,
 ):
     """
     Mimics the user entering a component name in the Add Component dialog. Clicks on the text field and enters a given
     name.
     :param qtbot: The qtbot testing tool.
-    :param dialog: An instance of an AddComponentDialog object.
+    :param dialog: An instance of an AddComponentDialog.
+    :param template: The window/widget that holds the AddComponentDialog.
     :param component_name: The desired component name.
     """
     qtbot.mouseClick(dialog.nameLineEdit, Qt.LeftButton)
     qtbot.keyClicks(dialog.nameLineEdit, component_name)
-
-
-def enter_file_path(
-    qtbot: pytestqt.qtbot.QtBot, dialog: AddComponentDialog, file_path: str
-):
-    """
-    Mimics the user entering a file path. Clicks on the text field and enters a given file path. Also sets the
-    `geometry_file_name` attribute of the AddComponentDialog and this is usually only altered by opening a FileDialog.
+    show_and_close_window(qtbot, template)
+
+
+@pytest.fixture(scope="session", autouse=True)
+def cleanup(request):
+    """
+    Creates a QtBot at the end of all the tests and has it wait. This seems to be necessary in order to prevent
+    the use of fixtures from causing a segmentation fault.
+    """
+
+    def make_another_qtest():
+        bot = QtBot(request)
+        bot.wait(1)
+
+    request.addfinalizer(make_another_qtest)
+
+
+def get_shape_type_button(dialog: AddComponentDialog, button_name: str):
+    """
+    Finds the shape type button that contains the given text.
+    :param dialog: An instance of an AddComponentDialog.
+    :param button_name: The name of the desired button.
+    :return: The QRadioButton for the given shape type.
+    """
+    for child in dialog.shapeTypeBox.findChildren(PySide2.QtWidgets.QRadioButton):
+        if child.text() == button_name:
+            return child
+
+
+def make_pixel_options_disappear(
+    qtbot: pytestqt.qtbot.QtBot,
+    dialog: AddComponentDialog,
+    template: PySide2.QtWidgets.QDialog,
+    component_index: int,
+):
+    """
+    Create the conditions to allow the disappearance of the pixel options by pressing the NoShape button.
     :param qtbot: The qtbot testing tool.
-    :param dialog: An instance of an AddComponentDialog object.
-    :param file_path: The desired file path.
-    """
-    qtbot.mouseClick(dialog.fileLineEdit, Qt.LeftButton)
-    qtbot.keyClicks(dialog.fileLineEdit, file_path)
-    dialog.cad_file_name = file_path
+    :param dialog: An instance of an AddComponentDialog.
+    :param template: The window/widget that holds the AddComponentDialog.
+    :param component_index: The index of a component type.
+    """
+    systematic_button_press(qtbot, template, dialog.noShapeRadioButton)
+    dialog.componentTypeComboBox.setCurrentIndex(component_index)
+    show_and_close_window(qtbot, template)
+
+
+def make_pixel_options_appear(
+    qtbot: pytestqt.qtbot.QtBot,
+    button: QRadioButton,
+    dialog: AddComponentDialog,
+    template: PySide2.QtWidgets.QDialog,
+    pixel_options_index: int = PIXEL_OPTIONS["NXdetector"],
+):
+    """
+    Create the conditions to allow the appearance of the pixel options by choosing NXdetector or NXdetector_module as
+    the component type and NXcylindrical_geometry or NXoff_geometry as the shape type.
+    :param qtbot: The qtbot testing tool.
+    :param button: The Mesh or Cylinder radio button.
+    :param dialog: An instance of an AddComponentDialog.
+    :param template: The window/widget that holds the AddComponentDialog.
+    :param pixel_options_index: The index of a component type for the combo box that has pixel fields.
+    """
+    systematic_button_press(qtbot, template, button)
+    dialog.componentTypeComboBox.setCurrentIndex(pixel_options_index)
+    show_and_close_window(qtbot, template)
 
 
 def enter_units(qtbot: pytestqt.qtbot.QtBot, dialog: AddComponentDialog, units: str):
@@ -239,10 +284,10 @@
     qtbot.keyClicks(dialog.nameLineEdit, "ThisIsADiskChopper")
     dialog.componentTypeComboBox.setCurrentIndex(16)
 
-    systematic_radio_button_press(qtbot, dialog.addFieldPushButton)
-    systematic_radio_button_press(qtbot, dialog.addFieldPushButton)
-    systematic_radio_button_press(qtbot, dialog.addFieldPushButton)
-    systematic_radio_button_press(qtbot, dialog.addFieldPushButton)
+    systematic_button_press(qtbot, dialog.addFieldPushButton)
+    systematic_button_press(qtbot, dialog.addFieldPushButton)
+    systematic_button_press(qtbot, dialog.addFieldPushButton)
+    systematic_button_press(qtbot, dialog.addFieldPushButton)
 
     fields_widgets = [
         dialog.fieldsListWidget.itemWidget(dialog.fieldsListWidget.item(i))
@@ -278,8 +323,6 @@
     show_and_close_window(qtbot, template)
 
 
-=======
->>>>>>> aac4cbc4
 @pytest.mark.skip(reason="This test causes seg faults at the moment.")
 def test_UI_GIVEN_nothing_WHEN_clicking_add_component_button_THEN_add_component_window_is_shown(
     qtbot
@@ -975,64 +1018,10 @@
     assert not dialog.geometryFileBox.isVisible()
 
 
-<<<<<<< HEAD
-def test_UI_GIVEN_chopper_properties_WHEN_adding_component_with_no_shape_THEN_chopper_geometry_is_created(
-    qtbot
-):
-
-    dialog, template = create_add_component_template(qtbot)
-
-    enter_disk_chopper_fields(qtbot, dialog, template)
-
-    with patch(
-        "nexus_constructor.add_component_window.DiskChopperGeometryCreator"
-    ) as chopper_creator:
-        dialog.on_ok()
-        chopper_creator.assert_called_once()
-
-
-def test_UI_GIVEN_chopper_properties_WHEN_adding_component_with_mesh_shape_THEN_chopper_geometry_is_not_created(
-    qtbot
-):
-
-    dialog, template = create_add_component_template(qtbot)
-    systematic_radio_button_press(qtbot, dialog.meshRadioButton)
-    enter_file_path(qtbot, dialog, VALID_MESH_FILE_PATH)
-    show_and_close_window(qtbot, template)
-
-    enter_disk_chopper_fields(qtbot, dialog, template)
-
-    with patch(
-        "nexus_constructor.add_component_window.DiskChopperGeometryCreator"
-    ) as chopper_creator:
-        dialog.on_ok()
-        chopper_creator.assert_not_called()
-
-
-def test_UI_GIVEN_chopper_properties_WHEN_adding_component_with_cylinder_shape_THEN_chopper_geometry_is_not_created(
-    qtbot
-):
-
-    dialog, template = create_add_component_template(qtbot)
-    systematic_radio_button_press(qtbot, dialog.CylinderRadioButton)
-    show_and_close_window(qtbot, template)
-
-    enter_disk_chopper_fields(qtbot, dialog, template)
-
-    with patch(
-        "nexus_constructor.add_component_window.DiskChopperGeometryCreator"
-    ) as chopper_creator:
-        dialog.on_ok()
-        chopper_creator.assert_not_called()
-
-
-def test_UI_GIVEN_cylinder_geometry_selected_THEN_default_values_are_correct(qtbot):
-=======
 @pytest.mark.parametrize("no_pixels_class", NO_PIXEL_OPTIONS.keys())
 def test_UI_GIVEN_file_chosen_WHEN_pixel_mapping_options_not_visible_THEN_pixel_mapping_list_remains_empty(
     qtbot, template, dialog, no_pixels_class, mock_pixel_options
 ):
->>>>>>> aac4cbc4
 
     # Mimic the user selecting a mesh shape
     systematic_button_press(qtbot, template, dialog.meshRadioButton)
@@ -1507,124 +1496,47 @@
     assert field.value[...] == field_value
 
 
-def enter_file_path(
-    qtbot: pytestqt.qtbot.QtBot,
-    dialog: AddComponentDialog,
-    template: PySide2.QtWidgets.QDialog,
-    file_path: str,
-    file_contents: str,
-):
-    """
-    Mimics the user entering a file path. Mimics a button click and patches the methods that deal with loading a
-    geometry file.
-    :param qtbot: The qtbot testing tool.
-    :param dialog: An instance of an AddComponentDialog.
-    :param template: The window/widget that holds the AddComponentDialog.
-    :param file_path: The desired file path.
-    :param file_contents: The file contents that are returned by the open mock.
-    """
+def test_UI_GIVEN_chopper_properties_WHEN_adding_component_with_no_shape_THEN_chopper_geometry_is_created(
+    qtbot, dialog, template
+):
+
+    enter_disk_chopper_fields(qtbot, dialog, template)
+
     with patch(
-        "nexus_constructor.add_component_window.file_dialog", return_value=file_path
-    ):
-        with patch("builtins.open", mock_open(read_data=file_contents)):
-            systematic_button_press(qtbot, template, dialog.fileBrowseButton)
-
-
-def enter_component_name(
-    qtbot: pytestqt.qtbot.QtBot,
-    template: PySide2.QtWidgets.QDialog,
-    dialog: AddComponentDialog,
-    component_name: str,
-):
-    """
-    Mimics the user entering a component name in the Add Component dialog. Clicks on the text field and enters a given
-    name.
-    :param qtbot: The qtbot testing tool.
-    :param dialog: An instance of an AddComponentDialog.
-    :param template: The window/widget that holds the AddComponentDialog.
-    :param component_name: The desired component name.
-    """
-    qtbot.mouseClick(dialog.nameLineEdit, Qt.LeftButton)
-    qtbot.keyClicks(dialog.nameLineEdit, component_name)
+        "nexus_constructor.add_component_window.DiskChopperGeometryCreator"
+    ) as chopper_creator:
+        dialog.on_ok()
+        chopper_creator.assert_called_once()
+
+
+def test_UI_GIVEN_chopper_properties_WHEN_adding_component_with_mesh_shape_THEN_chopper_geometry_is_not_created(
+    qtbot, dialog, template
+):
+
+    systematic_button_press(qtbot, dialog.meshRadioButton)
+    enter_file_path(qtbot, dialog, VALID_CUBE_MESH_FILE_PATH)
     show_and_close_window(qtbot, template)
 
-
-@pytest.fixture(scope="session", autouse=True)
-def cleanup(request):
-    """
-    Creates a QtBot at the end of all the tests and has it wait. This seems to be necessary in order to prevent
-    the use of fixtures from causing a segmentation fault.
-    """
-
-    def make_another_qtest():
-        bot = QtBot(request)
-        bot.wait(1)
-
-    request.addfinalizer(make_another_qtest)
-
-
-def get_shape_type_button(dialog: AddComponentDialog, button_name: str):
-    """
-    Finds the shape type button that contains the given text.
-    :param dialog: An instance of an AddComponentDialog.
-    :param button_name: The name of the desired button.
-    :return: The QRadioButton for the given shape type.
-    """
-    for child in dialog.shapeTypeBox.findChildren(PySide2.QtWidgets.QRadioButton):
-        if child.text() == button_name:
-            return child
-
-
-def make_pixel_options_disappear(
-    qtbot: pytestqt.qtbot.QtBot,
-    dialog: AddComponentDialog,
-    template: PySide2.QtWidgets.QDialog,
-    component_index: int,
-):
-    """
-    Create the conditions to allow the disappearance of the pixel options by pressing the NoShape button.
-    :param qtbot: The qtbot testing tool.
-    :param dialog: An instance of an AddComponentDialog.
-    :param template: The window/widget that holds the AddComponentDialog.
-    :param component_index: The index of a component type.
-    """
-    systematic_button_press(qtbot, template, dialog.noShapeRadioButton)
-    dialog.componentTypeComboBox.setCurrentIndex(component_index)
+    enter_disk_chopper_fields(qtbot, dialog, template)
+
+    with patch(
+        "nexus_constructor.add_component_window.DiskChopperGeometryCreator"
+    ) as chopper_creator:
+        dialog.on_ok()
+        chopper_creator.assert_not_called()
+
+
+def test_UI_GIVEN_chopper_properties_WHEN_adding_component_with_cylinder_shape_THEN_chopper_geometry_is_not_created(
+    qtbot, dialog, template
+):
+
+    systematic_button_press(qtbot, dialog.CylinderRadioButton)
     show_and_close_window(qtbot, template)
 
-
-def make_pixel_options_appear(
-    qtbot: pytestqt.qtbot.QtBot,
-    button: QRadioButton,
-    dialog: AddComponentDialog,
-    template: PySide2.QtWidgets.QDialog,
-    pixel_options_index: int = PIXEL_OPTIONS["NXdetector"],
-):
-    """
-    Create the conditions to allow the appearance of the pixel options by choosing NXdetector or NXdetector_module as
-    the component type and NXcylindrical_geometry or NXoff_geometry as the shape type.
-    :param qtbot: The qtbot testing tool.
-    :param button: The Mesh or Cylinder radio button.
-    :param dialog: An instance of an AddComponentDialog.
-    :param template: The window/widget that holds the AddComponentDialog.
-    :param pixel_options_index: The index of a component type for the combo box that has pixel fields.
-    """
-    systematic_button_press(qtbot, template, button)
-    dialog.componentTypeComboBox.setCurrentIndex(pixel_options_index)
-    show_and_close_window(qtbot, template)
-
-
-def enter_units(qtbot: pytestqt.qtbot.QtBot, dialog: AddComponentDialog, units: str):
-    """
-    Mimics the user entering unit information. Clicks on the text field and removes the default value then enters a
-    given string.
-    :param qtbot: The qtbot testing tool.
-    :param dialog: An instance of an AddComponentDialog object.
-    :param units: The desired units input.
-    """
-    word_length = len(dialog.unitsLineEdit.text())
-    for _ in range(word_length):
-        qtbot.keyClick(dialog.unitsLineEdit, Qt.Key_Backspace)
-
-    if len(units) > 0:
-        qtbot.keyClicks(dialog.unitsLineEdit, units)+    enter_disk_chopper_fields(qtbot, dialog, template)
+
+    with patch(
+        "nexus_constructor.add_component_window.DiskChopperGeometryCreator"
+    ) as chopper_creator:
+        dialog.on_ok()
+        chopper_creator.assert_not_called()
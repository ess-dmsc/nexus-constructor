--- conflicted
+++ resolved
@@ -8,12 +8,7 @@
 from mock import Mock, call, mock_open, patch
 from PySide2.QtCore import Qt
 from PySide2.QtGui import QVector3D
-<<<<<<< HEAD
-from PySide2.QtWidgets import QRadioButton, QMainWindow
-from mock import Mock, call, patch, mock_open
-=======
-from PySide2.QtWidgets import QDialog, QMainWindow, QRadioButton
->>>>>>> b5246e00
+from PySide2.QtWidgets import QMainWindow, QRadioButton
 from pytestqt.qtbot import QtBot
 
 from nexus_constructor import component_type
@@ -24,6 +19,7 @@
 from nexus_constructor.geometry.pixel_data_utils import PIXEL_FIELDS
 from nexus_constructor.instrument_view.instrument_view import InstrumentView
 from nexus_constructor.main_window import MainWindow
+from nexus_constructor.main_window import QDialogCustom as QDialog
 from nexus_constructor.model.component import Component
 from nexus_constructor.model.entry import Entry
 from nexus_constructor.model.geometry import (
@@ -32,15 +28,6 @@
     OFFGeometryNoNexus,
 )
 from nexus_constructor.model.instrument import Instrument
-<<<<<<< HEAD
-from nexus_constructor.model.model import Model
-from nexus_constructor.instrument_view.instrument_view import InstrumentView
-from nexus_constructor.main_window import (
-    MainWindow,
-    QDialogCustom as QDialog,
-)
-=======
->>>>>>> b5246e00
 from nexus_constructor.model.link import Link
 from nexus_constructor.model.model import Model
 from nexus_constructor.model.stream import F142Stream, StreamGroup
@@ -100,7 +87,7 @@
     else:
         NO_PIXEL_OPTIONS[component_class] = i
 
-# Select a subset of the component class to use in parameterised tests
+# Select a subset of the component class to use in parameterised tests.
 # Should include any for which the UI is specialised
 _components_subset = {"NXdetector", "NXdisk_chopper", "NXsensor"}
 COMPONENT_TYPES_SUBSET = {

import os

import PySide2
import pytest
import pytestqt
from PySide2.QtCore import Qt, QPoint
from PySide2.QtWidgets import QDialog, QRadioButton, QMainWindow, QAbstractButton
from mock import patch, mock_open
from pytestqt.qtbot import QtBot

from nexus_constructor import component_type
from nexus_constructor.add_component_window import AddComponentDialog
from nexus_constructor.component_tree_model import ComponentTreeModel
from nexus_constructor.instrument import Instrument
from nexus_constructor.main_window import MainWindow
from nexus_constructor.nexus.nexus_wrapper import NexusWrapper

WRONG_EXTENSION_FILE_PATH = os.path.join(os.getcwd(), "tests", "UITests.md")
NONEXISTENT_FILE_PATH = "doesntexist.off"
VALID_MESH_FILE_PATH = os.path.join(os.getcwd(), "tests", "cube.off")

nexus_wrapper_count = 0
RED_BACKGROUND_STYLE_SHEET = "QLineEdit { background-color: #f6989d }"
WHITE_BACKGROUND_STYLE_SHEET = "QLineEdit { background-color: #FFFFFF }"
UNIQUE_COMPONENT_NAME = "AUniqueName"
NONUNIQUE_COMPONENT_NAME = "sample"
VALID_UNITS = "km"
INVALID_UNITS = "abc"

instrument = Instrument(NexusWrapper("pixels"))
component = ComponentTreeModel(instrument)
add_component_dialog = AddComponentDialog(instrument, component)
ALL_COMPONENT_TYPES = [
    (comp_type, i)
    for i, comp_type in enumerate(
        list(add_component_dialog.nx_component_classes.keys())
    )
][::-1]
PIXEL_OPTIONS = [
    comp_with_index
    for comp_with_index in ALL_COMPONENT_TYPES
    if comp_with_index[0] in component_type.PIXEL_COMPONENT_TYPES
]
NO_PIXEL_OPTIONS = [
    comp_with_index
    for comp_with_index in ALL_COMPONENT_TYPES
    if comp_with_index[0] not in component_type.PIXEL_COMPONENT_TYPES
]
GEOMETRY_BUTTONS = ["No Geometry", "Mesh", "Cylinder"]

VALID_OFF_FILE = (
    "OFF\n"
    "#  cube.off\n"
    "#  A cube\n"
    "8 6 0\n"
    "-0.500000 -0.500000 0.500000\n"
    "0.500000 -0.500000 0.500000\n"
    "-0.500000 0.500000 0.500000\n"
    "0.500000 0.500000 0.500000\n"
    "-0.500000 0.500000 -0.500000\n"
    "0.500000 0.500000 -0.500000\n"
    "-0.500000 -0.500000 -0.500000\n"
    "-0.500000 0.500000 0.500000\n"
    "4 0 1 3 2\n"
    "4 2 3 5 4\n"
    "4 4 5 7 6\n"
    "4 6 7 1 0\n"
    "4 1 7 5 3\n"
    "4 6 0 2 4\n"
)


@pytest.fixture(scope="function")
def template(qtbot):
    template = QDialog()
    return template


@pytest.fixture(scope="function")
def dialog(qtbot, template):
    dialog = create_add_component_dialog()
    template.ui = dialog
    template.ui.setupUi(template)
    qtbot.addWidget(template)
    return dialog


@pytest.mark.skip(reason="This test causes seg faults at the moment.")
def test_UI_GIVEN_nothing_WHEN_clicking_add_component_button_THEN_add_component_window_is_shown(
    qtbot
):

    template = QMainWindow()
    window = MainWindow(Instrument(NexusWrapper("test")))
    template.ui = window
    template.ui.setupUi(template)

    qtbot.addWidget(template)

    show_and_close_window(qtbot, template)

    qtbot.mouseClick(
        window.component_tool_bar.widgetForAction(window.new_component_action),
        Qt.LeftButton,
    )

    assert window.add_component_window.isVisible()

    window.add_component_window.close()


def test_UI_GIVEN_no_geometry_WHEN_selecting_geometry_type_THEN_geometry_options_are_hidden(
    qtbot, template, dialog
):

<<<<<<< HEAD
    systematic_button_press(qtbot, dialog.noGeometryRadioButton)
    assert not dialog.geometryOptionsBox.isVisible()
=======
    dialog, template = create_add_component_template(qtbot)

    systematic_radio_button_press(qtbot, dialog.noShapeRadioButton)

    assert not dialog.shapeOptionsBox.isVisible()
>>>>>>> e8140a4d


@pytest.mark.parametrize("geometry_button_name", GEOMETRY_BUTTONS)
def test_UI_GIVEN_nothing_WHEN_changing_component_geometry_type_THEN_add_component_button_is_always_disabled(
    qtbot, template, dialog, geometry_button_name
):

<<<<<<< HEAD
    systematic_button_press(qtbot, get_geometry_button(dialog, geometry_button_name))
    assert not dialog.buttonBox.isEnabled()
=======
    dialog, template = create_add_component_template(qtbot)

    all_geometry_buttons = [
        dialog.noShapeRadioButton,
        dialog.meshRadioButton,
        dialog.CylinderRadioButton,
    ]

    for geometry_button in all_geometry_buttons:
        systematic_radio_button_press(qtbot, geometry_button)
        assert not dialog.buttonBox.isEnabled()
>>>>>>> e8140a4d


def test_UI_GIVEN_cylinder_geometry_WHEN_selecting_geometry_type_THEN_relevant_fields_are_shown(
    qtbot, template, dialog
):

    # Check that the relevant fields start as invisible
    assert not dialog.shapeOptionsBox.isVisible()
    assert not dialog.cylinderOptionsBox.isVisible()
    assert not dialog.unitsbox.isVisible()

    # Click on the cylinder geometry button
    systematic_button_press(qtbot, dialog.CylinderRadioButton)
    show_and_close_window(qtbot, template)

    # Check that this has caused the relevant fields to become visible
    assert dialog.shapeOptionsBox.isVisible()
    assert dialog.cylinderOptionsBox.isVisible()
    assert dialog.unitsbox.isVisible()


def test_UI_GIVEN_mesh_geometry_WHEN_selecting_geometry_type_THEN_relevant_fields_are_shown(
    qtbot, template, dialog
):

    # Check that the relevant fields start as invisible
    assert not dialog.shapeOptionsBox.isVisible()
    assert not dialog.cylinderOptionsBox.isVisible()
    assert not dialog.unitsbox.isVisible()

    # Click on the mesh geometry button
    systematic_button_press(qtbot, dialog.meshRadioButton)

    show_and_close_window(qtbot, template)

    # Check that this has caused the relevant fields to become visible
    assert dialog.shapeOptionsBox.isVisible()
    assert dialog.unitsbox.isVisible()
    assert dialog.geometryFileBox.isVisible()


@pytest.mark.parametrize("geometry_with_units", GEOMETRY_BUTTONS[1:])
def test_UI_GIVEN_nothing_WHEN_choosing_geometry_with_units_THEN_default_units_are_metres(
    qtbot, template, dialog, geometry_with_units
):

    systematic_button_press(qtbot, get_geometry_button(dialog, geometry_with_units))
    show_and_close_window(qtbot, template)
    assert dialog.unitsLineEdit.isVisible()
    assert dialog.unitsLineEdit.text() == "m"


@pytest.mark.parametrize("pixel_options", PIXEL_OPTIONS)
@pytest.mark.parametrize("any_component_type", ALL_COMPONENT_TYPES)
@pytest.mark.parametrize("pixel_geometry_name", GEOMETRY_BUTTONS[1:])
def test_UI_GIVEN_class_and_geometry_with_pixel_fields_WHEN_adding_component_THEN_pixel_options_go_from_invisible_to_visible(
    qtbot, template, dialog, pixel_options, any_component_type, pixel_geometry_name
):
    pixel_geometry_button = get_geometry_button(dialog, pixel_geometry_name)

    # Change the pixel options to invisible
    make_pixel_options_disappear(qtbot, dialog, template, any_component_type[1])
    assert not dialog.pixelOptionsBox.isVisible()

    # Change the pixel options to visible
    make_pixel_options_appear(
        qtbot, pixel_geometry_button, dialog, template, pixel_options[1]
    )
    assert dialog.pixelOptionsBox.isVisible()


@pytest.mark.parametrize("pixel_options", PIXEL_OPTIONS)
@pytest.mark.parametrize("any_component_type", ALL_COMPONENT_TYPES)
@pytest.mark.parametrize("pixel_geometry_name", GEOMETRY_BUTTONS[1:])
def test_UI_GIVEN_class_and_geometry_without_pixel_fields_WHEN_adding_component_THEN_pixel_options_go_from_visible_to_invisible(
    qtbot, template, dialog, pixel_options, any_component_type, pixel_geometry_name
):
    pixel_geometry_button = get_geometry_button(dialog, pixel_geometry_name)

    # Change the pixel options to visible
    make_pixel_options_appear(
        qtbot, pixel_geometry_button, dialog, template, pixel_options[1]
    )
    assert dialog.pixelOptionsBox.isVisible()

    # Change the pixel options to invisible
    make_pixel_options_disappear(qtbot, dialog, template, any_component_type[1])
    assert not dialog.pixelOptionsBox.isVisible()


@pytest.mark.parametrize("no_pixel_options", NO_PIXEL_OPTIONS)
@pytest.mark.parametrize("pixel_options", PIXEL_OPTIONS)
@pytest.mark.parametrize("geometry_name", GEOMETRY_BUTTONS[1:])
def test_UI_GIVEN_class_without_pixel_fields_WHEN_selecting_nxclass_for_component_with_mesh_or_cylinder_geometry_THEN_pixel_options_becomes_invisible(
    qtbot, template, dialog, no_pixel_options, pixel_options, geometry_name
):
    geometry_button = get_geometry_button(dialog, geometry_name)

    # Make the pixel options become visible
    make_pixel_options_appear(
        qtbot, geometry_button, dialog, template, pixel_options[1]
    )
    assert dialog.pixelOptionsBox.isVisible()

    # Change the index to an nxclass without pixel fields and check that the pixel options have become invisible again
    dialog.componentTypeComboBox.setCurrentIndex(no_pixel_options[1])
    assert not dialog.pixelOptionsBox.isVisible()


@pytest.mark.parametrize("geometry_name", GEOMETRY_BUTTONS[1:])
@pytest.mark.parametrize("pixel_options", PIXEL_OPTIONS)
def test_UI_GIVEN_component_with_pixel_fields_WHEN_choosing_pixel_layout_THEN_single_pixel_is_selected_and_visible_by_default(
    qtbot, template, dialog, geometry_name, pixel_options
):
    pixel_geometry_button = get_geometry_button(dialog, geometry_name)
    make_pixel_options_appear(
        qtbot, pixel_geometry_button, dialog, template, pixel_options[1]
    )

    assert dialog.singlePixelRadioButton.isChecked()
    assert dialog.pixelGridBox.isVisible()
    assert not dialog.pixelMappingListWidget.isVisible()
    assert not dialog.pixelMappingLabel.isVisible()


@pytest.mark.parametrize("geometry_name", GEOMETRY_BUTTONS[1:])
@pytest.mark.parametrize("pixel_options", PIXEL_OPTIONS)
def test_UI_GIVEN_user_selects_entire_shape_WHEN_choosing_pixel_layout_THEN_pixel_grid_box_becomes_invisible(
    qtbot, template, dialog, geometry_name, pixel_options
):
    pixel_geometry_button = get_geometry_button(dialog, geometry_name)
    make_pixel_options_appear(
        qtbot, pixel_geometry_button, dialog, template, pixel_options[1]
    )

    systematic_button_press(qtbot, dialog.entireShapeRadioButton)

    assert dialog.entireShapeRadioButton.isChecked()
    assert dialog.pixelMappingLabel.isVisible()
    assert dialog.pixelMappingListWidget.isVisible()
    assert not dialog.pixelGridBox.isVisible()


@pytest.mark.parametrize("geometry_name", GEOMETRY_BUTTONS[1:])
@pytest.mark.parametrize("pixel_options", PIXEL_OPTIONS)
def test_UI_GIVEN_user_selects_repeatable_grid_WHEN_choosing_pixel_layout_THEN_pixel_grid_box_becomes_visible(
    qtbot, template, dialog, geometry_name, pixel_options
):
    pixel_geometry_button = get_geometry_button(dialog, geometry_name)
    make_pixel_options_appear(
        qtbot, pixel_geometry_button, dialog, template, pixel_options[1]
    )

    systematic_button_press(qtbot, dialog.entireShapeRadioButton)
    systematic_button_press(qtbot, dialog.singlePixelRadioButton)

    assert dialog.singlePixelRadioButton.isChecked()
    assert dialog.pixelGridBox.isVisible()
    assert not dialog.pixelMappingListWidget.isVisible()
    assert not dialog.pixelMappingLabel.isVisible()


@pytest.mark.parametrize("geometry_name", GEOMETRY_BUTTONS[1:])
@pytest.mark.parametrize("pixel_options", PIXEL_OPTIONS)
def test_UI_GIVEN_mesh_file_WHEN_user_selects_face_mapped_mesh_THEN_mapping_list_is_populated(
    qtbot, template, dialog, geometry_name, pixel_options
):
    pixel_geometry_button = get_geometry_button(dialog, geometry_name)
    make_pixel_options_appear(
        qtbot, pixel_geometry_button, dialog, template, pixel_options[1]
    )
    systematic_button_press(qtbot, dialog.entireShapeRadioButton)

    enter_file_path(qtbot, dialog, VALID_MESH_FILE_PATH, VALID_OFF_FILE)

    assert dialog.pixelMappingListWidget.count() == 6


def test_UI_GIVEN_same_mesh_file_WHEN_user_selects_face_mapped_mesh_THEN_mapping_list_remains_the_same(
    qtbot
):
    pass

<<<<<<< HEAD
=======
            # Manually set the pixel options to visible
            dialog.pixelOptionsBox.setVisible(True)
            dialog.shapeOptionsBox.setVisible(True)
            assert dialog.pixelOptionsBox.isVisible()
>>>>>>> e8140a4d

def test_UI_GIVEN_different_mesh_file_WHEN_user_selects_face_mapped_mesh_THEN_mapping_list_changes(
    qtbot
):
    pass


def test_UI_GIVEN_mesh_file_WHEN_user_selects_face_mapped_mesh_THEN_length_of_list_matches_number_of_faces_in_mesh(
    qtbot
):
    pass


def test_UI_GIVEN_valid_name_WHEN_choosing_component_name_THEN_background_becomes_white(
    qtbot, template, dialog
):

    # Check that the background color of the ext field starts as red
    assert dialog.nameLineEdit.styleSheet() == RED_BACKGROUND_STYLE_SHEET

    # Mimic the user entering a name in the text field
    enter_component_name(qtbot, dialog, UNIQUE_COMPONENT_NAME)

    # Check that the background color of the test field has changed to white
    assert dialog.nameLineEdit.styleSheet() == WHITE_BACKGROUND_STYLE_SHEET


def test_UI_GIVEN_repeated_name_WHEN_choosing_component_name_THEN_background_remains_red(
    qtbot, template, dialog
):

    # Check that the background color of the text field starts as red
    assert dialog.nameLineEdit.styleSheet() == RED_BACKGROUND_STYLE_SHEET

    # Mimic the user entering a non-unique name in the text field
    enter_component_name(qtbot, dialog, NONUNIQUE_COMPONENT_NAME)

    # Check that the background color of the test field has remained red
    assert dialog.nameLineEdit.styleSheet() == RED_BACKGROUND_STYLE_SHEET


def test_UI_GIVEN_invalid_input_WHEN_adding_component_with_no_geometry_THEN_add_component_window_remains_open(
    qtbot, template, dialog
):

    show_and_close_window(qtbot, template)

    # Mimic the user entering a non-unique name in the text field
    enter_component_name(qtbot, dialog, NONUNIQUE_COMPONENT_NAME)

    # Mimic the user pressing the Add Component button
    qtbot.mouseClick(dialog.buttonBox, Qt.LeftButton)

    # The window won't close because the button is disabled
    assert template.isVisible()


def test_UI_GIVEN_valid_input_WHEN_adding_component_with_no_geometry_THEN_add_component_window_closes(
    qtbot, template, dialog
):

    # Mimic the user entering a unique name in the text field
    enter_component_name(qtbot, dialog, UNIQUE_COMPONENT_NAME)

    # Mimic the user pressing the Add Component button
    qtbot.mouseClick(dialog.buttonBox, Qt.LeftButton)

    # The window will close because the input is valid and the button is enabled
    assert not template.isVisible()


def test_UI_GIVEN_valid_input_WHEN_adding_component_with_mesh_geometry_THEN_add_component_window_closes(
    qtbot, template, dialog
):

    # Mimic the user selecting a mesh geometry
    systematic_button_press(qtbot, dialog.meshRadioButton)

    # Mimic the user entering a unique name in the text field
    enter_component_name(qtbot, dialog, UNIQUE_COMPONENT_NAME)

    show_and_close_window(qtbot, template)

    # Mimic the user entering a valid file name
    enter_file_path(qtbot, dialog, VALID_MESH_FILE_PATH, VALID_OFF_FILE)

    # Mimic the user entering valid units
    enter_units(qtbot, dialog, VALID_UNITS)

    show_and_close_window(qtbot, template)

    # Mimic the user pressing the Add Component button
    qtbot.mouseClick(dialog.buttonBox, Qt.LeftButton)

    # The window will close because the input is valid and the button is enabled
    assert not template.isVisible()


def test_UI_GIVEN_valid_input_WHEN_adding_component_with_cylinder_geometry_THEN_add_component_window_closes(
    qtbot, template, dialog
):
    # Mimic the user selecting a mesh geometry
    systematic_button_press(qtbot, dialog.CylinderRadioButton)

    # Mimic the user entering a unique name in the text field
    enter_component_name(qtbot, dialog, UNIQUE_COMPONENT_NAME)

    # Mimic the user entering valid units
    enter_units(qtbot, dialog, VALID_UNITS)

    # Mimic the user pressing the Add Component button
    qtbot.mouseClick(dialog.buttonBox, Qt.LeftButton)

    # The window will close because the input is valid and the button is enabled
    assert not template.isVisible()


def test_UI_GIVEN_invalid_input_WHEN_adding_component_with_no_geometry_THEN_add_component_button_is_disabled(
    qtbot, template, dialog
):

    # Mimic the user selecting a mesh geometry
    systematic_button_press(qtbot, dialog.CylinderRadioButton)

    # Mimic the user entering a non-unique name in the text field
    enter_component_name(qtbot, dialog, NONUNIQUE_COMPONENT_NAME)

    # The Add Component button is disabled
    assert not dialog.buttonBox.isEnabled()


def test_UI_GIVEN_no_input_WHEN_adding_component_with_no_geometry_THEN_add_component_button_is_disabled(
    qtbot, template, dialog
):

    # The Add Component button is disabled because no input was given
    assert not dialog.buttonBox.isEnabled()


def test_UI_GIVEN_valid_input_WHEN_adding_component_with_no_geometry_THEN_add_component_button_is_enabled(
    qtbot, template, dialog
):

    # Mimic the user entering a unique name in the text field
    enter_component_name(qtbot, dialog, UNIQUE_COMPONENT_NAME)

    # The Add Component button is enabled because all the information required to create a no geometry component is
    # there
    assert dialog.buttonBox.isEnabled()


def test_UI_GIVEN_no_file_path_WHEN_adding_component_with_mesh_geometry_THEN_file_path_box_has_red_background(
    qtbot, template, dialog
):
    # Mimic the user selecting a mesh geometry
    systematic_button_press(qtbot, dialog.meshRadioButton)

    show_and_close_window(qtbot, template)

    # No file name was given so we expect the file input box background to be red
    assert dialog.fileLineEdit.styleSheet() == RED_BACKGROUND_STYLE_SHEET


def test_UI_GIVEN_file_that_doesnt_exist_WHEN_adding_component_with_mesh_geometry_THEN_file_path_box_has_red_background(
    qtbot, template, dialog
):
    # Mimic the user selecting a mesh geometry
    systematic_button_press(qtbot, dialog.meshRadioButton)

    # Mimic the user entering a bad file path
    enter_file_path(qtbot, dialog, NONEXISTENT_FILE_PATH)

    show_and_close_window(qtbot, template)

    assert dialog.fileLineEdit.styleSheet() == RED_BACKGROUND_STYLE_SHEET


def test_UI_GIVEN_file_with_wrong_extension_WHEN_adding_component_with_mesh_geometry_THEN_file_path_box_has_red_background(
    qtbot, template, dialog
):

    # Mimic the user selecting a mesh geometry
    systematic_button_press(qtbot, dialog.meshRadioButton)

    # Mimic the user giving the path for a file that exists but has the wrong extension
    enter_file_path(qtbot, dialog, WRONG_EXTENSION_FILE_PATH)

    show_and_close_window(qtbot, template)

    assert dialog.fileLineEdit.styleSheet() == RED_BACKGROUND_STYLE_SHEET


def test_UI_GIVEN_valid_file_path_WHEN_adding_component_with_mesh_geometry_THEN_file_path_box_has_white_background(
    qtbot, template, dialog
):
    # Mimic the user selecting a mesh geometry
    systematic_button_press(qtbot, dialog.meshRadioButton)

    # Mimic the user entering a valid file name
    enter_file_path(qtbot, dialog, VALID_MESH_FILE_PATH)

    print(find_button_press_position(dialog.fileBrowseButton))

    # show_window_and_wait_for_interaction(qtbot, template)

    show_and_close_window(qtbot, template)

    # The file input box should now have a white background
    assert dialog.fileLineEdit.styleSheet() == WHITE_BACKGROUND_STYLE_SHEET


def test_UI_GIVEN_valid_file_path_WHEN_adding_component_with_mesh_geometry_THEN_add_component_button_is_enabled(
    qtbot, template, dialog
):
    # Mimic the user selecting a mesh geometry
    systematic_button_press(qtbot, dialog.meshRadioButton)

    # Mimic the user giving a valid component name
    enter_component_name(qtbot, dialog, UNIQUE_COMPONENT_NAME)

    # Mimic the user entering a valid file name
    enter_file_path(qtbot, dialog, VALID_MESH_FILE_PATH)

    show_and_close_window(qtbot, template)

    assert dialog.buttonBox.isEnabled()


def test_UI_GIVEN_no_file_path_WHEN_adding_component_with_mesh_geometry_THEN_add_component_button_is_disabled(
    qtbot, template, dialog
):
    # Mimic the user selecting a mesh geometry
    systematic_button_press(qtbot, dialog.meshRadioButton)

    show_and_close_window(qtbot, template)

    # Mimic the user entering a unique name in the text field
    enter_component_name(qtbot, dialog, UNIQUE_COMPONENT_NAME)

    show_and_close_window(qtbot, template)

    # Although the component name is valid, no file path has been given so the button should be disabled
    assert not dialog.buttonBox.isEnabled()


def test_UI_GIVEN_nonexistent_file_path_WHEN_adding_component_with_mesh_geometry_THEN_add_component_button_is_disabled(
    qtbot, template, dialog
):

    # Mimic the user selecting a mesh geometry
    systematic_button_press(qtbot, dialog.meshRadioButton)

    # Mimic the user giving a valid component name
    enter_component_name(qtbot, dialog, UNIQUE_COMPONENT_NAME)

    # Mimic the user entering a nonexistent file path
    enter_file_path(qtbot, dialog, NONEXISTENT_FILE_PATH)

    show_and_close_window(qtbot, template)

    assert not dialog.buttonBox.isEnabled()


def test_UI_GIVEN_file_with_wrong_extension_WHEN_adding_component_with_mesh_geometry_THEN_add_component_button_is_disabled(
    qtbot, template, dialog
):

    # Mimic the user selecting a mesh geometry
    systematic_button_press(qtbot, dialog.meshRadioButton)

    # Mimic the user giving a valid component name
    enter_component_name(qtbot, dialog, UNIQUE_COMPONENT_NAME)

    # Mimic the user entering a path for a file that exists but has the wrong extension
    enter_file_path(qtbot, dialog, WRONG_EXTENSION_FILE_PATH)

    show_and_close_window(qtbot, template)

    assert not dialog.buttonBox.isEnabled()


def test_UI_GIVEN_no_units_WHEN_adding_component_with_mesh_geometry_THEN_units_box_has_red_background(
    qtbot, template, dialog
):

    # Mimic the user selecting a mesh geometry
    systematic_button_press(qtbot, dialog.meshRadioButton)

    # Mimic the user clearing the unit input box
    enter_units(qtbot, dialog, "")

    assert dialog.unitsLineEdit.styleSheet() == RED_BACKGROUND_STYLE_SHEET


def test_UI_GIVEN_invalid_units_WHEN_adding_component_with_mesh_geometry_THEN_units_box_has_red_background(
    qtbot, template, dialog
):

    # Mimic the user selecting a mesh geometry
    systematic_button_press(qtbot, dialog.meshRadioButton)

    # Mimic the user giving invalid units input
    enter_units(qtbot, dialog, INVALID_UNITS)

    assert dialog.unitsLineEdit.styleSheet() == RED_BACKGROUND_STYLE_SHEET


def test_UI_GIVEN_valid_units_WHEN_adding_component_with_mesh_geometry_THEN_units_box_has_white_background(
    qtbot, template, dialog
):

    # Mimic the user selecting a mesh geometry
    systematic_button_press(qtbot, dialog.meshRadioButton)

    # Mimic the replacing the default value with "km"
    enter_units(qtbot, dialog, VALID_UNITS)

    assert dialog.unitsLineEdit.styleSheet() == WHITE_BACKGROUND_STYLE_SHEET


def test_UI_GIVEN_valid_units_WHEN_adding_component_with_mesh_geometry_THEN_add_component_button_is_enabled(
    qtbot, template, dialog
):

    # Mimic the user selecting a mesh geometry
    systematic_button_press(qtbot, dialog.meshRadioButton)

    # Mimic the user giving a valid component name
    enter_component_name(qtbot, dialog, UNIQUE_COMPONENT_NAME)

    # Mimic the user entering a valid file name
    enter_file_path(qtbot, dialog, VALID_MESH_FILE_PATH)

    # Mimic the user giving valid units
    enter_units(qtbot, dialog, VALID_UNITS)

    assert dialog.buttonBox.isEnabled()


def test_UI_GIVEN_no_units_WHEN_adding_component_with_mesh_geometry_THEN_add_component_button_is_disabled(
    qtbot, template, dialog
):

    # Mimic the user selecting a mesh geometry
    systematic_button_press(qtbot, dialog.meshRadioButton)

    # Mimic the user giving a valid component name
    enter_component_name(qtbot, dialog, UNIQUE_COMPONENT_NAME)

    # Mimic the user entering a valid file name
    enter_file_path(qtbot, dialog, VALID_MESH_FILE_PATH)

    # Mimic the user clearing the units box
    enter_units(qtbot, dialog, "")

    assert not dialog.buttonBox.isEnabled()


def test_UI_GIVEN_invalid_units_WHEN_adding_component_with_mesh_geometry_THEN_add_component_button_is_disabled(
    qtbot, template, dialog
):

    # Mimic the user selecting a mesh geometry
    systematic_button_press(qtbot, dialog.meshRadioButton)

    # Mimic the user giving a valid component name
    enter_component_name(qtbot, dialog, UNIQUE_COMPONENT_NAME)

    # Mimic the user entering a valid file name
    enter_file_path(qtbot, dialog, VALID_MESH_FILE_PATH)

    # Mimic the user giving invalid units input
    enter_units(qtbot, dialog, INVALID_UNITS)

    assert not dialog.buttonBox.isEnabled()


def test_UI_GIVEN_mesh_geometry_selected_THEN_relevant_fields_are_visible(
    qtbot, template, dialog
):

    # Mimic the user selecting a mesh geometry
    systematic_button_press(qtbot, dialog.meshRadioButton)

    show_and_close_window(qtbot, template)

    assert dialog.shapeOptionsBox.isVisible()
    assert dialog.unitsbox.isVisible()
    assert dialog.geometryFileBox.isVisible()


def test_UI_GIVEN_mesh_geometry_selected_THEN_irrelevant_fields_are_invisible(
    qtbot, template, dialog
):

    # Mimic the user selecting a mesh geometry
    systematic_button_press(qtbot, dialog.meshRadioButton)

    show_and_close_window(qtbot, template)

    assert not dialog.cylinderOptionsBox.isVisible()


def test_UI_GIVEN_cylinder_geometry_selected_THEN_relevant_fields_are_visible(
    qtbot, template, dialog
):

    # Mimic the user selecting a cylinder geometry
    systematic_button_press(qtbot, dialog.CylinderRadioButton)

    show_and_close_window(qtbot, template)

    assert dialog.shapeOptionsBox.isVisible()
    assert dialog.unitsbox.isVisible()
    assert dialog.cylinderOptionsBox.isVisible()


def test_UI_GIVEN_cylinder_geometry_selected_THEN_irrelevant_fields_are_invisible(
    qtbot, template, dialog
):

    # Mimic the user selecting a cylinder geometry
    systematic_button_press(qtbot, dialog.CylinderRadioButton)

    assert not dialog.geometryFileBox.isVisible()


def test_UI_GIVEN_cylinder_geometry_selected_THEN_default_values_are_correct(
    qtbot, template, dialog
):

    # Mimic the user selecting a cylinder geometry
    systematic_button_press(qtbot, dialog.CylinderRadioButton)
    show_and_close_window(qtbot, template)

    assert dialog.cylinderOptionsBox.isVisible()
    assert dialog.cylinderHeightLineEdit.value() == 1.0
    assert dialog.cylinderRadiusLineEdit.value() == 1.0
    assert dialog.cylinderXLineEdit.value() == 0.0
    assert dialog.cylinderYLineEdit.value() == 0.0
    assert dialog.cylinderZLineEdit.value() == 1.0


<<<<<<< HEAD
@pytest.fixture(scope="session", autouse=True)
def cleanup(request):
    def make_another_qtest():
        bot = QtBot(request)
        bot.wait(1)

    request.addfinalizer(make_another_qtest)


def get_geometry_button(dialog: AddComponentDialog, button_name: str):
    """
    Finds the geometry button that contains the given text.
    :param dialog: An instance of an AddComponentDialog.
    :param button_name: The name of the desired button.
    :return: The QRadioButton for the given geometry type.
    """
    for child in dialog.geometryTypeBox.findChildren(PySide2.QtWidgets.QRadioButton):
        if child.text() == button_name:
            return child


def make_pixel_options_disappear(
    qtbot: pytestqt.qtbot.QtBot,
    dialog: AddComponentDialog,
    template: PySide2.QtWidgets.QDialog,
    component_index: int,
):
    """
    Create the conditions to allow the disappearance of the pixel options.
    :param qtbot: The qtbot testing tool.
    :param dialog: An instance of an AddComponentDialog.
    :param template: The window/widget that holds the AddComponentDialog.
    :param component_index: The index of a component type.
    """
    systematic_button_press(qtbot, dialog.noGeometryRadioButton)
    dialog.componentTypeComboBox.setCurrentIndex(component_index)
    show_and_close_window(qtbot, template)


def make_pixel_options_appear(
    qtbot: pytestqt.qtbot.QtBot,
    button: QRadioButton,
    dialog: AddComponentDialog,
    template: PySide2.QtWidgets.QDialog,
    pixel_options_index: int,
):
    """
    Create the conditions to allow the appearance of the pixel options.
    :param qtbot: The qtbot testing tool.
    :param button: The Mesh or Cylinder radio button.
    :param dialog: An instance of an AddComponentDialog.
    :param template: The window/widget that holds the AddComponentDialog.
    :param pixel_options_index: The index of a component type for the combo box that has pixel fields.
    """
    systematic_button_press(qtbot, button)
    dialog.componentTypeComboBox.setCurrentIndex(pixel_options_index)
    show_and_close_window(qtbot, template)
=======
def test_UI_GIVEN_array_field_selected_and_edit_button_pressed_THEN_edit_dialog_is_shown(
    qtbot
):
    dialog, template = create_add_component_template(qtbot)
    qtbot.mouseClick(dialog.addFieldPushButton, Qt.LeftButton)
    field = dialog.fieldsListWidget.itemWidget(dialog.fieldsListWidget.item(0))
    field.field_type_combo.setCurrentIndex(2)
    qtbot.addWidget(field)
    qtbot.mouseClick(field.edit_button, Qt.LeftButton)
    assert field.edit_dialog.isEnabled()


def test_UI_GIVEN_array_field_selected_and_edit_button_pressed_THEN_edit_dialog_table_is_shown(
    qtbot
):
    dialog, template = create_add_component_template(qtbot)
    qtbot.mouseClick(dialog.addFieldPushButton, Qt.LeftButton)
    field = dialog.fieldsListWidget.itemWidget(dialog.fieldsListWidget.item(0))
    field.field_type_combo.setCurrentIndex(2)
    qtbot.addWidget(field)
    qtbot.mouseClick(field.edit_button, Qt.LeftButton)
    assert field.table_view.isEnabled()
>>>>>>> e8140a4d


def show_window_and_wait_for_interaction(
    qtbot: pytestqt.qtbot.QtBot, template: PySide2.QtWidgets.QDialog
):
    """
    Helper method that allows you to examine a window during testing. Just here for convenience.
    :param qtbot: The qtbot testing tool.
    :param template: The window/widget to be opened.
    """
    template.show()
    qtbot.stopForInteraction()


def show_and_close_window(
    qtbot: pytestqt.qtbot.QtBot, template: PySide2.QtWidgets.QDialog
):
    """
    Function for displaying and then closing a window/widget. This appears to be necessary in order to make sure
    some interactions with the UI are recognised. Otherwise the UI can behave as though no clicks/button presses/etc
    actually took place which then causes tests to fail even though they ought to pass in theory.
    :param qtbot: The qtbot testing tool.
    :param template: The window/widget to be opened.
    """
    template.show()
    qtbot.waitForWindowShown(template)


def create_add_component_template(qtbot: pytestqt.qtbot.QtBot):
    """
    Creates a template Add Component Dialog and sets this up for testing.
    :param qtbot: The qtbot testing tool.
    :return: The AddComponentDialog object and the template that contains it.
    """
    template = QDialog()
    dialog = create_add_component_dialog()
    template.ui = dialog
    template.ui.setupUi(template)
    qtbot.addWidget(template)
    return dialog, template


def create_add_component_dialog():
    """
    Creates an AddComponentDialog object for use in a testing template.
    :return: An instance of an AddComponentDialog object.
    """
    global nexus_wrapper_count
    nexus_name = "test" + str(nexus_wrapper_count)
    instrument = Instrument(NexusWrapper(nexus_name))
    component = ComponentTreeModel(instrument)
    nexus_wrapper_count += 1
    return AddComponentDialog(instrument, component)


def systematic_button_press(qtbot: pytestqt.qtbot.QtBot, button: QAbstractButton):
    """
    Left clicks on a button after finding the position to click using a systematic search.
    :param qtbot: The qtbot testing tool.
    :param button: The button to press.
    """
    point = find_button_press_position(button)

    if point is not None:
        qtbot.mouseClick(button, Qt.LeftButton, pos=point)
    else:
        qtbot.mouseClick(button, Qt.LeftButton)


def find_button_press_position(button: QAbstractButton):
    """
    Systematic way of making sure a button press works. Goes through every point in the widget until it finds one that
    returns True for the `hitButton` method.
    :param button: The radio button to click.
    :return: A QPoint indicating where the button must be clicked in order for its event to be triggered.
    """
    width = button.geometry().width()
    height = button.geometry().height()

    for x in range(1, width):
        for y in range(1, height):
            click_point = QPoint(x, y)
            if button.hitButton(click_point):
                return click_point
    print(width, height)
    return None


def enter_component_name(
    qtbot: pytestqt.qtbot.QtBot, dialog: AddComponentDialog, component_name: str
):
    """
    Mimics the user entering a component name in the Add Component dialog. Clicks on the text field and enters a given
    name.
    :param qtbot: The qtbot testing tool.
    :param dialog: An instance of an AddComponentDialog object.
    :param component_name: The desired component name.
    """
    qtbot.mouseClick(dialog.nameLineEdit, Qt.LeftButton)
    qtbot.keyClicks(dialog.nameLineEdit, component_name)


def enter_file_path(
    qtbot: pytestqt.qtbot.QtBot,
    dialog: AddComponentDialog,
    file_path: str,
    file_contents: str = "OFF",
):
    """
    Mimics the user entering a file path. Clicks on the text field and enters a given file path. Also sets the
    `geometry_file_name` attribute of the AddComponentDialog and this is usually only altered by opening a FileDialog.
    :param qtbot: The qtbot testing tool.
    :param dialog: An instance of an AddComponentDialog object.
    :param file_path: The desired file path.
    :param file_contents: The file contents that are returned by the open mock.
    """
<<<<<<< HEAD
    with patch(
        "nexus_constructor.add_component_window.file_dialog", return_value=file_path
    ):
        with patch(
            "nexus_constructor.geometry.geometry_loader.open",
            mock_open(read_data=file_contents),
        ):
            systematic_button_press(qtbot, dialog.fileBrowseButton)
=======
    qtbot.mouseClick(dialog.fileLineEdit, Qt.LeftButton)
    qtbot.keyClicks(dialog.fileLineEdit, file_path)
    dialog.cad_file_name = file_path
>>>>>>> e8140a4d


def enter_units(qtbot: pytestqt.qtbot.QtBot, dialog: AddComponentDialog, units: str):
    """
    Mimics the user entering unit information. Clicks on the text field and removes the default value then enters a
    given string.
    :param qtbot: The qtbot testing tool.
    :param dialog: An instance of an AddComponentDialog object.
    :param units: The desired units input.
    """
    word_length = len(dialog.unitsLineEdit.text())
    for _ in range(word_length):
        qtbot.keyClick(dialog.unitsLineEdit, Qt.Key_Backspace)

    if len(units) > 0:
        qtbot.keyClicks(dialog.unitsLineEdit, units)<|MERGE_RESOLUTION|>--- conflicted
+++ resolved
@@ -113,16 +113,8 @@
     qtbot, template, dialog
 ):
 
-<<<<<<< HEAD
-    systematic_button_press(qtbot, dialog.noGeometryRadioButton)
-    assert not dialog.geometryOptionsBox.isVisible()
-=======
-    dialog, template = create_add_component_template(qtbot)
-
-    systematic_radio_button_press(qtbot, dialog.noShapeRadioButton)
-
+    systematic_button_press(qtbot, dialog.noShapeRadioButton)
     assert not dialog.shapeOptionsBox.isVisible()
->>>>>>> e8140a4d
 
 
 @pytest.mark.parametrize("geometry_button_name", GEOMETRY_BUTTONS)
@@ -130,22 +122,8 @@
     qtbot, template, dialog, geometry_button_name
 ):
 
-<<<<<<< HEAD
     systematic_button_press(qtbot, get_geometry_button(dialog, geometry_button_name))
     assert not dialog.buttonBox.isEnabled()
-=======
-    dialog, template = create_add_component_template(qtbot)
-
-    all_geometry_buttons = [
-        dialog.noShapeRadioButton,
-        dialog.meshRadioButton,
-        dialog.CylinderRadioButton,
-    ]
-
-    for geometry_button in all_geometry_buttons:
-        systematic_radio_button_press(qtbot, geometry_button)
-        assert not dialog.buttonBox.isEnabled()
->>>>>>> e8140a4d
 
 
 def test_UI_GIVEN_cylinder_geometry_WHEN_selecting_geometry_type_THEN_relevant_fields_are_shown(
@@ -328,14 +306,6 @@
     qtbot
 ):
     pass
-
-<<<<<<< HEAD
-=======
-            # Manually set the pixel options to visible
-            dialog.pixelOptionsBox.setVisible(True)
-            dialog.shapeOptionsBox.setVisible(True)
-            assert dialog.pixelOptionsBox.isVisible()
->>>>>>> e8140a4d
 
 def test_UI_GIVEN_different_mesh_file_WHEN_user_selects_face_mapped_mesh_THEN_mapping_list_changes(
     qtbot
@@ -778,10 +748,34 @@
     assert dialog.cylinderYLineEdit.value() == 0.0
     assert dialog.cylinderZLineEdit.value() == 1.0
 
-
-<<<<<<< HEAD
+def test_UI_GIVEN_array_field_selected_and_edit_button_pressed_THEN_edit_dialog_is_shown(
+    qtbot, template, dialog
+):
+    qtbot.mouseClick(dialog.addFieldPushButton, Qt.LeftButton)
+    field = dialog.fieldsListWidget.itemWidget(dialog.fieldsListWidget.item(0))
+    field.field_type_combo.setCurrentIndex(2)
+    qtbot.addWidget(field)
+    qtbot.mouseClick(field.edit_button, Qt.LeftButton)
+    assert field.edit_dialog.isEnabled()
+
+
+def test_UI_GIVEN_array_field_selected_and_edit_button_pressed_THEN_edit_dialog_table_is_shown(
+    qtbot, template, dialog
+):
+    qtbot.mouseClick(dialog.addFieldPushButton, Qt.LeftButton)
+    field = dialog.fieldsListWidget.itemWidget(dialog.fieldsListWidget.item(0))
+    field.field_type_combo.setCurrentIndex(2)
+    qtbot.addWidget(field)
+    qtbot.mouseClick(field.edit_button, Qt.LeftButton)
+    assert field.table_view.isEnabled()
+
+
 @pytest.fixture(scope="session", autouse=True)
 def cleanup(request):
+    """
+    Creates a QtBot at the end of all the tests and has it wait. This seems to be necessary in order to prevent
+    the use of fixtures from causing a segmentation fault.
+    """
     def make_another_qtest():
         bot = QtBot(request)
         bot.wait(1)
@@ -837,31 +831,6 @@
     systematic_button_press(qtbot, button)
     dialog.componentTypeComboBox.setCurrentIndex(pixel_options_index)
     show_and_close_window(qtbot, template)
-=======
-def test_UI_GIVEN_array_field_selected_and_edit_button_pressed_THEN_edit_dialog_is_shown(
-    qtbot
-):
-    dialog, template = create_add_component_template(qtbot)
-    qtbot.mouseClick(dialog.addFieldPushButton, Qt.LeftButton)
-    field = dialog.fieldsListWidget.itemWidget(dialog.fieldsListWidget.item(0))
-    field.field_type_combo.setCurrentIndex(2)
-    qtbot.addWidget(field)
-    qtbot.mouseClick(field.edit_button, Qt.LeftButton)
-    assert field.edit_dialog.isEnabled()
-
-
-def test_UI_GIVEN_array_field_selected_and_edit_button_pressed_THEN_edit_dialog_table_is_shown(
-    qtbot
-):
-    dialog, template = create_add_component_template(qtbot)
-    qtbot.mouseClick(dialog.addFieldPushButton, Qt.LeftButton)
-    field = dialog.fieldsListWidget.itemWidget(dialog.fieldsListWidget.item(0))
-    field.field_type_combo.setCurrentIndex(2)
-    qtbot.addWidget(field)
-    qtbot.mouseClick(field.edit_button, Qt.LeftButton)
-    assert field.table_view.isEnabled()
->>>>>>> e8140a4d
-
 
 def show_window_and_wait_for_interaction(
     qtbot: pytestqt.qtbot.QtBot, template: PySide2.QtWidgets.QDialog
@@ -977,20 +946,17 @@
     :param file_path: The desired file path.
     :param file_contents: The file contents that are returned by the open mock.
     """
-<<<<<<< HEAD
-    with patch(
-        "nexus_constructor.add_component_window.file_dialog", return_value=file_path
-    ):
-        with patch(
-            "nexus_constructor.geometry.geometry_loader.open",
-            mock_open(read_data=file_contents),
-        ):
-            systematic_button_press(qtbot, dialog.fileBrowseButton)
-=======
+    # with patch(
+    #     "nexus_constructor.add_component_window.file_dialog", return_value=file_path
+    # ):
+    #     with patch(
+    #         "nexus_constructor.geometry.geometry_loader.open",
+    #         mock_open(read_data=file_contents),
+    #     ):
+    #         systematic_button_press(qtbot, dialog.fileBrowseButton)
     qtbot.mouseClick(dialog.fileLineEdit, Qt.LeftButton)
     qtbot.keyClicks(dialog.fileLineEdit, file_path)
     dialog.cad_file_name = file_path
->>>>>>> e8140a4d
 
 
 def enter_units(qtbot: pytestqt.qtbot.QtBot, dialog: AddComponentDialog, units: str):

import os

import PySide2
import h5py
import pytest
import pytestqt
from PySide2.QtCore import Qt
from PySide2.QtGui import QVector3D
from PySide2.QtWidgets import QDialog, QRadioButton, QMainWindow
from mock import Mock, call, patch, mock_open
from pytestqt.qtbot import QtBot
import numpy as np

from nexus_constructor.component import component_type
from nexus_constructor.add_component_window import AddComponentDialog
from nexus_constructor.component.component import Component
from nexus_constructor.component_tree_model import ComponentTreeModel
from nexus_constructor.geometry import OFFGeometryNoNexus
from nexus_constructor.instrument import Instrument
from nexus_constructor.main_window import MainWindow
from nexus_constructor.nexus.nexus_wrapper import NexusWrapper
from nexus_constructor.pixel_data import PixelGrid, PixelMapping
from nexus_constructor.pixel_options import PixelOptions
from nexus_constructor.validators import FieldType, PixelValidator, DATASET_TYPE
from tests.test_utils import DEFINITIONS_DIR
from tests.ui_tests.ui_test_utils import (
    systematic_button_press,
    show_and_close_window,
    RED_LINE_EDIT_STYLE_SHEET,
    WHITE_LINE_EDIT_STYLE_SHEET,
    VALID_CUBE_OFF_FILE,
    VALID_OCTA_OFF_FILE,
)

MISMATCHING_PIXEL_GRID_VALUES = [("0", "5.3"), ("1", "")]

WRONG_EXTENSION_FILE_PATH = os.path.join(os.getcwd(), "requirements.txt")
NONEXISTENT_FILE_PATH = "doesntexist.off"
VALID_CUBE_MESH_FILE_PATH = os.path.join(os.getcwd(), "tests", "cube.off")
VALID_OCTA_MESH_FILE_PATH = os.path.join(os.getcwd(), "tests", "octa.off")

nexus_wrapper_count = 0

UNIQUE_COMPONENT_NAME = "AUniqueName"
NONUNIQUE_COMPONENT_NAME = "sample"
VALID_UNITS = "km"
INVALID_UNITS = "abc"

instrument = Instrument(NexusWrapper("pixels"), DEFINITIONS_DIR)
component = ComponentTreeModel(instrument)
add_component_dialog = AddComponentDialog(
    instrument, component, definitions_dir=DEFINITIONS_DIR
)

PIXEL_OPTIONS = dict()
NO_PIXEL_OPTIONS = dict()
ALL_COMPONENT_TYPES = dict()

for i, component_class in enumerate(
    list(add_component_dialog.nx_component_classes.keys())
):

    ALL_COMPONENT_TYPES[component_class] = i

    if component_class in component_type.PIXEL_COMPONENT_TYPES:
        PIXEL_OPTIONS[component_class] = i
    else:
        NO_PIXEL_OPTIONS[component_class] = i

# Select a subset of the component class to use in parameterised tests
# Should include any for which the UI is specialised
_components_subset = {"NXdetector", "NXdisk_chopper", "NXsensor"}
COMPONENT_TYPES_SUBSET = {
    class_name: position_in_combo_box
    for class_name, position_in_combo_box in ALL_COMPONENT_TYPES.items()
    if class_name in _components_subset
}
NO_PIXEL_OPTIONS_SUBSET = {
    class_name: position_in_combo_box
    for class_name, position_in_combo_box in NO_PIXEL_OPTIONS.items()
    if class_name in _components_subset
}

SHAPE_TYPE_BUTTONS = ["No Shape", "Mesh", "Cylinder"]

FIELDS_VALUE_TYPES = {key: i for i, key in enumerate(DATASET_TYPE.keys())}
FIELD_TYPES = {item.value: i for i, item in enumerate(FieldType)}


@pytest.fixture(scope="function")
def template(qtbot):
    template = QDialog()
    return template


@pytest.fixture(scope="function")
def mock_pixel_options(dialog):
    """
    Creates a mock of the PixelOptions widget. Used for some basic testing of AddComponentDialog behaviour that requires
    interaction with the PixelOptions. Testing of the PixelOptions behaviour takes place in a dedicated file.
    """

    pixel_options = Mock(spec=PixelOptions)

    # When the method for creating a pixel mapping is called in PixelOptions, it causes the current mapping filename
    # stored in PixelOptions to change. This behaviour is going to be mimicked with a side effect mock.
    def change_mapping_filename(filename):
        pixel_options.get_current_mapping_filename = Mock(return_value=filename)

    pixel_options.populate_pixel_mapping_list_with_mesh = Mock(
        side_effect=change_mapping_filename
    )

    # Make the filename in PixelOptions start as None as this is what the PixelOptions has after its been initialised.
    change_mapping_filename(None)

    dialog.pixel_options = pixel_options
    return pixel_options


@pytest.fixture(scope="function")
def dialog(qtbot, template):

    dialog = create_add_component_dialog()
    template.ui = dialog
    template.ui.setupUi(template)
    qtbot.addWidget(template)

    return dialog


@pytest.fixture(scope="function")
def mock_pixel_validator(dialog, mock_pixel_options):
    """
    Create a mock PixelValidator to give to the AddComponentDialog's OKValidator. The OKValidator requires knowledge of
    the PixelValidator's `unacceptable_pixel_states` so this will be mocked to mimic valid/invalid Pixel Data input.
    """
    pixel_validator = Mock(spec=PixelValidator)
    pixel_validator.unacceptable_pixel_states = Mock(return_value=[])

    dialog.ok_validator.pixel_validator = pixel_validator
    mock_pixel_options.pixel_validator = pixel_validator
    mock_pixel_options.get_validator = Mock(return_value=pixel_validator)

    return pixel_validator


def create_add_component_template(qtbot: pytestqt.qtbot.QtBot):
    """
    Creates a template Add Component Dialog and sets this up for testing.
    :param qtbot: The qtbot testing tool.
    :return: The AddComponentDialog object and the template that contains it.
    """
    template = QDialog()
    dialog = create_add_component_dialog()
    template.ui = dialog
    template.ui.setupUi(template)
    qtbot.addWidget(template)
    return dialog, template


def create_add_component_dialog():
    """
    Creates an AddComponentDialog object for use in a testing template.
    :return: An instance of an AddComponentDialog object.
    """
    global nexus_wrapper_count
    nexus_name = "test" + str(nexus_wrapper_count)
    instrument = Instrument(NexusWrapper(nexus_name), DEFINITIONS_DIR)
    component = ComponentTreeModel(instrument)
    nexus_wrapper_count += 1
    return AddComponentDialog(instrument, component, definitions_dir=DEFINITIONS_DIR)


def enter_component_name(
    qtbot: pytestqt.qtbot.QtBot,
    template: PySide2.QtWidgets.QDialog,
    dialog: AddComponentDialog,
    component_name: str,
):
    """
    Mimics the user entering a component name in the Add Component dialog. Clicks on the text field and enters a given
    name.
    :param qtbot: The qtbot testing tool.
    :param dialog: An instance of an AddComponentDialog.
    :param template: The window/widget that holds the AddComponentDialog.
    :param component_name: The desired component name.
    """
    qtbot.mouseClick(dialog.nameLineEdit, Qt.LeftButton)
    qtbot.keyClicks(dialog.nameLineEdit, component_name)
    show_and_close_window(qtbot, template)


@pytest.fixture(scope="session", autouse=True)
def cleanup(request):
    """
    Creates a QtBot at the end of all the tests and has it wait. This seems to be necessary in order to prevent
    the use of fixtures from causing a segmentation fault.
    """

    def make_another_qtest():
        bot = QtBot(request)
        bot.wait(1)

    request.addfinalizer(make_another_qtest)


def get_shape_type_button(dialog: AddComponentDialog, button_name: str):
    """
    Finds the shape type button that contains the given text.
    :param dialog: An instance of an AddComponentDialog.
    :param button_name: The name of the desired button.
    :return: The QRadioButton for the given shape type.
    """
    for child in dialog.shapeTypeBox.findChildren(PySide2.QtWidgets.QRadioButton):
        if child.text() == button_name:
            return child


def make_pixel_options_disappear(
    qtbot: pytestqt.qtbot.QtBot,
    dialog: AddComponentDialog,
    template: PySide2.QtWidgets.QDialog,
    component_index: int,
):
    """
    Create the conditions to allow the disappearance of the pixel options by pressing the NoShape button.
    :param qtbot: The qtbot testing tool.
    :param dialog: An instance of an AddComponentDialog.
    :param template: The window/widget that holds the AddComponentDialog.
    :param component_index: The index of a component type.
    """
    systematic_button_press(qtbot, template, dialog.noShapeRadioButton)
    dialog.componentTypeComboBox.setCurrentIndex(component_index)
    show_and_close_window(qtbot, template)


def make_pixel_options_appear(
    qtbot: pytestqt.qtbot.QtBot,
    button: QRadioButton,
    dialog: AddComponentDialog,
    template: PySide2.QtWidgets.QDialog,
    pixel_options_index: int = PIXEL_OPTIONS["NXdetector"],
):
    """
    Create the conditions to allow the appearance of the pixel options by choosing NXdetector or NXdetector_module as
    the component type and NXcylindrical_geometry or NXoff_geometry as the shape type.
    :param qtbot: The qtbot testing tool.
    :param button: The Mesh or Cylinder radio button.
    :param dialog: An instance of an AddComponentDialog.
    :param template: The window/widget that holds the AddComponentDialog.
    :param pixel_options_index: The index of a component type for the combo box that has pixel fields.
    """
    systematic_button_press(qtbot, template, button)
    dialog.componentTypeComboBox.setCurrentIndex(pixel_options_index)
    show_and_close_window(qtbot, template)


def enter_units(qtbot: pytestqt.qtbot.QtBot, dialog: AddComponentDialog, units: str):
    """
    Mimics the user entering unit information. Clicks on the text field and removes the default value then enters a
    given string.
    :param qtbot: The qtbot testing tool.
    :param dialog: An instance of an AddComponentDialog object.
    :param units: The desired units input.
    """
    word_length = len(dialog.unitsLineEdit.text())
    for _ in range(word_length):
        qtbot.keyClick(dialog.unitsLineEdit, Qt.Key_Backspace)

    if len(units) > 0:
        qtbot.keyClicks(dialog.unitsLineEdit, units)


def enter_disk_chopper_fields(
    qtbot: pytestqt.qtbot.QtBot,
    dialog: AddComponentDialog,
    template: PySide2.QtWidgets.QDialog,
):

    qtbot.keyClicks(dialog.nameLineEdit, "ThisIsADiskChopper")
    dialog.componentTypeComboBox.setCurrentIndex(ALL_COMPONENT_TYPES["NXdisk_chopper"])

    for _ in range(4):
        systematic_button_press(qtbot, template, dialog.addFieldPushButton)

    fields_widgets = [
        dialog.fieldsListWidget.itemWidget(dialog.fieldsListWidget.item(i))
        for i in range(4)
    ]

    qtbot.keyClicks(fields_widgets[0].field_name_edit, "slits")
    qtbot.keyClicks(fields_widgets[1].field_name_edit, "slit_edges")
    qtbot.keyClicks(fields_widgets[2].field_name_edit, "radius")
    qtbot.keyClicks(fields_widgets[3].field_name_edit, "slit_height")

    show_and_close_window(qtbot, template)

    fields_widgets[0].value_type_combo.setCurrentIndex(FIELDS_VALUE_TYPES["Integer"])
    fields_widgets[1].value_type_combo.setCurrentIndex(FIELDS_VALUE_TYPES["Float"])
    fields_widgets[2].value_type_combo.setCurrentIndex(FIELDS_VALUE_TYPES["Float"])
    fields_widgets[3].value_type_combo.setCurrentIndex(FIELDS_VALUE_TYPES["Float"])

    show_and_close_window(qtbot, template)

    fields_widgets[1].field_type_combo.setCurrentIndex(
        FIELD_TYPES[FieldType.array_dataset.value]
    )

    show_and_close_window(qtbot, template)

    qtbot.keyClicks(fields_widgets[0].value_line_edit, "6")
    qtbot.keyClicks(fields_widgets[2].value_line_edit, "200")
    qtbot.keyClicks(fields_widgets[3].value_line_edit, "100")

    fields_widgets[1].table_view.model.array = np.array(
        [[(i * 10.0)] for i in range(12)]
    )

    show_and_close_window(qtbot, template)


@pytest.mark.skip(reason="This test causes seg faults at the moment.")
def test_UI_GIVEN_nothing_WHEN_clicking_add_component_button_THEN_add_component_window_is_shown(
    qtbot
):

    template = QMainWindow()
    window = MainWindow(Instrument(NexusWrapper("test")))
    template.ui = window
    template.ui.setupUi(template)

    qtbot.addWidget(template)

    show_and_close_window(qtbot, template)

    qtbot.mouseClick(
        window.component_tool_bar.widgetForAction(window.new_component_action),
        Qt.LeftButton,
    )

    assert window.add_component_window.isVisible()

    window.add_component_window.close()


def test_UI_GIVEN_no_shape_WHEN_selecting_shape_type_THEN_shape_options_are_hidden(
    qtbot, template, dialog
):
    systematic_button_press(qtbot, template, dialog.noShapeRadioButton)
    assert not dialog.shapeOptionsBox.isVisible()


@pytest.mark.parametrize("shape_button_name", SHAPE_TYPE_BUTTONS)
def test_UI_GIVEN_nothing_WHEN_changing_component_shape_type_THEN_add_component_button_is_always_disabled(
    qtbot, template, dialog, shape_button_name
):
    systematic_button_press(
        qtbot, template, get_shape_type_button(dialog, shape_button_name)
    )

    assert not dialog.buttonBox.isEnabled()


def test_UI_GIVEN_nothong_WHEN_selecting_cylinder_type_THEN_relevant_fields_are_shown(
    qtbot, template, dialog
):
    # Click on the cylinder shape button
    systematic_button_press(qtbot, template, dialog.CylinderRadioButton)

    # Check that this has caused the relevant fields to become visible
    assert dialog.shapeOptionsBox.isVisible()
    assert dialog.cylinderOptionsBox.isVisible()
    assert dialog.unitsbox.isVisible()

    # Check that the file input isn't visible as this is only available for the mesh
    assert not dialog.geometryFileBox.isVisible()
    # Check that the pixel grid options aren't visible as this is only available for certain NXclasses
    assert not dialog.pixelOptionsWidget.isVisible()


def test_UI_GIVEN_nothing_WHEN_selecting_mesh_shape_THEN_relevant_fields_are_shown(
    qtbot, template, dialog
):
    # Click on the mesh shape button
    systematic_button_press(qtbot, template, dialog.meshRadioButton)

    # Check that this has caused the relevant fields to become visible
    assert dialog.shapeOptionsBox.isVisible()
    assert dialog.unitsbox.isVisible()
    assert dialog.geometryFileBox.isVisible()

    # Check that the cylinder options aren't visible
    assert not dialog.cylinderOptionsBox.isVisible()
    # Check that the pixel grid options aren't visible as this is only available for certain NXclasses
    assert not dialog.pixelOptionsWidget.isVisible()


@pytest.mark.parametrize("shape_with_units", SHAPE_TYPE_BUTTONS[1:])
def test_UI_GIVEN_nothing_WHEN_selecting_shape_with_units_THEN_default_units_are_metres(
    qtbot, template, dialog, shape_with_units
):
    # Click on the button of a shape type with units
    systematic_button_press(
        qtbot, template, get_shape_type_button(dialog, shape_with_units)
    )

    # Check that the units line edit is visible and has metres by default
    assert dialog.unitsLineEdit.isVisible()
    assert dialog.unitsLineEdit.text() == "m"


@pytest.mark.parametrize("pixels_class", PIXEL_OPTIONS.keys())
@pytest.mark.parametrize("any_component_type", COMPONENT_TYPES_SUBSET)
@pytest.mark.parametrize("pixel_shape_name", SHAPE_TYPE_BUTTONS[1:])
def test_UI_GIVEN_class_and_shape_with_pixel_fields_WHEN_adding_component_THEN_pixel_options_go_from_invisible_to_visible(
    qtbot, template, dialog, pixels_class, any_component_type, pixel_shape_name
):
    # Change the pixel options to visible by selecting a cylinder/mesh shape and a NXclass with pixel fields
    make_pixel_options_appear(
        qtbot,
        get_shape_type_button(dialog, pixel_shape_name),
        dialog,
        template,
        PIXEL_OPTIONS[pixels_class],
    )
    # Check that this has caused the pixel options to become visible
    assert dialog.pixelOptionsWidget.isVisible()


@pytest.mark.parametrize("any_component_type", COMPONENT_TYPES_SUBSET.keys())
def test_UI_GIVEN_any_nxclass_WHEN_adding_component_with_no_shape_THEN_pixel_options_go_from_visible_to_invisible(
    qtbot, template, dialog, any_component_type
):
    make_pixel_options_appear(qtbot, dialog.meshRadioButton, dialog, template)

    # Change the pixel options to invisible
    make_pixel_options_disappear(
        qtbot, dialog, template, ALL_COMPONENT_TYPES[any_component_type]
    )
    assert not dialog.pixelOptionsWidget.isVisible()


@pytest.mark.parametrize("no_pixels_class", NO_PIXEL_OPTIONS_SUBSET.keys())
@pytest.mark.parametrize("pixels_class", PIXEL_OPTIONS.keys())
@pytest.mark.parametrize("shape_name", SHAPE_TYPE_BUTTONS[1:])
def test_UI_GIVEN_class_without_pixel_fields_WHEN_selecting_nxclass_for_component_with_mesh_or_cylinder_shape_THEN_pixel_options_becomes_invisible(
    qtbot, template, dialog, no_pixels_class, pixels_class, shape_name
):
    # Make the pixel options become visible
    make_pixel_options_appear(
        qtbot,
        get_shape_type_button(dialog, shape_name),
        dialog,
        template,
        PIXEL_OPTIONS[pixels_class],
    )
    assert dialog.pixelOptionsWidget.isVisible()

    # Change nxclass to one without pixel fields and check that the pixel options have become invisible again
    dialog.componentTypeComboBox.setCurrentIndex(NO_PIXEL_OPTIONS[no_pixels_class])
    assert not dialog.pixelOptionsWidget.isVisible()


def test_UI_GIVEN_user_changes_shape_WHEN_adding_component_THEN_validity_is_reassessed(
    qtbot, template, dialog, mock_pixel_options
):

    systematic_button_press(qtbot, template, dialog.CylinderRadioButton)
    mock_pixel_options.update_pixel_input_validity.assert_called_once()
    mock_pixel_options.reset_mock()

    systematic_button_press(qtbot, template, dialog.meshRadioButton)
    mock_pixel_options.update_pixel_input_validity.assert_called_once()


def test_UI_GIVEN_cylinder_shape_WHEN_user_chooses_pixel_mapping_THEN_pixel_mapping_list_is_generated(
    qtbot, template, dialog, mock_pixel_options
):

    make_pixel_options_appear(qtbot, dialog.CylinderRadioButton, dialog, template)

    enter_file_path(
        qtbot, dialog, template, VALID_CUBE_MESH_FILE_PATH, VALID_CUBE_OFF_FILE
    )

    mock_pixel_options.populate_pixel_mapping_list_with_cylinder_number.assert_called_once_with(
        1
    )


@pytest.mark.xfail(
    reason="For the time being the number of cylinders is now frozen at one."
)
def test_UI_GIVEN_increasing_cylinder_count_WHEN_user_chooses_pixel_mapping_THEN_pixel_mapping_list_is_regenerated(
    qtbot, template, dialog, mock_pixel_options
):

    make_pixel_options_appear(qtbot, dialog.CylinderRadioButton, dialog, template)

    cylinder_count = 4
    calls = []

    for i in range(2, cylinder_count):
        qtbot.keyClick(dialog.cylinderCountSpinBox, Qt.Key_Up)
        calls.append(call(i))

    mock_pixel_options.populate_pixel_mapping_list_with_cylinder_number.assert_has_calls(
        calls
    )


def test_UI_GIVEN_same_mesh_file_twice_WHEN_user_selects_file_THEN_mapping_list_remains_the_same(
    qtbot, template, dialog, mock_pixel_options
):

    make_pixel_options_appear(qtbot, dialog.meshRadioButton, dialog, template)

    enter_file_path(
        qtbot, dialog, template, VALID_CUBE_MESH_FILE_PATH, VALID_CUBE_OFF_FILE
    )

    # Provide the same file as before
    enter_file_path(
        qtbot, dialog, template, VALID_CUBE_MESH_FILE_PATH, VALID_CUBE_OFF_FILE
    )

    # Check that the method for populating the pixel mapping was only called once even though a file was selected twice
    mock_pixel_options.populate_pixel_mapping_list_with_mesh.assert_called_once_with(
        VALID_CUBE_MESH_FILE_PATH
    )


def test_UI_GIVEN_pixel_options_are_not_visible_WHEN_giving_mesh_file_THEN_mapping_list_is_not_generated(
    qtbot, template, dialog, mock_pixel_options
):

    systematic_button_press(qtbot, template, dialog.meshRadioButton)

    enter_file_path(
        qtbot, dialog, template, VALID_CUBE_MESH_FILE_PATH, VALID_CUBE_OFF_FILE
    )

    mock_pixel_options.populate_pixel_mapping_list_with_mesh.assert_not_called()


def test_UI_GIVEN_pixel_options_are_not_visible_WHEN_changing_cylinder_count_THEN_mapping_list_is_not_generated(
    qtbot, template, dialog, mock_pixel_options
):

    systematic_button_press(qtbot, template, dialog.CylinderRadioButton)

    qtbot.keyClick(dialog.cylinderCountSpinBox, Qt.Key_Up)

    mock_pixel_options.populate_pixel_mapping_list_with_cylinder_number.assert_not_called()


def test_UI_GIVEN_invalid_file_WHEN_giving_mesh_file_THEN_mapping_list_is_not_generated(
    qtbot, template, dialog, mock_pixel_options
):

    make_pixel_options_appear(qtbot, dialog.meshRadioButton, dialog, template)

    enter_file_path(qtbot, dialog, template, VALID_CUBE_OFF_FILE, "OFF")

    mock_pixel_options.populate_pixel_mapping_list_with_mesh.assert_not_called()


def test_UI_GIVEN_different_mesh_file_WHEN_user_selects_face_mapped_mesh_THEN_mapping_list_changes(
    qtbot, template, dialog, mock_pixel_options
):
    make_pixel_options_appear(qtbot, dialog.meshRadioButton, dialog, template)

    # Provide a path and file for a cube mesh
    enter_file_path(
        qtbot, dialog, template, VALID_CUBE_MESH_FILE_PATH, VALID_CUBE_OFF_FILE
    )

    # Provide a path and file for an octahedron mesh
    enter_file_path(
        qtbot, dialog, template, VALID_OCTA_MESH_FILE_PATH, VALID_OCTA_OFF_FILE
    )

    # Check that two different files being given means the method was called twice
    mock_pixel_options.populate_pixel_mapping_list_with_mesh.assert_has_calls(
        [call(VALID_CUBE_MESH_FILE_PATH), call(VALID_OCTA_MESH_FILE_PATH)]
    )


def test_UI_GIVEN_valid_name_WHEN_choosing_component_name_THEN_background_becomes_white(
    qtbot, template, dialog
):
    # Check that the background color of the ext field starts as red
    assert dialog.nameLineEdit.styleSheet() == RED_LINE_EDIT_STYLE_SHEET

    # Mimic the user entering a name in the text field
    enter_component_name(qtbot, template, dialog, UNIQUE_COMPONENT_NAME)

    # Check that the background color of the test field has changed to white
    assert dialog.nameLineEdit.styleSheet() == WHITE_LINE_EDIT_STYLE_SHEET


def test_UI_GIVEN_repeated_name_WHEN_choosing_component_name_THEN_background_remains_red(
    qtbot, template, dialog
):

    # Check that the background color of the text field starts as red
    assert dialog.nameLineEdit.styleSheet() == RED_LINE_EDIT_STYLE_SHEET

    # Mimic the user entering a non-unique name in the text field
    enter_component_name(qtbot, template, dialog, NONUNIQUE_COMPONENT_NAME)

    # Check that the background color of the test field has remained red
    assert dialog.nameLineEdit.styleSheet() == RED_LINE_EDIT_STYLE_SHEET


def test_UI_GIVEN_invalid_input_WHEN_adding_component_with_no_shape_THEN_add_component_window_remains_open(
    qtbot, template, dialog
):

    # Mimic the user entering a non-unique name in the text field
    enter_component_name(qtbot, template, dialog, NONUNIQUE_COMPONENT_NAME)

    # Mimic the user pressing the Add Component button
    qtbot.mouseClick(dialog.buttonBox, Qt.LeftButton)

    # The window won't close because the button is disabled
    assert template.isVisible()


def test_UI_GIVEN_valid_input_WHEN_adding_component_with_no_shape_THEN_add_component_window_closes(
    qtbot, template, dialog
):

    # Mimic the user entering a unique name in the text field
    enter_component_name(qtbot, template, dialog, UNIQUE_COMPONENT_NAME)

    # Mimic the user pressing the Add Component button
    qtbot.mouseClick(dialog.buttonBox, Qt.LeftButton)

    # The window will close because the input is valid and the button is enabled
    assert not template.isVisible()


def test_UI_GIVEN_valid_input_WHEN_adding_component_with_mesh_shape_THEN_add_component_window_closes(
    qtbot, template, dialog
):

    # Mimic the user selecting a mesh shape
    systematic_button_press(qtbot, template, dialog.meshRadioButton)

    # Mimic the user entering a unique name in the text field
    enter_component_name(qtbot, template, dialog, UNIQUE_COMPONENT_NAME)

    # Mimic the user entering a valid file name
    enter_file_path(
        qtbot, dialog, template, VALID_CUBE_MESH_FILE_PATH, VALID_CUBE_OFF_FILE
    )

    # Mimic the user entering valid units
    enter_units(qtbot, dialog, VALID_UNITS)

    # Mimic the user pressing the Add Component button
    qtbot.mouseClick(dialog.buttonBox, Qt.LeftButton)

    # The window will close because the input is valid and the button is enabled
    assert not template.isVisible()


def test_UI_GIVEN_valid_input_WHEN_adding_component_with_cylinder_shape_THEN_add_component_window_closes(
    qtbot, template, dialog
):
    # Mimic the user selecting a mesh shape
    systematic_button_press(qtbot, template, dialog.CylinderRadioButton)

    # Mimic the user entering a unique name in the text field
    enter_component_name(qtbot, template, dialog, UNIQUE_COMPONENT_NAME)

    # Mimic the user entering valid units
    enter_units(qtbot, dialog, VALID_UNITS)

    # Mimic the user pressing the Add Component button
    qtbot.mouseClick(dialog.buttonBox, Qt.LeftButton)

    # The window will close because the input is valid and the button is enabled
    assert not template.isVisible()


def test_UI_GIVEN_invalid_input_WHEN_adding_component_with_no_shape_THEN_add_component_button_is_disabled(
    qtbot, template, dialog
):

    # Mimic the user selecting a no shape
    systematic_button_press(qtbot, template, dialog.noShapeRadioButton)

    # Mimic the user entering a non-unique name in the text field
    enter_component_name(qtbot, template, dialog, NONUNIQUE_COMPONENT_NAME)

    # The Add Component button is disabled
    assert not dialog.buttonBox.isEnabled()


def test_UI_GIVEN_no_input_WHEN_adding_component_with_no_shape_THEN_add_component_button_is_disabled(
    qtbot, template, dialog
):

    # The Add Component button is disabled because no input was given
    assert not dialog.buttonBox.isEnabled()


def test_UI_GIVEN_valid_input_WHEN_adding_component_with_no_shape_THEN_add_component_button_is_enabled(
    qtbot, template, dialog
):

    # Mimic the user entering a unique name in the text field
    enter_component_name(qtbot, template, dialog, UNIQUE_COMPONENT_NAME)

    # The Add Component button is enabled because all the information required to create a no shape component is
    # there
    assert dialog.buttonBox.isEnabled()


def test_UI_GIVEN_no_file_path_WHEN_adding_component_with_mesh_shape_THEN_file_path_box_has_red_background(
    qtbot, template, dialog
):
    # Mimic the user selecting a mesh shape
    systematic_button_press(qtbot, template, dialog.meshRadioButton)

    # No file name was given so we expect the file input box background to be red
    assert dialog.fileLineEdit.styleSheet() == RED_LINE_EDIT_STYLE_SHEET


def test_UI_GIVEN_file_that_doesnt_exist_WHEN_adding_component_with_mesh_shape_THEN_file_path_box_has_red_background(
    qtbot, template, dialog
):
    # Mimic the user selecting a mesh shape
    systematic_button_press(qtbot, template, dialog.meshRadioButton)

    # Mimic the user entering a bad file path
    enter_file_path(qtbot, dialog, template, NONEXISTENT_FILE_PATH, "OFF")

    assert dialog.fileLineEdit.styleSheet() == RED_LINE_EDIT_STYLE_SHEET


def test_UI_GIVEN_file_with_wrong_extension_WHEN_adding_component_with_mesh_shape_THEN_file_path_box_has_red_background(
    qtbot, template, dialog
):

    # Mimic the user selecting a mesh shape
    systematic_button_press(qtbot, template, dialog.meshRadioButton)

    # Mimic the user giving the path for a file that exists but has the wrong extension
    enter_file_path(qtbot, dialog, template, WRONG_EXTENSION_FILE_PATH, "OFF")

    assert dialog.fileLineEdit.styleSheet() == RED_LINE_EDIT_STYLE_SHEET


def test_UI_GIVEN_valid_file_path_WHEN_adding_component_with_mesh_shape_THEN_file_path_box_has_white_background(
    qtbot, template, dialog
):
    # Mimic the user selecting a mesh shape
    systematic_button_press(qtbot, template, dialog.meshRadioButton)

    # Mimic the user entering a valid file name
    enter_file_path(
        qtbot, dialog, template, VALID_CUBE_MESH_FILE_PATH, VALID_CUBE_OFF_FILE
    )

    # The file input box should now have a white background
    assert dialog.fileLineEdit.styleSheet() == WHITE_LINE_EDIT_STYLE_SHEET


def test_UI_GIVEN_valid_file_path_WHEN_adding_component_with_mesh_shape_THEN_add_component_button_is_enabled(
    qtbot, template, dialog
):

    # Mimic the user selecting a mesh shape
    systematic_button_press(qtbot, template, dialog.meshRadioButton)

    # Mimic the user giving a valid component name
    enter_component_name(qtbot, template, dialog, UNIQUE_COMPONENT_NAME)

    # Mimic the user entering a valid file name
    enter_file_path(
        qtbot, dialog, template, VALID_CUBE_MESH_FILE_PATH, VALID_CUBE_OFF_FILE
    )

    assert dialog.buttonBox.isEnabled()


def test_UI_GIVEN_no_file_path_WHEN_adding_component_with_mesh_shape_THEN_add_component_button_is_disabled(
    qtbot, template, dialog
):
    # Mimic the user selecting a mesh shape
    systematic_button_press(qtbot, template, dialog.meshRadioButton)

    # Mimic the user entering a unique name in the text field
    enter_component_name(qtbot, template, dialog, UNIQUE_COMPONENT_NAME)

    # Although the component name is valid, no file path has been given so the button should be disabled
    assert not dialog.buttonBox.isEnabled()


def test_UI_GIVEN_nonexistent_file_path_WHEN_adding_component_with_mesh_shape_THEN_add_component_button_is_disabled(
    qtbot, template, dialog
):

    # Mimic the user selecting a mesh shape
    systematic_button_press(qtbot, template, dialog.meshRadioButton)

    # Mimic the user giving a valid component name
    enter_component_name(qtbot, template, dialog, UNIQUE_COMPONENT_NAME)

    # Mimic the user entering a nonexistent file path
    enter_file_path(qtbot, dialog, template, NONEXISTENT_FILE_PATH, VALID_CUBE_OFF_FILE)

    assert not dialog.buttonBox.isEnabled()


def test_UI_GIVEN_file_with_wrong_extension_WHEN_adding_component_with_mesh_shape_THEN_add_component_button_is_disabled(
    qtbot, template, dialog
):

    # Mimic the user selecting a mesh shape
    systematic_button_press(qtbot, template, dialog.meshRadioButton)

    # Mimic the user giving a valid component name
    enter_component_name(qtbot, template, dialog, UNIQUE_COMPONENT_NAME)

    # Mimic the user entering a path for a file that exists but has the wrong extension
    enter_file_path(
        qtbot, dialog, template, WRONG_EXTENSION_FILE_PATH, VALID_CUBE_OFF_FILE
    )

    assert not dialog.buttonBox.isEnabled()


def test_UI_GIVEN_no_units_WHEN_adding_component_with_mesh_shape_THEN_units_box_has_red_background(
    qtbot, template, dialog
):

    # Mimic the user selecting a mesh shape
    systematic_button_press(qtbot, template, dialog.meshRadioButton)

    # Mimic the user clearing the unit input box
    enter_units(qtbot, dialog, "")

    assert dialog.unitsLineEdit.styleSheet() == RED_LINE_EDIT_STYLE_SHEET


def test_UI_GIVEN_invalid_units_WHEN_adding_component_with_mesh_shape_THEN_units_box_has_red_background(
    qtbot, template, dialog
):

    # Mimic the user selecting a mesh shape
    systematic_button_press(qtbot, template, dialog.meshRadioButton)

    # Mimic the user giving invalid units input
    enter_units(qtbot, dialog, INVALID_UNITS)

    assert dialog.unitsLineEdit.styleSheet() == RED_LINE_EDIT_STYLE_SHEET


def test_UI_GIVEN_valid_units_WHEN_adding_component_with_mesh_shape_THEN_units_box_has_white_background(
    qtbot, template, dialog
):

    # Mimic the user selecting a mesh shape
    systematic_button_press(qtbot, template, dialog.meshRadioButton)

    # Mimic the replacing the default value with "km"
    enter_units(qtbot, dialog, VALID_UNITS)

    assert dialog.unitsLineEdit.styleSheet() == WHITE_LINE_EDIT_STYLE_SHEET


def test_UI_GIVEN_valid_units_WHEN_adding_component_with_mesh_shape_THEN_add_component_button_is_enabled(
    qtbot, template, dialog
):

    # Mimic the user selecting a mesh shape
    systematic_button_press(qtbot, template, dialog.meshRadioButton)

    # Mimic the user giving a valid component name
    enter_component_name(qtbot, template, dialog, UNIQUE_COMPONENT_NAME)

    # Mimic the user entering a valid file name
    enter_file_path(
        qtbot, dialog, template, VALID_CUBE_MESH_FILE_PATH, VALID_CUBE_OFF_FILE
    )

    # Mimic the user giving valid units
    enter_units(qtbot, dialog, VALID_UNITS)

    assert dialog.buttonBox.isEnabled()


def test_UI_GIVEN_no_units_WHEN_adding_component_with_mesh_shape_THEN_add_component_button_is_disabled(
    qtbot, template, dialog
):

    # Mimic the user selecting a mesh shape
    systematic_button_press(qtbot, template, dialog.meshRadioButton)

    # Mimic the user giving a valid component name
    enter_component_name(qtbot, template, dialog, UNIQUE_COMPONENT_NAME)

    # Mimic the user entering a valid file name
    enter_file_path(
        qtbot, dialog, template, VALID_CUBE_MESH_FILE_PATH, VALID_CUBE_OFF_FILE
    )

    # Mimic the user clearing the units box
    enter_units(qtbot, dialog, "")

    assert not dialog.buttonBox.isEnabled()


def test_UI_GIVEN_invalid_units_WHEN_adding_component_with_mesh_shape_THEN_add_component_button_is_disabled(
    qtbot, template, dialog
):

    # Mimic the user selecting a mesh shape
    systematic_button_press(qtbot, template, dialog.meshRadioButton)

    # Mimic the user giving a valid component name
    enter_component_name(qtbot, template, dialog, UNIQUE_COMPONENT_NAME)

    # Mimic the user entering a valid file name
    enter_file_path(
        qtbot, dialog, template, VALID_CUBE_MESH_FILE_PATH, VALID_CUBE_OFF_FILE
    )

    # Mimic the user giving invalid units input
    enter_units(qtbot, dialog, INVALID_UNITS)

    assert not dialog.buttonBox.isEnabled()


def test_UI_GIVEN_nonunique_name_WHEN_adding_component_with_mesh_shape_THEN_add_component_button_is_disabled(
    qtbot, template, dialog
):

    # Mimic the user selecting a mesh shape
    systematic_button_press(qtbot, template, dialog.meshRadioButton)

    # Mimic the user giving an invalid component name
    enter_component_name(qtbot, template, dialog, NONUNIQUE_COMPONENT_NAME)

    # Mimic the user entering a valid file name
    enter_file_path(
        qtbot, dialog, template, VALID_CUBE_MESH_FILE_PATH, VALID_CUBE_OFF_FILE
    )

    assert not dialog.buttonBox.isEnabled()


def test_UI_GIVEN_invalid_units_WHEN_adding_component_with_cylinder_shape_THEN_add_component_button_is_disabled(
    qtbot, template, dialog
):

    # Mimic the user selecting a mesh shape
    systematic_button_press(qtbot, template, dialog.CylinderRadioButton)

    # Mimic the user giving valid component name
    enter_component_name(qtbot, template, dialog, UNIQUE_COMPONENT_NAME)

    # Mimic the user giving invalid units input
    enter_units(qtbot, dialog, INVALID_UNITS)

    assert not dialog.buttonBox.isEnabled()


def test_UI_GIVEN_invalid_name_WHEN_adding_component_with_cylinder_shape_THEN_add_component_button_is_disabled(
    qtbot, template, dialog
):

    # Mimic the user selecting a mesh shape
    systematic_button_press(qtbot, template, dialog.CylinderRadioButton)

    # Mimic the user giving valid units input
    enter_units(qtbot, dialog, VALID_UNITS)

    # Mimic the user giving valid component name
    enter_component_name(qtbot, template, dialog, NONUNIQUE_COMPONENT_NAME)

    assert not dialog.buttonBox.isEnabled()


def test_UI_GIVEN_mesh_shape_selected_WHEN_choosing_shape_THEN_relevant_fields_are_visible(
    qtbot, template, dialog
):

    # Mimic the user selecting a mesh shape
    systematic_button_press(qtbot, template, dialog.meshRadioButton)

    assert dialog.shapeOptionsBox.isVisible()
    assert dialog.unitsbox.isVisible()
    assert dialog.geometryFileBox.isVisible()

    assert not dialog.cylinderOptionsBox.isVisible()


def test_UI_GIVEN_cylinder_shape_selected_WHEN_choosing_shape_THEN_relevant_fields_are_visible(
    qtbot, template, dialog
):

    # Mimic the user selecting a cylinder shape
    systematic_button_press(qtbot, template, dialog.CylinderRadioButton)

    assert dialog.shapeOptionsBox.isVisible()
    assert dialog.unitsbox.isVisible()
    assert dialog.cylinderOptionsBox.isVisible()

    assert not dialog.geometryFileBox.isVisible()


@pytest.mark.parametrize("no_pixels_class", NO_PIXEL_OPTIONS_SUBSET.keys())
def test_UI_GIVEN_file_chosen_WHEN_pixel_mapping_options_not_visible_THEN_pixel_mapping_list_remains_empty(
    qtbot, template, dialog, no_pixels_class, mock_pixel_options
):

    # Mimic the user selecting a mesh shape
    systematic_button_press(qtbot, template, dialog.meshRadioButton)

    # Mimic the user selecting a component type that doesn't have pixel fields
    dialog.componentTypeComboBox.setCurrentIndex(NO_PIXEL_OPTIONS[no_pixels_class])

    # Mimic the user giving a valid mesh file
    enter_file_path(
        qtbot, dialog, template, VALID_CUBE_MESH_FILE_PATH, VALID_CUBE_OFF_FILE
    )

    # Check that the pixel mapping list is still empty
    mock_pixel_options.populate_pixel_mapping_list_with_mesh.assert_not_called()


def test_UI_GIVEN_invalid_off_file_WHEN_creating_pixel_mapping_THEN_pixel_mapping_widget_isnt_populated(
    qtbot, template, dialog, mock_pixel_options
):

    make_pixel_options_appear(qtbot, dialog.meshRadioButton, dialog, template)

    # Give an invalid file
    enter_file_path(qtbot, dialog, template, VALID_CUBE_MESH_FILE_PATH, "hfhuihfiuhf")

    mock_pixel_options.populate_pixel_mapping_list_with_mesh.assert_not_called()


def test_UI_GIVEN_cylinder_shape_selected_WHEN_adding_component_THEN_default_values_are_correct(
    qtbot, template, dialog
):

    # Mimic the user selecting a cylinder shape
    systematic_button_press(qtbot, template, dialog.CylinderRadioButton)

    assert dialog.cylinderOptionsBox.isVisible()
    assert dialog.cylinderHeightLineEdit.value() == 0.0
    assert dialog.cylinderRadiusLineEdit.value() == 0.0
    assert dialog.cylinderXLineEdit.value() == 0.0
    assert dialog.cylinderYLineEdit.value() == 0.0
    assert dialog.cylinderZLineEdit.value() == 1.0


def test_UI_GIVEN_array_field_selected_and_edit_button_pressed_THEN_edit_dialog_is_shown(
    qtbot, template, dialog
):
    qtbot.mouseClick(dialog.addFieldPushButton, Qt.LeftButton)
    field = dialog.fieldsListWidget.itemWidget(dialog.fieldsListWidget.item(0))
    field.field_type_combo.setCurrentIndex(2)
    qtbot.addWidget(field)
    qtbot.mouseClick(field.edit_button, Qt.LeftButton)
    assert field.edit_dialog.isEnabled()


def test_UI_GIVEN_array_field_selected_and_edit_button_pressed_THEN_edit_dialog_table_is_shown(
    qtbot, template, dialog
):
    qtbot.mouseClick(dialog.addFieldPushButton, Qt.LeftButton)
    field = dialog.fieldsListWidget.itemWidget(dialog.fieldsListWidget.item(0))
    field.field_type_combo.setCurrentIndex(2)
    qtbot.addWidget(field)
    qtbot.mouseClick(field.edit_button, Qt.LeftButton)
    assert field.table_view.isEnabled()


def test_UI_GIVEN_user_provides_valid_pixel_configuration_WHEN_entering_pixel_data_THEN_add_component_button_is_enabled(
    qtbot, template, dialog, mock_pixel_validator
):

    # Deceive the AddComponentDialog into thinking valid pixel info was given
    make_pixel_options_appear(qtbot, dialog.meshRadioButton, dialog, template)
    mock_pixel_validator.unacceptable_pixel_states = Mock(return_value=[False, False])

    # Enter a valid name
    enter_component_name(qtbot, template, dialog, UNIQUE_COMPONENT_NAME)

    # Enter a valid file path
    enter_file_path(
        qtbot, dialog, template, VALID_CUBE_MESH_FILE_PATH, VALID_CUBE_OFF_FILE
    )

    # Check that the add component button is enabled
    assert dialog.buttonBox.isEnabled()


def test_UI_GIVEN_user_provides_invalid_pixel_grid_WHEN_entering_pixel_data_THEN_add_component_button_is_disabled(
    qtbot, template, dialog, mock_pixel_validator
):

    # Deceive the AddComponentDialog into thinking an invalid Pixel Grid was given
    make_pixel_options_appear(qtbot, dialog.meshRadioButton, dialog, template)
    mock_pixel_validator.unacceptable_pixel_states = Mock(return_value=[True, False])

    # Enter a valid name
    enter_component_name(qtbot, template, dialog, UNIQUE_COMPONENT_NAME)

    # Enter a valid file path
    enter_file_path(
        qtbot, dialog, template, VALID_CUBE_MESH_FILE_PATH, VALID_CUBE_OFF_FILE
    )

    # Check that the add component button is disabled despite the valid name and file path
    assert not dialog.buttonBox.isEnabled()


def test_UI_GIVEN_user_provides_invalid_pixel_mapping_WHEN_entering_pixel_data_THEN_add_component_button_is_disabled(
    qtbot, template, dialog, mock_pixel_validator
):

    # Deceive the AddComponentDialog into thinking an invalid Pixel Mapping was given
    make_pixel_options_appear(qtbot, dialog.meshRadioButton, dialog, template)
    mock_pixel_validator.unacceptable_pixel_states = Mock(return_value=[False, True])

    # Enter a valid name
    enter_component_name(qtbot, template, dialog, UNIQUE_COMPONENT_NAME)

    # Enter a valid file path
    enter_file_path(
        qtbot, dialog, template, VALID_CUBE_MESH_FILE_PATH, VALID_CUBE_OFF_FILE
    )

    # Check that the add component button is disabled despite the valid name and file path
    assert not dialog.buttonBox.isEnabled()


def test_UI_GIVEN_user_presses_cylinder_button_WHEN_mesh_pixel_mapping_list_has_been_generated_THEN_new_pixel_mapping_list_is_generated(
    qtbot, template, dialog, mock_pixel_options
):

    make_pixel_options_appear(qtbot, dialog.meshRadioButton, dialog, template)

    mock_pixel_options.reset_mock()

    enter_file_path(
        qtbot, dialog, template, VALID_CUBE_MESH_FILE_PATH, VALID_CUBE_OFF_FILE
    )

    make_pixel_options_appear(qtbot, dialog.CylinderRadioButton, dialog, template)

    mock_pixel_options.reset_pixel_mapping_list.assert_called_once()
    mock_pixel_options.populate_pixel_mapping_list_with_cylinder_number.assert_called_once_with(
        1
    )


def test_UI_GIVEN_user_presses_mesh_button_WHEN_cylinder_pixel_mapping_list_has_been_generated_WHEN_new_pixel_mapping_list_is_generated(
    qtbot, template, dialog, mock_pixel_options
):

    make_pixel_options_appear(qtbot, dialog.CylinderRadioButton, dialog, template)

    mock_pixel_options.reset_mock()

    make_pixel_options_appear(qtbot, dialog.meshRadioButton, dialog, template)

    enter_file_path(
        qtbot, dialog, template, VALID_CUBE_MESH_FILE_PATH, VALID_CUBE_OFF_FILE
    )

    mock_pixel_options.reset_pixel_mapping_list.assert_called_once()
    mock_pixel_options.populate_pixel_mapping_list_with_mesh.assert_called_once_with(
        VALID_CUBE_MESH_FILE_PATH
    )


def test_UI_GIVEN_pixel_grid_is_entered_WHEN_adding_nxdetector_THEN_pixel_data_is_stored_in_component(
    qtbot, template, dialog, mock_pixel_options
):

    make_pixel_options_appear(
        qtbot, dialog.meshRadioButton, dialog, template, PIXEL_OPTIONS["NXdetector"]
    )

    enter_component_name(qtbot, template, dialog, UNIQUE_COMPONENT_NAME)

    enter_file_path(
        qtbot, dialog, template, VALID_CUBE_MESH_FILE_PATH, VALID_CUBE_OFF_FILE
    )

    with h5py.File(
        "test_file", mode="x", driver="core", backing_store=False
    ) as nexus_file:
        test_group = nexus_file.create_group("test_component_group")
        mock_component = Mock(spec=Component, group=test_group, shape=(None, None))
        pixel_grid = PixelGrid()
        mock_pixel_options.generate_pixel_data = Mock(return_value=pixel_grid)

        show_and_close_window(qtbot, template)

        # Call the on_ok method as if the user had pressed Add Component
        with patch(
            "nexus_constructor.component.component_factory.Component",
            return_value=mock_component,
        ):
            dialog.on_ok()
            mock_component.record_pixel_grid.assert_called_once_with(pixel_grid)


def test_UI_GIVEN_pixel_mapping_is_entered_WHEN_adding_nxdetector_THEN_pixel_data_is_stored_in_component(
    qtbot, template, dialog, mock_pixel_options
):

    make_pixel_options_appear(
        qtbot, dialog.meshRadioButton, dialog, template, PIXEL_OPTIONS["NXdetector"]
    )

    enter_component_name(qtbot, template, dialog, UNIQUE_COMPONENT_NAME)

    enter_file_path(
        qtbot, dialog, template, VALID_CUBE_MESH_FILE_PATH, VALID_CUBE_OFF_FILE
    )

    with h5py.File(
        "test_file", mode="x", driver="core", backing_store=False
    ) as nexus_file:
        test_group = nexus_file.create_group("test_component_group")
        mock_component = Mock(spec=Component, group=test_group, shape=(None, None))

        pixel_mapping = PixelMapping(pixel_ids=[1])
        mock_pixel_options.generate_pixel_data = Mock(return_value=pixel_mapping)

        show_and_close_window(qtbot, template)

        # Call the on_ok method as if the user had pressed Add Component
        with patch(
            "nexus_constructor.component.component_factory.Component",
            return_value=mock_component,
        ):
            dialog.on_ok()
            mock_component.record_detector_number.assert_called_once_with(pixel_mapping)


def test_UI_GIVEN_component_name_and_description_WHEN_editing_component_THEN_correct_values_are_loaded_into_UI(
    qtbot
):
    instrument = Instrument(
        NexusWrapper("test_component_editing_name"), DEFINITIONS_DIR
    )

    component_model = ComponentTreeModel(instrument)

    name = "test"
    nx_class = "NXmonitor"
    desc = "description"

    component = instrument.create_component(
        name=name, nx_class=nx_class, description=desc
    )

    with patch("nexus_constructor.validators.PixelValidator") as mock_pixel_validator:
        mock_pixel_validator.unacceptable_pixel_states = Mock(return_value=[])
        with patch(
            "nexus_constructor.add_component_window.PixelOptions"
        ) as mock_pixel_options:
            mock_pixel_options.pixel_validator = mock_pixel_validator
            dialog = AddComponentDialog(
                instrument,
                component_model,
                component_to_edit=component,
                definitions_dir=DEFINITIONS_DIR,
                parent=None,
            )
            template = QDialog()
            template.ui = dialog
            template.ui.setupUi(template)

            qtbot.addWidget(template)

            assert dialog.nameLineEdit.text() == name
            assert dialog.descriptionPlainTextEdit.text() == desc
            assert dialog.componentTypeComboBox.currentText() == nx_class


def test_UI_GIVEN_component_with_no_shape_WHEN_editing_component_THEN_no_shape_radio_is_checked(
    qtbot
):
<<<<<<< HEAD
    instrument = Instrument(
        NexusWrapper("test_component_editing_no_shape"), DEFINITIONS_DIR
    )
    component_model = ComponentTreeModel(instrument)

    component = instrument.create_component("test", "NXpinhole", "")
=======
    component, instrument, model = create_group_with_component(
        "test", "test_component_editing_no_shape"
    )
>>>>>>> e4544bb0

    with patch("nexus_constructor.validators.PixelValidator") as mock_pixel_validator:
        mock_pixel_validator.unacceptable_pixel_states = Mock(return_value=[])
        with patch(
            "nexus_constructor.add_component_window.PixelOptions"
        ) as mock_pixel_options:
            mock_pixel_options.pixel_validator = mock_pixel_validator
            dialog = AddComponentDialog(
<<<<<<< HEAD
                instrument,
                component_model,
                component_to_edit=component,
                definitions_dir=DEFINITIONS_DIR,
                parent=None,
=======
                instrument, model, component_to_edit=component, parent=None
>>>>>>> e4544bb0
            )
            template = QDialog()
            template.ui = dialog
            template.ui.setupUi(template)
            qtbot.addWidget(template)

            assert dialog.noShapeRadioButton.isChecked()


def test_UI_GIVEN_component_with_cylinder_shape_WHEN_editing_component_THEN_cylinder_shape_radio_is_checked(
    qtbot
):
    instrument = Instrument(
        NexusWrapper("test_component_editing_cylinder"), DEFINITIONS_DIR
    )
    component_model = ComponentTreeModel(instrument)

    component_name = "test"
    component = instrument.create_component(component_name, "NXpinhole", "")
    component.set_cylinder_shape(QVector3D(1, 1, 1), height=3, radius=4)

    with patch("nexus_constructor.validators.PixelValidator") as mock_pixel_validator:
        mock_pixel_validator.unacceptable_pixel_states = Mock(return_value=[])
        with patch(
            "nexus_constructor.add_component_window.PixelOptions"
        ) as mock_pixel_options:
            mock_pixel_options.pixel_validator = mock_pixel_validator
            dialog = AddComponentDialog(
                instrument,
                component_model,
                component_to_edit=component,
                definitions_dir=DEFINITIONS_DIR,
            )
            dialog.pixel_options = Mock(spec=PixelOptions)
            template = QDialog()
            template.ui = dialog
            template.ui.setupUi(template)
            qtbot.addWidget(template)

            assert dialog.CylinderRadioButton.isChecked()
            assert dialog.cylinderOptionsBox.isEnabled()


def test_UI_GIVEN_component_with_scalar_field_WHEN_editing_component_THEN_field_appears_in_fields_list_with_correct_value(
    qtbot
):

    component, instrument, model = create_group_with_component(
        "chopper1", "test_component_editing_scalar_field"
    )

    field_name = "scalar"
    field_value = "test"
    component.set_field(field_name, field_value, dtype=h5py.special_dtype(vlen=str))

    dialog = AddComponentDialog(instrument, model, component_to_edit=component)
    dialog.pixel_options = Mock(spec=PixelOptions)
    template = QDialog()
    template.ui = dialog
    template.ui.setupUi(template)
    qtbot.addWidget(template)

    assert dialog.fieldsListWidget.model().hasIndex(0, 0)
    widget = dialog.fieldsListWidget.itemWidget(dialog.fieldsListWidget.item(0))
    assert widget.field_type_combo.currentText().lower() == "scalar dataset"

    assert widget.name == field_name
    assert widget.value[()] == field_value


def create_group_with_component(component_name: str, file_name: str):
    """
    Convenience method, for when we don't really care about the component and just want one to be added to a file
    """
    instrument = Instrument(NexusWrapper(file_name))
    model = ComponentTreeModel(instrument)
    component = instrument.create_component(component_name, "NXdisk_chopper", "")
    return component, instrument, model


def test_UI_GIVEN_component_with_array_field_WHEN_editing_component_THEN_field_appears_in_fields_list_with_correct_value(
    qtbot
):
    component, instrument, model = create_group_with_component(
        "chopper1", "test_component_editing_array_field"
    )

    field_name = "array"
    field_value = np.array([1, 2, 3, 4, 5])
    component.set_field(field_name, field_value)
    dialog = AddComponentDialog(instrument, model, component_to_edit=component)
    dialog.pixel_options = Mock(spec=PixelOptions)
    template = QDialog()
    template.ui = dialog
    template.ui.setupUi(template)
    qtbot.addWidget(template)

    assert dialog.fieldsListWidget.model().hasIndex(0, 0)
    widget = dialog.fieldsListWidget.itemWidget(dialog.fieldsListWidget.item(0))
    assert widget.field_type_combo.currentText().lower() == "array dataset"
    assert widget.name == field_name
    assert np.array_equal(widget.value, field_value)


def test_UI_GIVEN_component_with_link_field_WHEN_editing_component_THEN_field_appears_in_fields_list_with_correct_target(
    qtbot
):
    component, instrument, model = create_group_with_component(
        "chopper1", "test_component_editing_link_field"
    )

    entry = instrument.nexus.nexus_file["entry"]

    link_name = "link1"
    link = h5py.SoftLink(entry.name)

    component.set_field(link_name, link)

    dialog = AddComponentDialog(instrument, model, component_to_edit=component)
    dialog.pixel_options = Mock(spec=PixelOptions)
    template = QDialog()
    template.ui = dialog
    template.ui.setupUi(template)
    qtbot.addWidget(template)

    widget = dialog.fieldsListWidget.itemWidget(dialog.fieldsListWidget.item(0))
    assert widget.field_type_combo.currentText().lower() == "link"
    assert widget.name == link_name
    assert widget.value.path == entry.name


def test_UI_GIVEN_component_with_multiple_fields_WHEN_editing_component_THEN_all_fields_appear_in_fields_list_with_correct_values(
    qtbot
):
    component, instrument, model = create_group_with_component(
        "chopper1", "test_component_editing_multiple_fields"
    )

    field_name1 = "array"
    field_value1 = np.array([1, 2, 3, 4, 5])
    component.set_field(field_name1, field_value1)

    field_name2 = "scalar"
    field_value2 = 1
    component.set_field(field_name2, field_value2)

    dialog = AddComponentDialog(instrument, model, component_to_edit=component)
    dialog.pixel_options = Mock(spec=PixelOptions)
    template = QDialog()
    template.ui = dialog
    template.ui.setupUi(template)
    qtbot.addWidget(template)

    widget = dialog.fieldsListWidget.itemWidget(dialog.fieldsListWidget.item(1))
    assert widget.field_type_combo.currentText().lower() == "array dataset"
    assert widget.name == field_name1
    assert np.array_equal(widget.value, field_value1)

    widget2 = dialog.fieldsListWidget.itemWidget(dialog.fieldsListWidget.item(0))
    assert widget2.field_type_combo.currentText().lower() == "scalar dataset"
    assert widget2.name == field_name2
    assert widget2.value == field_value2


def test_UI_GIVEN_component_with_basic_f142_field_WHEN_editing_component_THEN_topic_and_source_are_correct(
    qtbot
):
    component, instrument, model = create_group_with_component(
        "chopper1", "test_component_editing_f142_stream_field"
    )

    field_name = "stream1"

    file = h5py.File("temp", driver="core", backing_store=False)
    stream_group = file.create_group(name=field_name)
    stream_group.attrs["NX_class"] = "NCstream"

    topic = "topic1"
    pvname = "source1"
    pvtype = "double"

    stream_group.create_dataset(
        "writer_module", dtype=h5py.special_dtype(vlen=str), data="f142"
    )
    stream_group.create_dataset("topic", dtype=h5py.special_dtype(vlen=str), data=topic)
    stream_group.create_dataset(
        "source", dtype=h5py.special_dtype(vlen=str), data=pvname
    )
    stream_group.create_dataset("type", dtype=h5py.special_dtype(vlen=str), data=pvtype)

    field_name1 = "stream1"
    component.set_field(field_name1, stream_group)

    dialog = AddComponentDialog(instrument, model, component_to_edit=component)
    dialog.pixel_options = Mock(spec=PixelOptions)
    template = QDialog()
    template.ui = dialog
    template.ui.setupUi(template)
    qtbot.addWidget(template)

    widget = dialog.fieldsListWidget.itemWidget(dialog.fieldsListWidget.item(0))

    stream_group = widget.value
    assert stream_group["topic"][()] == topic
    assert stream_group["source"][()] == pvname
    assert stream_group["type"][()] == pvtype

    assert widget.streams_widget.topic_line_edit.text() == topic
    assert widget.streams_widget.schema_combo.currentText() == "f142"
    assert widget.streams_widget.source_line_edit.text() == pvname
    assert widget.streams_widget.type_combo.currentText() == pvtype


def test_UI_GIVEN_component_with_off_shape_WHEN_editing_component_THEN_mesh_shape_radio_is_checked(
    qtbot
):
    instrument = Instrument(NexusWrapper("test_component_editing_off"), DEFINITIONS_DIR)
    component_model = ComponentTreeModel(instrument)

    component_name = "test"

    component = instrument.create_component(component_name, "NXpinhole", "")
    component.set_off_shape(
        OFFGeometryNoNexus(
            [
                QVector3D(0.0, 0.0, 1.0),
                QVector3D(0.0, 1.0, 0.0),
                QVector3D(0.0, 0.0, 0.0),
            ],
            [[0, 1, 2]],
        ),
        units="m",
        filename=os.path.join(os.path.pardir, "cube.off"),
    )

    dialog = AddComponentDialog(
        instrument,
        component_model,
        component_to_edit=component,
        definitions_dir=DEFINITIONS_DIR,
    )
    dialog.pixel_options = Mock(spec=PixelOptions)
    template = QDialog()
    template.ui = dialog
    template.ui.setupUi(template)
    qtbot.addWidget(template)

    assert dialog.meshRadioButton.isChecked()
    assert dialog.fileLineEdit.isEnabled()
    assert dialog.fileBrowseButton.isEnabled()


def test_UI_GIVEN_component_with_off_shape_WHEN_editing_component_THEN_mesh_data_is_in_line_edits(
    qtbot
):
    instrument = Instrument(
        NexusWrapper("test_component_editing_off_filepath"), DEFINITIONS_DIR
    )
    component_model = ComponentTreeModel(instrument)

    component_name = "test"
    units = "m"
    filepath = os.path.join(os.path.pardir, "cube.off")

    component = instrument.create_component(component_name, "NXpinhole", "")
    component.set_off_shape(
        OFFGeometryNoNexus(
            [
                QVector3D(0.0, 0.0, 1.0),
                QVector3D(0.0, 1.0, 0.0),
                QVector3D(0.0, 0.0, 0.0),
            ],
            [[0, 1, 2]],
        ),
        units=units,
        filename=filepath,
    )

    dialog = AddComponentDialog(
        instrument,
        component_model,
        component_to_edit=component,
        definitions_dir=DEFINITIONS_DIR,
    )
    dialog.pixel_options = Mock(spec=PixelOptions)
    template = QDialog()
    template.ui = dialog
    template.ui.setupUi(template)
    qtbot.addWidget(template)

    assert dialog.meshRadioButton.isChecked()
    assert dialog.fileLineEdit.isEnabled()
    assert dialog.unitsLineEdit.isEnabled()
    assert dialog.unitsLineEdit.text() == units

    assert dialog.fileBrowseButton.isEnabled()

    assert dialog.fileLineEdit.isEnabled()
    assert dialog.fileLineEdit.text() == filepath


def test_UI_GIVEN_field_widget_with_string_type_THEN_value_property_is_correct(
    qtbot, dialog, template
):

    qtbot.mouseClick(dialog.addFieldPushButton, Qt.LeftButton)
    field = dialog.fieldsListWidget.itemWidget(dialog.fieldsListWidget.item(0))

    field.field_type_combo.setCurrentText(FieldType.scalar_dataset.value)
    field.field_type_combo.currentTextChanged.emit(field.field_type_combo.currentText())

    field.value_type_combo.setCurrentText("String")
    field.value_type_combo.currentTextChanged.emit(field.value_type_combo.currentText)

    field_name = "testfield"
    field_value = "testvalue"

    field.field_name_edit.setText(field_name)
    field.value_line_edit.setText(field_value)

    assert field.dtype == h5py.special_dtype(vlen=str)

    assert field.name == field_name
    assert field.value[...] == field_value


def test_UI_GIVEN_field_widget_with_stream_type_THEN_stream_dialog_shown(qtbot):

    dialog, template = create_add_component_template(qtbot)

    qtbot.mouseClick(dialog.addFieldPushButton, Qt.LeftButton)
    field = dialog.fieldsListWidget.itemWidget(dialog.fieldsListWidget.item(0))

    field.field_type_combo.setCurrentText(FieldType.kafka_stream.value)
    field.field_type_combo.currentTextChanged.emit(field.field_type_combo.currentText())

    qtbot.mouseClick(field.edit_button, Qt.LeftButton)

    assert field.edit_dialog.isEnabled()
    assert field.streams_widget.isEnabled()


def test_UI_GIVEN_field_widget_with_link_THEN_link_target_and_name_is_correct(qtbot):
    dialog, template = create_add_component_template(qtbot)

    qtbot.mouseClick(dialog.addFieldPushButton, Qt.LeftButton)
    field = dialog.fieldsListWidget.itemWidget(dialog.fieldsListWidget.item(0))

    field.field_type_combo.setCurrentText(FieldType.link.value)
    field.field_type_combo.currentTextChanged.emit(field.field_type_combo.currentText())

    field_name = "testfield"
    field_target = "/somewhere/"

    field.field_name_edit.setText(field_name)
    field.value_line_edit.setText(field_target)

    assert field.dtype == h5py.SoftLink

    assert field.name == field_name
    assert field.value.path == h5py.SoftLink(field_target).path


def test_UI_GIVEN_chopper_properties_WHEN_adding_component_with_no_shape_THEN_chopper_geometry_is_created(
    qtbot, dialog, template
):

    enter_disk_chopper_fields(qtbot, dialog, template)

    with patch(
        "nexus_constructor.add_component_window.DiskChopperGeometryCreator"
    ) as chopper_creator:
        dialog.on_ok()
        chopper_creator.assert_called_once()


def test_UI_GIVEN_chopper_properties_WHEN_adding_component_with_mesh_shape_THEN_chopper_geometry_is_not_created(
    qtbot, dialog, template
):

    systematic_button_press(qtbot, template, dialog.meshRadioButton)
    enter_file_path(
        qtbot, dialog, template, VALID_CUBE_MESH_FILE_PATH, VALID_CUBE_OFF_FILE
    )
    show_and_close_window(qtbot, template)

    enter_disk_chopper_fields(qtbot, dialog, template)


def test_UI_GIVEN_field_widget_with_stream_type_and_schema_set_to_f142_THEN_stream_dialog_shown_with_correct_options(
    qtbot
):
    dialog, template = create_add_component_template(qtbot)

    qtbot.mouseClick(dialog.addFieldPushButton, Qt.LeftButton)
    field = dialog.fieldsListWidget.itemWidget(dialog.fieldsListWidget.item(0))

    field.field_type_combo.setCurrentText(FieldType.kafka_stream.value)
    field.field_type_combo.currentTextChanged.emit(field.field_type_combo.currentText())

    qtbot.mouseClick(field.edit_button, Qt.LeftButton)

    assert field.edit_dialog.isEnabled()

    streams_widget = field.streams_widget
    assert streams_widget.isEnabled()

    streams_widget._schema_type_changed("f142")

    assert streams_widget.topic_label.isEnabled()
    assert streams_widget.topic_line_edit.isEnabled()
    assert streams_widget.source_label.isEnabled()
    assert streams_widget.source_line_edit.isEnabled()
    assert streams_widget.type_label.isEnabled()
    assert streams_widget.type_combo.isEnabled()


def test_UI_GIVEN_field_widget_with_stream_type_and_schema_set_to_ev42_THEN_stream_dialog_shown_with_correct_options(
    qtbot
):

    dialog, template = create_add_component_template(qtbot)

    qtbot.mouseClick(dialog.addFieldPushButton, Qt.LeftButton)
    field = dialog.fieldsListWidget.itemWidget(dialog.fieldsListWidget.item(0))

    field.field_type_combo.setCurrentText(FieldType.kafka_stream.value)
    field.field_type_combo.currentTextChanged.emit(field.field_type_combo.currentText())

    qtbot.mouseClick(field.edit_button, Qt.LeftButton)

    assert field.edit_dialog.isEnabled()

    streams_widget = field.streams_widget
    assert streams_widget.isEnabled()

    streams_widget._schema_type_changed("ev42")

    assert streams_widget.topic_label.isEnabled()
    assert streams_widget.topic_line_edit.isEnabled()

    assert streams_widget.source_label.isVisible()
    assert streams_widget.source_line_edit.isVisible()
    assert not streams_widget.type_label.isVisible()
    assert not streams_widget.type_combo.isVisible()


def test_UI_GIVEN_field_widget_with_stream_type_and_schema_set_to_ns10_THEN_stream_dialog_shown_with_correct_options(
    qtbot
):
    dialog, template = create_add_component_template(qtbot)

    qtbot.mouseClick(dialog.addFieldPushButton, Qt.LeftButton)
    field = dialog.fieldsListWidget.itemWidget(dialog.fieldsListWidget.item(0))

    field.field_type_combo.setCurrentText(FieldType.kafka_stream.value)
    field.field_type_combo.currentTextChanged.emit(field.field_type_combo.currentText())

    qtbot.mouseClick(field.edit_button, Qt.LeftButton)

    assert field.edit_dialog.isEnabled()

    streams_widget = field.streams_widget
    assert streams_widget.isEnabled()

    streams_widget._schema_type_changed("ns10")

    assert streams_widget.topic_label.isEnabled()
    assert streams_widget.topic_line_edit.isEnabled()
    assert streams_widget.source_label.isVisible()
    assert streams_widget.source_line_edit.isVisible()

    assert not streams_widget.type_label.isVisible()
    assert not streams_widget.type_combo.isVisible()


def test_UI_GIVEN_field_widget_with_stream_type_and_schema_set_to_hs00_THEN_stream_dialog_shown_with_correct_options(
    qtbot
):
    dialog, template = create_add_component_template(qtbot)

    qtbot.mouseClick(dialog.addFieldPushButton, Qt.LeftButton)
    field = dialog.fieldsListWidget.itemWidget(dialog.fieldsListWidget.item(0))

    field.field_type_combo.setCurrentText(FieldType.kafka_stream.value)
    field.field_type_combo.currentTextChanged.emit(field.field_type_combo.currentText())

    qtbot.mouseClick(field.edit_button, Qt.LeftButton)

    assert field.edit_dialog.isEnabled()

    streams_widget = field.streams_widget
    assert streams_widget.isEnabled()

    streams_widget._schema_type_changed("hs00")

    assert streams_widget.topic_label.isEnabled()
    assert streams_widget.topic_line_edit.isEnabled()
    assert streams_widget.source_label.isVisible()
    assert streams_widget.source_line_edit.isVisible()

    assert not streams_widget.type_label.isVisible()
    assert not streams_widget.type_combo.isVisible()


def test_UI_GIVEN_field_widget_with_stream_type_and_schema_set_to_f142_and_type_to_double_THEN_stream_dialog_shown_with_array_size_option(
    qtbot
):

    dialog, template = create_add_component_template(qtbot)

    qtbot.mouseClick(dialog.addFieldPushButton, Qt.LeftButton)
    field = dialog.fieldsListWidget.itemWidget(dialog.fieldsListWidget.item(0))

    field.field_type_combo.setCurrentText(FieldType.kafka_stream.value)
    field.field_type_combo.currentTextChanged.emit(field.field_type_combo.currentText())

    qtbot.mouseClick(field.edit_button, Qt.LeftButton)

    assert field.edit_dialog.isEnabled()

    streams_widget = field.streams_widget
    assert streams_widget.isEnabled()

    streams_widget.schema_combo.setCurrentText("f142")
    streams_widget.schema_combo.currentTextChanged.emit(
        streams_widget.schema_combo.currentText()
    )

    streams_widget.array_radio.setChecked(True)
    streams_widget.array_radio.clicked.emit()

    assert streams_widget.topic_label.isVisible()
    assert streams_widget.topic_line_edit.isVisible()
    assert streams_widget.source_label.isVisible()
    assert streams_widget.source_line_edit.isVisible()
    assert streams_widget.type_label.isVisible()
    assert streams_widget.type_combo.isVisible()

    assert streams_widget.array_size_label.isVisible()
    assert streams_widget.array_size_spinbox.isVisible()


def test_UI_GIVEN_initial_component_THEN_webbrowser_url_contains_component_class(qtbot):
    dialog, template = create_add_component_template(qtbot)

    current_nx_class = dialog.componentTypeComboBox.currentText()
    assert current_nx_class in dialog.webEngineView.url().toString()


def test_UI_GIVEN_change_of_component_type_THEN_webbrowser_url_is_updated_and_contains_component_class(
    qtbot
):
    dialog, template = create_add_component_template(qtbot)
    current_nx_class = dialog.componentTypeComboBox.currentText()

    new_nx_class = dialog.componentTypeComboBox.itemText(3)
    dialog.componentTypeComboBox.setCurrentIndex(3)

    assert new_nx_class in dialog.webEngineView.url().toString()
    assert current_nx_class not in dialog.webEngineView.url().toString()


def test_UI_GIVEN_field_widget_with_stream_type_and_schema_set_to_f142_THEN_stream_dialog_shown_with_array_size_option_and_correct_value_in_nexus_file(
    qtbot
):

    dialog, template = create_add_component_template(qtbot)

    qtbot.mouseClick(dialog.addFieldPushButton, Qt.LeftButton)
    field = dialog.fieldsListWidget.itemWidget(dialog.fieldsListWidget.item(0))

    name = "test"

    field.field_name_edit.setText(name)

    field.field_type_combo.setCurrentText(FieldType.kafka_stream.value)
    field.field_type_combo.currentTextChanged.emit(field.field_type_combo.currentText())

    qtbot.mouseClick(field.edit_button, Qt.LeftButton)

    assert field.edit_dialog.isEnabled()

    streams_widget = field.streams_widget
    assert streams_widget.isEnabled()

    streams_widget.schema_combo.setCurrentText("f142")
    streams_widget.schema_combo.currentTextChanged.emit(
        streams_widget.schema_combo.currentText()
    )

    streams_widget.array_radio.setChecked(True)
    streams_widget.array_radio.clicked.emit()

    array_size = 2
    streams_widget.array_size_spinbox.setValue(array_size)

    group = streams_widget.get_stream_group()

    assert "array_size" in group

    assert group["array_size"][()] == array_size


def test_UI_GIVEN_chopper_properties_WHEN_adding_component_with_cylinder_shape_THEN_chopper_geometry_is_not_created(
    qtbot, dialog, template
):

    systematic_button_press(qtbot, template, dialog.CylinderRadioButton)
    show_and_close_window(qtbot, template)

    enter_disk_chopper_fields(qtbot, dialog, template)

    with patch(
        "nexus_constructor.add_component_window.DiskChopperGeometryCreator"
    ) as chopper_creator:
        dialog.on_ok()
        chopper_creator.assert_not_called()


def enter_file_path(
    qtbot: pytestqt.qtbot.QtBot,
    dialog: AddComponentDialog,
    template: PySide2.QtWidgets.QDialog,
    file_path: str,
    file_contents: str,
):
    """
    Mimics the user entering a file path. Mimics a button click and patches the methods that deal with loading a
    geometry file.
    :param qtbot: The qtbot testing tool.
    :param dialog: An instance of an AddComponentDialog.
    :param template: The window/widget that holds the AddComponentDialog.
    :param file_path: The desired file path.
    :param file_contents: The file contents that are returned by the open mock.
    """
    with patch(
        "nexus_constructor.add_component_window.file_dialog", return_value=file_path
    ):
        with patch("builtins.open", mock_open(read_data=file_contents)):
            systematic_button_press(qtbot, template, dialog.fileBrowseButton)<|MERGE_RESOLUTION|>--- conflicted
+++ resolved
@@ -1295,18 +1295,9 @@
 def test_UI_GIVEN_component_with_no_shape_WHEN_editing_component_THEN_no_shape_radio_is_checked(
     qtbot
 ):
-<<<<<<< HEAD
-    instrument = Instrument(
-        NexusWrapper("test_component_editing_no_shape"), DEFINITIONS_DIR
-    )
-    component_model = ComponentTreeModel(instrument)
-
-    component = instrument.create_component("test", "NXpinhole", "")
-=======
     component, instrument, model = create_group_with_component(
         "test", "test_component_editing_no_shape"
     )
->>>>>>> e4544bb0
 
     with patch("nexus_constructor.validators.PixelValidator") as mock_pixel_validator:
         mock_pixel_validator.unacceptable_pixel_states = Mock(return_value=[])
@@ -1315,15 +1306,11 @@
         ) as mock_pixel_options:
             mock_pixel_options.pixel_validator = mock_pixel_validator
             dialog = AddComponentDialog(
-<<<<<<< HEAD
                 instrument,
-                component_model,
+                model,
                 component_to_edit=component,
                 definitions_dir=DEFINITIONS_DIR,
                 parent=None,
-=======
-                instrument, model, component_to_edit=component, parent=None
->>>>>>> e4544bb0
             )
             template = QDialog()
             template.ui = dialog
@@ -1379,7 +1366,9 @@
     field_value = "test"
     component.set_field(field_name, field_value, dtype=h5py.special_dtype(vlen=str))
 
-    dialog = AddComponentDialog(instrument, model, component_to_edit=component)
+    dialog = AddComponentDialog(
+        instrument, model, component_to_edit=component, definitions_dir=DEFINITIONS_DIR
+    )
     dialog.pixel_options = Mock(spec=PixelOptions)
     template = QDialog()
     template.ui = dialog
@@ -1398,7 +1387,7 @@
     """
     Convenience method, for when we don't really care about the component and just want one to be added to a file
     """
-    instrument = Instrument(NexusWrapper(file_name))
+    instrument = Instrument(NexusWrapper(file_name), DEFINITIONS_DIR)
     model = ComponentTreeModel(instrument)
     component = instrument.create_component(component_name, "NXdisk_chopper", "")
     return component, instrument, model
@@ -1414,7 +1403,9 @@
     field_name = "array"
     field_value = np.array([1, 2, 3, 4, 5])
     component.set_field(field_name, field_value)
-    dialog = AddComponentDialog(instrument, model, component_to_edit=component)
+    dialog = AddComponentDialog(
+        instrument, model, component_to_edit=component, definitions_dir=DEFINITIONS_DIR
+    )
     dialog.pixel_options = Mock(spec=PixelOptions)
     template = QDialog()
     template.ui = dialog
@@ -1442,7 +1433,9 @@
 
     component.set_field(link_name, link)
 
-    dialog = AddComponentDialog(instrument, model, component_to_edit=component)
+    dialog = AddComponentDialog(
+        instrument, model, component_to_edit=component, definitions_dir=DEFINITIONS_DIR
+    )
     dialog.pixel_options = Mock(spec=PixelOptions)
     template = QDialog()
     template.ui = dialog
@@ -1470,7 +1463,9 @@
     field_value2 = 1
     component.set_field(field_name2, field_value2)
 
-    dialog = AddComponentDialog(instrument, model, component_to_edit=component)
+    dialog = AddComponentDialog(
+        instrument, model, component_to_edit=component, definitions_dir=DEFINITIONS_DIR
+    )
     dialog.pixel_options = Mock(spec=PixelOptions)
     template = QDialog()
     template.ui = dialog
@@ -1517,7 +1512,9 @@
     field_name1 = "stream1"
     component.set_field(field_name1, stream_group)
 
-    dialog = AddComponentDialog(instrument, model, component_to_edit=component)
+    dialog = AddComponentDialog(
+        instrument, model, component_to_edit=component, definitions_dir=DEFINITIONS_DIR
+    )
     dialog.pixel_options = Mock(spec=PixelOptions)
     template = QDialog()
     template.ui = dialog

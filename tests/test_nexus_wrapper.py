--- conflicted
+++ resolved
@@ -83,13 +83,6 @@
     assert wrapper.entry == entry
     assert wrapper.instrument == inst_group
 
-<<<<<<< HEAD
-    component_type = "NXcrystal"
-    name = "test_crystal"
-    description = "shiny"
-    wrapper.add_component(component_type, name, description, NoShapeModel(), None)
-=======
->>>>>>> 9bf46915
 
 def test_GIVEN_multiple_entry_groups_in_file_WHEN_finding_entry_THEN_signal_is_emitted_with_entry_options():
     file = create_in_memory_file("test_nw6")
@@ -101,15 +94,8 @@
     inst_group = entry.create_group("instrument")
     inst_group.attrs["NX_class"] = "NXinstrument"
 
-<<<<<<< HEAD
-    component_type = "NXcrystal"
-    name = "test_crystal"
-    description = "shiny"
-    wrapper.add_component(component_type, name, description, NoShapeModel(), None)
-=======
     entry2 = file.create_group("entry2")
     entry2.attrs["NX_class"] = "NXentry"
->>>>>>> 9bf46915
 
     inst_group2 = entry2.create_group("instrument2")
     inst_group2.attrs["NX_class"] = "NXinstrument"

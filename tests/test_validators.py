"""Tests for custom validators in the nexus_constructor.validators module"""
from io import StringIO
from typing import List
from nexus_constructor.validators import (
    NameValidator,
    UnitValidator,
    FieldValueValidator,
    FieldType,
    GeometryFileValidator,
    OkValidator,
<<<<<<< HEAD
    NumpyDTypeValidator,
=======
    GEOMETRY_FILE_TYPES,
>>>>>>> 2ab48eed
)
import attr
from PySide2.QtGui import QValidator
from mock import Mock
import numpy as np


@attr.s
class ObjectWithName:
    name = attr.ib(str)


def assess_names(names: List[ObjectWithName], new_name, expected_validity):
    """
    Tests the validity of a given name at a given index in a TransformationModel and InstrumentModel with an existing
    list of named transforms

    :param names: The names to give to items in the model before validating a change
    :param new_name: The name to check the validity of a change/insert into the model
    :param expected_validity: Whether the name change/insert is expected to be valid
    """
    validator = NameValidator(names)
    assert (
        validator.validate(new_name, 0) == QValidator.Acceptable
    ) == expected_validity


def test_name_validator_new_unique_name():
    """A name that's not already in the model, being added at a new index should be valid"""
    assess_names(
        [ObjectWithName("foo"), ObjectWithName("bar"), ObjectWithName("baz")],
        "asdf",
        True,
    )


def test_an_empty_name_is_not_valid():
    empty_name = ""
    assess_names(
        [ObjectWithName("foo"), ObjectWithName("bar"), ObjectWithName("baz")],
        empty_name,
        False,
    )


def test_name_validator_new_existing_name():
    """A name that is already in the model is not valid at a new index"""
    assess_names(
        [ObjectWithName("foo"), ObjectWithName("bar"), ObjectWithName("baz")],
        "foo",
        False,
    )


def test_name_validator_set_to_new_name():
    """A name that's not in the model should be valid at an existing index"""
    assess_names(
        [ObjectWithName("foo"), ObjectWithName("bar"), ObjectWithName("baz")],
        "asdf",
        True,
    )


def test_name_validator_set_to_duplicate_name():
    """A name that's already at an index should not be valid at another index"""
    assess_names(
        [ObjectWithName("foo"), ObjectWithName("bar"), ObjectWithName("baz")],
        "foo",
        False,
    )


def test_unit_validator():
    validator = UnitValidator()

    lengths = ["mile", "cm", "centimetre", "yard", "km"]
    not_lengths = [
        "minute",
        "hour",
        "ounce",
        "stone",
        "pound",
        "amp",
        "abc",
        "c",
        "3.0",
        "123",
        "",
        "`?@#",
        "}",
        "2 metres",
    ]

    for unit in lengths:
        assert validator.validate(unit, 0) == QValidator.Acceptable

    for unit in not_lengths:
        assert validator.validate(unit, 0) == QValidator.Intermediate


def test_GIVEN_empty_string_WHEN_validating_field_value_THEN_returns_intermediate_and_emits_signal_with_false():
    validator = FieldValueValidator(object, object)
    validator.is_valid = Mock()

    assert validator.validate("", 0) == QValidator.Intermediate
    validator.is_valid.emit.assert_called_once_with(False)


class DummyCombo:
    def __init__(self, current_item):
        self.current_text = current_item

    def currentText(self):
        return self.current_text


def test_GIVEN_valid_string_value_WHEN_validating_field_value_THEN_returns_acceptable_and_emits_signal_with_true():
    strvalue = "123a"

    field_type_combo = DummyCombo(FieldType.scalar_dataset.value)
    dataset_type_combo = DummyCombo("String")

    validator = FieldValueValidator(field_type_combo, dataset_type_combo)
    validator.is_valid = Mock()

    assert validator.validate(strvalue, 0) == QValidator.Acceptable
    validator.is_valid.emit.assert_called_once_with(True)


def test_GIVEN_invalid_float_value_WHEN_validating_field_value_THEN_returns_intermediate_and_emits_signal_with_false():
    invalid_value = "sdfn"

    field_type_combo = DummyCombo(FieldType.scalar_dataset.value)
    dataset_type_combo = DummyCombo("Float")

    validator = FieldValueValidator(field_type_combo, dataset_type_combo)
    validator.is_valid = Mock()

    assert validator.validate(invalid_value, 0) == QValidator.Intermediate
    validator.is_valid.emit.assert_called_once_with(False)


def test_GIVEN_no_input_WHEN_validating_geometry_file_THEN_returns_intermediate_and_emits_signal_with_false():
    validator = GeometryFileValidator([])

    validator.is_valid = Mock()

    assert validator.validate("", 0) == QValidator.Intermediate
    validator.is_valid.emit.assert_called_once_with(False)


def test_GIVEN_invalid_file_WHEN_validating_geometry_file_THEN_returns_intermediate_and_emits_signal_with_false():
    validator = GeometryFileValidator([])

    validator.is_valid = Mock()
    validator.is_file = lambda x: False

    assert validator.validate("", 0) == QValidator.Intermediate
    validator.is_valid.emit.assert_called_once_with(False)


def test_GIVEN_file_not_ending_with_correct_suffix_WHEN_validating_geometry_file_THEN_emits_signal_with_false():
    file_types = {"OFF files": ["off", ["OFF"]]}
    validator = GeometryFileValidator(file_types)

    validator.is_valid = Mock()
    validator.is_file = lambda x: True
    assert validator.validate("something.json", 0) == QValidator.Intermediate
    validator.is_valid.emit.assert_called_once_with(False)


def create_content_ok_validator():
    """
    Create an OkValidator and button mocks that mimic the conditions for valid input.
    :return: An OkValidator that emits True when `validate_ok` is called and mocks for the no geometry and mesh buttons.
    """
    mock_no_geometry_button = Mock()
    mock_mesh_button = Mock()

    mock_no_geometry_button.isChecked = Mock(return_value=False)
    mock_mesh_button.isChecked = Mock(return_value=True)

    validator = OkValidator(mock_no_geometry_button, mock_mesh_button)
    validator.set_units_valid(True)
    validator.set_name_valid(True)
    validator.set_file_valid(True)

    return validator, mock_mesh_button, mock_no_geometry_button


def inspect_signal(result, expected):
    """
    Function for checking that the signal emitted matches an expected value. Used for the OkValidator tests.
    :param result: The value emitted by the signal.
    :param expected: The expected value required for the test to pass.
    """
    assert result == expected


def test_GIVEN_valid_name_units_and_file_WHEN_using_ok_validator_THEN_true_signal_is_emitted():

    validator, mock_mesh_button, mock_no_geometry_button = create_content_ok_validator()
    validator.is_valid.connect(lambda x: inspect_signal(x, expected=True))
    validator.validate_ok()


def test_GIVEN_invalid_name_WHEN_using_ok_validator_THEN_false_signal_is_emitted():

    validator, mock_mesh_button, mock_no_geometry_button = create_content_ok_validator()
    validator.is_valid.connect(lambda x: inspect_signal(x, expected=False))
    validator.set_name_valid(False)


def test_GIVEN_invalid_units_WHEN_using_ok_validator_with_no_geometry_button_unchecked_THEN_false_signal_is_emitted():

    validator, mock_mesh_button, mock_no_geometry_button = create_content_ok_validator()
    validator.is_valid.connect(lambda x: inspect_signal(x, expected=False))
    validator.set_units_valid(False)


def test_GIVEN_invalid_file_WHEN_using_ok_validator_with_mesh_button_checked_THEN_false_signal_is_emitted():

    validator, mock_mesh_button, mock_no_geometry_button = create_content_ok_validator()
    validator.is_valid.connect(lambda x: inspect_signal(x, expected=False))
    validator.set_file_valid(False)


def test_GIVEN_invalid_units_WHEN_using_ok_validator_WITH_no_geometry_button_checked_THEN_true_signal_is_emitted():

    validator, mock_mesh_button, mock_no_geometry_button = create_content_ok_validator()
    mock_no_geometry_button.isChecked = Mock(return_value=True)
    validator.is_valid.connect(lambda x: inspect_signal(x, expected=True))
    validator.set_units_valid(False)


def test_GIVEN_invalid_file_WHEN_using_ok_validator_WITH_mesh_button_unchecked_THEN_true_signal_is_emitted():

    validator, mock_mesh_button, mock_no_geometry_button = create_content_ok_validator()
    mock_mesh_button.isChecked = Mock(return_value=False)
    validator.is_valid.connect(lambda x: inspect_signal(x, expected=True))
    validator.set_file_valid(False)


<<<<<<< HEAD
def test_GIVEN_no_input_WHEN_using_numpy_validator_with_byte_as_dtype_THEN_false_signal_is_emitted():
    validator = NumpyDTypeValidator(np.byte)
    validator.is_valid = Mock()

    assert validator.validate("", 0) == QValidator.Intermediate
    validator.is_valid.emit.assert_called_once_with(False)


def test_GIVEN_valid_input_WHEN_using_numpy_validator_with_integer_as_dtype_THEN_true_signal_is_emitted():
    validator = NumpyDTypeValidator(np.intc)
    validator.is_valid = Mock()

    assert validator.validate("1", 0) == QValidator.Acceptable
    validator.is_valid.emit.assert_called_once_with(True)


def test_GIVEN_floating_point_value_WHEN_using_numpy_validator_with_integer_as_dtype_THEN_false_signal_is_emitted():
    validator = NumpyDTypeValidator(np.intc)
    validator.is_valid = Mock()

    assert validator.validate("1.2", 0) == QValidator.Intermediate
    validator.is_valid.emit.assert_called_once_with(False)


def test_GIVEN_alphabetical_chars_WHEN_using_numpy_validator_with_float_as_dtype_THEN_false_signal_is_emitted():
    validator = NumpyDTypeValidator(np.float)
    validator.is_valid = Mock()

    assert validator.validate("test", 0) == QValidator.Intermediate
=======
def test_GIVEN_valid_off_WHEN_validating_geometry_THEN_validity_signal_is_emitted_with_true():
    validator = GeometryFileValidator(GEOMETRY_FILE_TYPES)
    validator.is_valid = Mock()

    valid_off_file = (
        "OFF\n"
        "#  cube.off\n"
        "#  A cube\n"
        "8 6 0\n"
        "-0.500000 -0.500000 0.500000\n"
        "0.500000 -0.500000 0.500000\n"
        "-0.500000 0.500000 0.500000\n"
        "0.500000 0.500000 0.500000\n"
        "-0.500000 0.500000 -0.500000\n"
        "0.500000 0.500000 -0.500000\n"
        "-0.500000 -0.500000 -0.500000\n"
        "-0.500000 0.500000 0.500000\n"
        "4 0 1 3 2\n"
        "4 2 3 5 4\n"
        "4 4 5 7 6\n"
        "4 6 7 1 0\n"
        "4 1 7 5 3\n"
        "4 6 0 2 4\n"
    )

    validator.open_file = Mock(return_value=StringIO("".join(valid_off_file)))
    validator.is_file = Mock(return_value=True)

    assert validator.validate("test.off", 0) == QValidator.Acceptable
    validator.is_valid.emit.assert_called_once_with(True)


def test_GIVEN_invalid_off_WHEN_validating_geometry_THEN_validity_signal_is_emitted_with_false():
    validator = GeometryFileValidator(GEOMETRY_FILE_TYPES)
    validator.is_valid = Mock()

    # File missing a point
    invalid_off_file = (
        "OFF\n"
        "#  cube.off\n"
        "#  A cube\n"
        "8 6 0\n"
        "-0.500000 -0.500000 0.500000\n"
        "0.500000 -0.500000 0.500000\n"
        "-0.500000 0.500000 0.500000\n"
        "0.500000 0.500000 0.500000\n"
        "-0.500000 0.500000 -0.500000\n"
        "0.500000 0.500000 -0.500000\n"
        "-0.500000 -0.500000 -0.500000\n"
        "4 0 1 3 2\n"
        "4 2 3 5 4\n"
        "4 4 5 7 6\n"
        "4 6 7 1 0\n"
        "4 1 7 5 3\n"
        "4 6 0 2 4\n"
    )

    validator.open_file = Mock(return_value=StringIO("".join(invalid_off_file)))
    validator.is_file = Mock(return_value=True)

    assert validator.validate("test.off", 0) == QValidator.Intermediate
    validator.is_valid.emit.assert_called_once_with(False)


def test_GIVEN_valid_stl_file_WHEN_validating_geometry_THEN_validity_signal_is_emitted_with_true():
    validator = GeometryFileValidator(GEOMETRY_FILE_TYPES)
    validator.is_valid = Mock()

    valid_stl_file = (
        "solid dart\n"
        "facet normal 0.00000E+000 0.00000E+000 -1.00000E+000\n"
        "outer loop\n"
        "vertex 3.10000E+001 4.15500E+001 1.00000E+000\n"
        "vertex 3.10000E+001 1.00000E+001 1.00000E+000\n"
        "vertex 1.00000E+000 2.50000E-001 1.00000E+000\n"
        "endloop\n"
        "endfacet\n"
        "facet normal 0.00000E+000 0.00000E+000 -1.00000E+000\n"
        "outer loop\n"
        "vertex 3.10000E+001 4.15500E+001 1.00000E+000\n"
        "vertex 6.10000E+001 2.50000E-001 1.00000E+000\n"
        "vertex 3.10000E+001 1.00000E+001 1.00000E+000\n"
        "endloop\n"
        "endfacet\n"
        "facet normal 8.09000E-001 5.87800E-001 0.00000E+000\n"
        "outer loop\n"
        "vertex 3.10000E+001 4.15500E+001 1.00000E+000\n"
        "vertex 6.10000E+001 2.50000E-001 6.00000E+000\n"
        "vertex 6.10000E+001 2.50000E-001 1.00000E+000\n"
        "endloop\n"
        "endfacet\n"
        "endsolid dart\n"
    )

    validator.open_file = Mock(return_value=StringIO("".join(valid_stl_file)))
    validator.is_file = Mock(return_value=True)

    assert validator.validate("test.stl", 0) == QValidator.Acceptable
    validator.is_valid.emit.assert_called_once_with(True)


def test_GIVEN_invalid_stl_file_WHEN_validating_geometry_THEN_validity_signal_is_emitted_with_false():
    validator = GeometryFileValidator(GEOMETRY_FILE_TYPES)
    validator.is_valid = Mock()

    # File with missing endloop statement
    invalid_stl_file = (
        "solid dart\n"
        "facet normal 0.00000E+000 0.00000E+000 -1.00000E+000\n"
        "outer loop\n"
        "vertex 3.10000E+001 4.15500E+001 1.00000E+000\n"
        "vertex 3.10000E+001 1.00000E+001 1.00000E+000\n"
        "vertex 1.00000E+000 2.50000E-001 1.00000E+000\n"
        "endloop\n"
        "endfacet\n"
        "facet normal 0.00000E+000 0.00000E+000 -1.00000E+000\n"
        "outer loop\n"
        "vertex 3.10000E+001 4.15500E+001 1.00000E+000\n"
        "vertex 6.10000E+001 2.50000E-001 1.00000E+000\n"
        "vertex 3.10000E+001 1.00000E+001 1.00000E+000\n"
        "endloop\n"
        "endfacet\n"
        "facet normal 8.09000E-001 5.87800E-001 0.00000E+000\n"
        "outer loop\n"
        "vertex 3.10000E+001 4.15500E+001 1.00000E+000\n"
        "vertex 6.10000E+001 2.50000E-001 6.00000E+000\n"
        "vertex 6.10000E+001 2.50000E-001 1.00000E+000\n"
        "endfacet\n"
        "endsolid dart\n"
    )

    validator.open_file = Mock(return_value=StringIO("".join(invalid_stl_file)))
    validator.is_file = Mock(return_value=True)

    assert validator.validate("test.stl", 0) == QValidator.Intermediate
    validator.is_valid.emit.assert_called_once_with(False)


def test_GIVEN_blank_OFF_file_WHEN_validating_geometry_THEN_validity_signal_is_emitted_with_false():
    validator = GeometryFileValidator(GEOMETRY_FILE_TYPES)
    validator.is_valid = Mock()

    blank_off_file = ""

    validator.open_file = Mock(return_value=StringIO("".join(blank_off_file)))
    validator.is_file = Mock(return_value=True)

    assert validator.validate("test.off", 0) == QValidator.Intermediate
>>>>>>> 2ab48eed
    validator.is_valid.emit.assert_called_once_with(False)<|MERGE_RESOLUTION|>--- conflicted
+++ resolved
@@ -8,11 +8,8 @@
     FieldType,
     GeometryFileValidator,
     OkValidator,
-<<<<<<< HEAD
     NumpyDTypeValidator,
-=======
     GEOMETRY_FILE_TYPES,
->>>>>>> 2ab48eed
 )
 import attr
 from PySide2.QtGui import QValidator
@@ -256,7 +253,6 @@
     validator.set_file_valid(False)
 
 
-<<<<<<< HEAD
 def test_GIVEN_no_input_WHEN_using_numpy_validator_with_byte_as_dtype_THEN_false_signal_is_emitted():
     validator = NumpyDTypeValidator(np.byte)
     validator.is_valid = Mock()
@@ -286,7 +282,6 @@
     validator.is_valid = Mock()
 
     assert validator.validate("test", 0) == QValidator.Intermediate
-=======
 def test_GIVEN_valid_off_WHEN_validating_geometry_THEN_validity_signal_is_emitted_with_true():
     validator = GeometryFileValidator(GEOMETRY_FILE_TYPES)
     validator.is_valid = Mock()
@@ -435,5 +430,4 @@
     validator.is_file = Mock(return_value=True)
 
     assert validator.validate("test.off", 0) == QValidator.Intermediate
->>>>>>> 2ab48eed
     validator.is_valid.emit.assert_called_once_with(False)
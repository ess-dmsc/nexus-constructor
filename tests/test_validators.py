"""Tests for custom validators in the nexus_constructor.validators module"""
from io import StringIO
from typing import List

import attr
import pytest
from PySide2.QtGui import QValidator
from mock import Mock

from nexus_constructor.validators import (
    NameValidator,
    UnitValidator,
    FieldValueValidator,
    FieldType,
    GeometryFileValidator,
    OkValidator,
<<<<<<< HEAD
    NullableIntValidator,
    GEOMETRY_FILE_TYPES,
)
=======
    NumpyDTypeValidator,
    GEOMETRY_FILE_TYPES,
)
import attr
from PySide2.QtGui import QValidator
from mock import Mock
import numpy as np
>>>>>>> e8140a4d


@attr.s
class ObjectWithName:
    name = attr.ib(str)


def assess_names(names: List[ObjectWithName], new_name, expected_validity):
    """
    Tests the validity of a given name at a given index in a TransformationModel and InstrumentModel with an existing
    list of named transforms

    :param names: The names to give to items in the model before validating a change
    :param new_name: The name to check the validity of a change/insert into the model
    :param expected_validity: Whether the name change/insert is expected to be valid
    """
    validator = NameValidator(names)
    assert (
        validator.validate(new_name, 0) == QValidator.Acceptable
    ) == expected_validity


def test_name_validator_new_unique_name():
    """A name that's not already in the model, being added at a new index should be valid"""
    assess_names(
        [ObjectWithName("foo"), ObjectWithName("bar"), ObjectWithName("baz")],
        "asdf",
        True,
    )


def test_an_empty_name_is_not_valid():
    empty_name = ""
    assess_names(
        [ObjectWithName("foo"), ObjectWithName("bar"), ObjectWithName("baz")],
        empty_name,
        False,
    )


def test_name_validator_new_existing_name():
    """A name that is already in the model is not valid at a new index"""
    assess_names(
        [ObjectWithName("foo"), ObjectWithName("bar"), ObjectWithName("baz")],
        "foo",
        False,
    )


def test_name_validator_set_to_new_name():
    """A name that's not in the model should be valid at an existing index"""
    assess_names(
        [ObjectWithName("foo"), ObjectWithName("bar"), ObjectWithName("baz")],
        "asdf",
        True,
    )


def test_name_validator_set_to_duplicate_name():
    """A name that's already at an index should not be valid at another index"""
    assess_names(
        [ObjectWithName("foo"), ObjectWithName("bar"), ObjectWithName("baz")],
        "foo",
        False,
    )


def test_unit_validator():
    validator = UnitValidator()

    lengths = ["mile", "cm", "centimetre", "yard", "km"]
    not_lengths = [
        "minute",
        "hour",
        "ounce",
        "stone",
        "pound",
        "amp",
        "abc",
        "c",
        "3.0",
        "123",
        "",
        "`?@#",
        "}",
        "2 metres",
    ]

    for unit in lengths:
        assert validator.validate(unit, 0) == QValidator.Acceptable

    for unit in not_lengths:
        assert validator.validate(unit, 0) == QValidator.Intermediate


def test_GIVEN_empty_string_WHEN_validating_field_value_THEN_returns_intermediate_and_emits_signal_with_false():
    validator = FieldValueValidator(object, object)
    validator.is_valid = Mock()

    assert validator.validate("", 0) == QValidator.Intermediate
    validator.is_valid.emit.assert_called_once_with(False)


class DummyCombo:
    def __init__(self, current_item):
        self.current_text = current_item

    def currentText(self):
        return self.current_text


def test_GIVEN_valid_string_value_WHEN_validating_field_value_THEN_returns_acceptable_and_emits_signal_with_true():
    strvalue = "123a"

    field_type_combo = DummyCombo(FieldType.scalar_dataset.value)
    dataset_type_combo = DummyCombo("String")

    validator = FieldValueValidator(field_type_combo, dataset_type_combo)
    validator.is_valid = Mock()

    assert validator.validate(strvalue, 0) == QValidator.Acceptable
    validator.is_valid.emit.assert_called_once_with(True)


def test_GIVEN_invalid_float_value_WHEN_validating_field_value_THEN_returns_intermediate_and_emits_signal_with_false():
    invalid_value = "sdfn"

    field_type_combo = DummyCombo(FieldType.scalar_dataset.value)
    dataset_type_combo = DummyCombo("Float")

    validator = FieldValueValidator(field_type_combo, dataset_type_combo)
    validator.is_valid = Mock()

    assert validator.validate(invalid_value, 0) == QValidator.Intermediate
    validator.is_valid.emit.assert_called_once_with(False)


def test_GIVEN_no_input_WHEN_validating_geometry_file_THEN_returns_intermediate_and_emits_signal_with_false():
    validator = GeometryFileValidator([])

    validator.is_valid = Mock()

    assert validator.validate("", 0) == QValidator.Intermediate
    validator.is_valid.emit.assert_called_once_with(False)


def test_GIVEN_invalid_file_WHEN_validating_geometry_file_THEN_returns_intermediate_and_emits_signal_with_false():
    validator = GeometryFileValidator([])

    validator.is_valid = Mock()
    validator.is_file = lambda x: False

    assert validator.validate("", 0) == QValidator.Intermediate
    validator.is_valid.emit.assert_called_once_with(False)


def test_GIVEN_file_not_ending_with_correct_suffix_WHEN_validating_geometry_file_THEN_emits_signal_with_false():
    file_types = {"OFF files": ["off", ["OFF"]]}
    validator = GeometryFileValidator(file_types)

    validator.is_valid = Mock()
    validator.is_file = lambda x: True
    assert validator.validate("something.json", 0) == QValidator.Intermediate
    validator.is_valid.emit.assert_called_once_with(False)


def create_content_ok_validator():
    """
    Create an OkValidator and button mocks that mimic the conditions for valid input.
    :return: An OkValidator that emits True when `validate_ok` is called and mocks for the no geometry and mesh buttons.
    """
    mock_no_geometry_button = Mock()
    mock_mesh_button = Mock()

    mock_no_geometry_button.isChecked = Mock(return_value=False)
    mock_mesh_button.isChecked = Mock(return_value=True)

    validator = OkValidator(mock_no_geometry_button, mock_mesh_button)
    validator.set_units_valid(True)
    validator.set_name_valid(True)
    validator.set_file_valid(True)

    return validator, mock_mesh_button, mock_no_geometry_button


def inspect_signal(result, expected):
    """
    Function for checking that the signal emitted matches an expected value. Used for the OkValidator tests.
    :param result: The value emitted by the signal.
    :param expected: The expected value required for the test to pass.
    """
    assert result == expected


def test_GIVEN_valid_name_units_and_file_WHEN_using_ok_validator_THEN_true_signal_is_emitted():

    validator, mock_mesh_button, mock_no_geometry_button = create_content_ok_validator()
    validator.is_valid.connect(lambda x: inspect_signal(x, expected=True))
    validator.validate_ok()


def test_GIVEN_invalid_name_WHEN_using_ok_validator_THEN_false_signal_is_emitted():

    validator, mock_mesh_button, mock_no_geometry_button = create_content_ok_validator()
    validator.is_valid.connect(lambda x: inspect_signal(x, expected=False))
    validator.set_name_valid(False)


def test_GIVEN_invalid_units_WHEN_using_ok_validator_with_no_geometry_button_unchecked_THEN_false_signal_is_emitted():

    validator, mock_mesh_button, mock_no_geometry_button = create_content_ok_validator()
    validator.is_valid.connect(lambda x: inspect_signal(x, expected=False))
    validator.set_units_valid(False)


def test_GIVEN_invalid_file_WHEN_using_ok_validator_with_mesh_button_checked_THEN_false_signal_is_emitted():

    validator, mock_mesh_button, mock_no_geometry_button = create_content_ok_validator()
    validator.is_valid.connect(lambda x: inspect_signal(x, expected=False))
    validator.set_file_valid(False)


def test_GIVEN_invalid_units_WHEN_using_ok_validator_with_no_geometry_button_checked_THEN_true_signal_is_emitted():

    validator, mock_mesh_button, mock_no_geometry_button = create_content_ok_validator()
    mock_no_geometry_button.isChecked = Mock(return_value=True)
    validator.is_valid.connect(lambda x: inspect_signal(x, expected=True))
    validator.set_units_valid(False)


def test_GIVEN_invalid_file_WHEN_using_ok_validator_with_mesh_button_unchecked_THEN_true_signal_is_emitted():

    validator, mock_mesh_button, mock_no_geometry_button = create_content_ok_validator()
    mock_mesh_button.isChecked = Mock(return_value=False)
    validator.is_valid.connect(lambda x: inspect_signal(x, expected=True))
    validator.set_file_valid(False)


<<<<<<< HEAD
def test_GIVEN_empty_string_WHEN_using_nullable_int_validator_THEN_returns_acceptable():

    validator = NullableIntValidator()
    assert validator.validate("", 0) == QValidator.Acceptable


@pytest.mark.parametrize("invalid_input", ["fff", "!", "       "])
def test_GIVEN_nonemptry_string_WHEN_using_nullable_int_validator_THEN_returns_invalid(
    invalid_input
):

    validator = NullableIntValidator()
    assert validator.validate(invalid_input, 0)[0] == QValidator.State.Invalid


def test_GIVEN_integer_WHEN_using_nullable_int_validator_THEN_returns_acceptable():

    validator = NullableIntValidator()
    assert validator.validate("5", 0)[0] == QValidator.State.Acceptable
=======
def test_GIVEN_no_input_WHEN_using_numpy_validator_with_byte_as_dtype_THEN_false_signal_is_emitted():
    validator = NumpyDTypeValidator(np.byte)
    validator.is_valid = Mock()

    assert validator.validate("", 0) == QValidator.Intermediate
    validator.is_valid.emit.assert_called_once_with(False)


def test_GIVEN_valid_input_WHEN_using_numpy_validator_with_integer_as_dtype_THEN_true_signal_is_emitted():
    validator = NumpyDTypeValidator(np.intc)
    validator.is_valid = Mock()

    assert validator.validate("1", 0) == QValidator.Acceptable
    validator.is_valid.emit.assert_called_once_with(True)


def test_GIVEN_floating_point_value_WHEN_using_numpy_validator_with_integer_as_dtype_THEN_false_signal_is_emitted():
    validator = NumpyDTypeValidator(np.intc)
    validator.is_valid = Mock()

    assert validator.validate("1.2", 0) == QValidator.Intermediate
    validator.is_valid.emit.assert_called_once_with(False)


def test_GIVEN_alphabetical_chars_WHEN_using_numpy_validator_with_float_as_dtype_THEN_false_signal_is_emitted():
    validator = NumpyDTypeValidator(np.float)
    validator.is_valid = Mock()

    assert validator.validate("test", 0) == QValidator.Intermediate
>>>>>>> e8140a4d


def test_GIVEN_valid_off_WHEN_validating_geometry_THEN_validity_signal_is_emitted_with_true():
    validator = GeometryFileValidator(GEOMETRY_FILE_TYPES)
    validator.is_valid = Mock()

    valid_off_file = (
        "OFF\n"
        "#  cube.off\n"
        "#  A cube\n"
        "8 6 0\n"
        "-0.500000 -0.500000 0.500000\n"
        "0.500000 -0.500000 0.500000\n"
        "-0.500000 0.500000 0.500000\n"
        "0.500000 0.500000 0.500000\n"
        "-0.500000 0.500000 -0.500000\n"
        "0.500000 0.500000 -0.500000\n"
        "-0.500000 -0.500000 -0.500000\n"
        "-0.500000 0.500000 0.500000\n"
        "4 0 1 3 2\n"
        "4 2 3 5 4\n"
        "4 4 5 7 6\n"
        "4 6 7 1 0\n"
        "4 1 7 5 3\n"
        "4 6 0 2 4\n"
    )

    validator.open_file = Mock(return_value=StringIO("".join(valid_off_file)))
    validator.is_file = Mock(return_value=True)

    assert validator.validate("test.off", 0) == QValidator.Acceptable
    validator.is_valid.emit.assert_called_once_with(True)


def test_GIVEN_invalid_off_WHEN_validating_geometry_THEN_validity_signal_is_emitted_with_false():
    validator = GeometryFileValidator(GEOMETRY_FILE_TYPES)
    validator.is_valid = Mock()

    # File missing a point
    invalid_off_file = (
        "OFF\n"
        "#  cube.off\n"
        "#  A cube\n"
        "8 6 0\n"
        "-0.500000 -0.500000 0.500000\n"
        "0.500000 -0.500000 0.500000\n"
        "-0.500000 0.500000 0.500000\n"
        "0.500000 0.500000 0.500000\n"
        "-0.500000 0.500000 -0.500000\n"
        "0.500000 0.500000 -0.500000\n"
        "-0.500000 -0.500000 -0.500000\n"
        "4 0 1 3 2\n"
        "4 2 3 5 4\n"
        "4 4 5 7 6\n"
        "4 6 7 1 0\n"
        "4 1 7 5 3\n"
        "4 6 0 2 4\n"
    )

    validator.open_file = Mock(return_value=StringIO("".join(invalid_off_file)))
    validator.is_file = Mock(return_value=True)

    assert validator.validate("test.off", 0) == QValidator.Intermediate
    validator.is_valid.emit.assert_called_once_with(False)


def test_GIVEN_valid_stl_file_WHEN_validating_geometry_THEN_validity_signal_is_emitted_with_true():
    validator = GeometryFileValidator(GEOMETRY_FILE_TYPES)
    validator.is_valid = Mock()

    valid_stl_file = (
        "solid dart\n"
        "facet normal 0.00000E+000 0.00000E+000 -1.00000E+000\n"
        "outer loop\n"
        "vertex 3.10000E+001 4.15500E+001 1.00000E+000\n"
        "vertex 3.10000E+001 1.00000E+001 1.00000E+000\n"
        "vertex 1.00000E+000 2.50000E-001 1.00000E+000\n"
        "endloop\n"
        "endfacet\n"
        "facet normal 0.00000E+000 0.00000E+000 -1.00000E+000\n"
        "outer loop\n"
        "vertex 3.10000E+001 4.15500E+001 1.00000E+000\n"
        "vertex 6.10000E+001 2.50000E-001 1.00000E+000\n"
        "vertex 3.10000E+001 1.00000E+001 1.00000E+000\n"
        "endloop\n"
        "endfacet\n"
        "facet normal 8.09000E-001 5.87800E-001 0.00000E+000\n"
        "outer loop\n"
        "vertex 3.10000E+001 4.15500E+001 1.00000E+000\n"
        "vertex 6.10000E+001 2.50000E-001 6.00000E+000\n"
        "vertex 6.10000E+001 2.50000E-001 1.00000E+000\n"
        "endloop\n"
        "endfacet\n"
        "endsolid dart\n"
    )

    validator.open_file = Mock(return_value=StringIO("".join(valid_stl_file)))
    validator.is_file = Mock(return_value=True)

    assert validator.validate("test.stl", 0) == QValidator.Acceptable
    validator.is_valid.emit.assert_called_once_with(True)


def test_GIVEN_invalid_stl_file_WHEN_validating_geometry_THEN_validity_signal_is_emitted_with_false():
    validator = GeometryFileValidator(GEOMETRY_FILE_TYPES)
    validator.is_valid = Mock()

    # File with missing endloop statement
    invalid_stl_file = (
        "solid dart\n"
        "facet normal 0.00000E+000 0.00000E+000 -1.00000E+000\n"
        "outer loop\n"
        "vertex 3.10000E+001 4.15500E+001 1.00000E+000\n"
        "vertex 3.10000E+001 1.00000E+001 1.00000E+000\n"
        "vertex 1.00000E+000 2.50000E-001 1.00000E+000\n"
        "endloop\n"
        "endfacet\n"
        "facet normal 0.00000E+000 0.00000E+000 -1.00000E+000\n"
        "outer loop\n"
        "vertex 3.10000E+001 4.15500E+001 1.00000E+000\n"
        "vertex 6.10000E+001 2.50000E-001 1.00000E+000\n"
        "vertex 3.10000E+001 1.00000E+001 1.00000E+000\n"
        "endloop\n"
        "endfacet\n"
        "facet normal 8.09000E-001 5.87800E-001 0.00000E+000\n"
        "outer loop\n"
        "vertex 3.10000E+001 4.15500E+001 1.00000E+000\n"
        "vertex 6.10000E+001 2.50000E-001 6.00000E+000\n"
        "vertex 6.10000E+001 2.50000E-001 1.00000E+000\n"
        "endfacet\n"
        "endsolid dart\n"
    )

    validator.open_file = Mock(return_value=StringIO("".join(invalid_stl_file)))
    validator.is_file = Mock(return_value=True)

    assert validator.validate("test.stl", 0) == QValidator.Intermediate
    validator.is_valid.emit.assert_called_once_with(False)


def test_GIVEN_blank_OFF_file_WHEN_validating_geometry_THEN_validity_signal_is_emitted_with_false():
    validator = GeometryFileValidator(GEOMETRY_FILE_TYPES)
    validator.is_valid = Mock()

    blank_off_file = ""

    validator.open_file = Mock(return_value=StringIO("".join(blank_off_file)))
    validator.is_file = Mock(return_value=True)

    assert validator.validate("test.off", 0) == QValidator.Intermediate
    validator.is_valid.emit.assert_called_once_with(False)<|MERGE_RESOLUTION|>--- conflicted
+++ resolved
@@ -3,6 +3,7 @@
 from typing import List
 
 import attr
+import numpy as np
 import pytest
 from PySide2.QtGui import QValidator
 from mock import Mock
@@ -14,19 +15,10 @@
     FieldType,
     GeometryFileValidator,
     OkValidator,
-<<<<<<< HEAD
     NullableIntValidator,
-    GEOMETRY_FILE_TYPES,
-)
-=======
     NumpyDTypeValidator,
     GEOMETRY_FILE_TYPES,
 )
-import attr
-from PySide2.QtGui import QValidator
-from mock import Mock
-import numpy as np
->>>>>>> e8140a4d
 
 
 @attr.s
@@ -265,7 +257,6 @@
     validator.set_file_valid(False)
 
 
-<<<<<<< HEAD
 def test_GIVEN_empty_string_WHEN_using_nullable_int_validator_THEN_returns_acceptable():
 
     validator = NullableIntValidator()
@@ -285,7 +276,7 @@
 
     validator = NullableIntValidator()
     assert validator.validate("5", 0)[0] == QValidator.State.Acceptable
-=======
+
 def test_GIVEN_no_input_WHEN_using_numpy_validator_with_byte_as_dtype_THEN_false_signal_is_emitted():
     validator = NumpyDTypeValidator(np.byte)
     validator.is_valid = Mock()
@@ -315,7 +306,6 @@
     validator.is_valid = Mock()
 
     assert validator.validate("test", 0) == QValidator.Intermediate
->>>>>>> e8140a4d
 
 
 def test_GIVEN_valid_off_WHEN_validating_geometry_THEN_validity_signal_is_emitted_with_true():

--- conflicted
+++ resolved
@@ -13,11 +13,8 @@
     FieldType,
     GeometryFileValidator,
     OkValidator,
-<<<<<<< HEAD
     NullableIntValidator,
-=======
     GEOMETRY_FILE_TYPES,
->>>>>>> 2ab48eed
 )
 
 
@@ -257,7 +254,6 @@
     validator.set_file_valid(False)
 
 
-<<<<<<< HEAD
 def test_GIVEN_empty_string_WHEN_using_nullable_int_validator_THEN_returns_acceptable():
 
     validator = NullableIntValidator()
@@ -278,7 +274,8 @@
 
     validator = NullableIntValidator()
     assert validator.validate("5", 0)[0] == QValidator.State.Acceptable
-=======
+
+
 def test_GIVEN_valid_off_WHEN_validating_geometry_THEN_validity_signal_is_emitted_with_true():
     validator = GeometryFileValidator(GEOMETRY_FILE_TYPES)
     validator.is_valid = Mock()
@@ -427,5 +424,4 @@
     validator.is_file = Mock(return_value=True)
 
     assert validator.validate("test.off", 0) == QValidator.Intermediate
-    validator.is_valid.emit.assert_called_once_with(False)
->>>>>>> 2ab48eed
+    validator.is_valid.emit.assert_called_once_with(False)
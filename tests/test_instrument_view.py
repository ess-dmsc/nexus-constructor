from mock import Mock

from nexus_constructor.instrument_view import InstrumentView


<<<<<<< HEAD
=======
def test_GIVEN_material_properties_WHEN_calling_set_material_properties_THEN_properties_set():

    ambient = Mock()
    diffuse = Mock()

    mock_material = Mock()
    mock_material.setAmbient = Mock()
    mock_material.setDiffuse = Mock()

    # This method doesn't exist for QPhongMaterial but is mocked all the same to make sure that it isn't called when an
    #  alpha argument isn't given
    mock_material.setAlpha = Mock()

    InstrumentView.set_material_properties(mock_material, ambient, diffuse)

    mock_material.setAmbient.assert_called_once_with(ambient)
    mock_material.setDiffuse.assert_called_once_with(diffuse)
    mock_material.setAlpha.assert_not_called()


def test_GIVEN_alpha_material_properties_WHEN_calling_set_material_properties_THEN_properties_set():

    ambient = Mock()
    diffuse = Mock()
    alpha = 0.5

    mock_alpha_material = Mock()
    mock_alpha_material.setAmbient = Mock()
    mock_alpha_material.setDiffuse = Mock()
    mock_alpha_material.setAmbient = Mock()

    InstrumentView.set_material_properties(mock_alpha_material, ambient, diffuse, alpha)

    mock_alpha_material.setAmbient.assert_called_once_with(ambient)
    mock_alpha_material.setDiffuse.assert_called_once_with(diffuse)
    mock_alpha_material.setAlpha.assert_called_once_with(alpha)


>>>>>>> ac5dbe07
def test_GIVEN_cube_dimensions_WHEN_calling_set_cube_mesh_dimesions_THEN_dimensions_set():

    x = 1
    y = 1
    z = 1

    mock_cube_mesh = Mock()

    InstrumentView.set_cube_mesh_dimensions(mock_cube_mesh, x, y, z)

    mock_cube_mesh.setXExtent.assert_called_once_with(x)
    mock_cube_mesh.setYExtent.assert_called_once_with(y)
<<<<<<< HEAD
    mock_cube_mesh.setZExtent.assert_called_once_with(z)
=======
    mock_cube_mesh.setZExtent.assert_called_once_with(z)


def test_GIVEN_components_WHEN_calling_add_components_to_entity_THEN_components_added():

    mock_entity = Mock()
    mock_entity.addComponent = Mock()
    mock_components = [Mock() for _ in range(4)]
    calls = [call(mock_component) for mock_component in mock_components]

    InstrumentView.add_qcomponents_to_entity(mock_entity, mock_components)

    mock_entity.addComponent.assert_has_calls(calls)


def test_GIVEN_3D_view_and_gnomon_sizes_WHEN_calling_calculate_gnomon_rect_THEN_correct_ratios_returned():

    expected_width_ratio = 0.2
    expected_height_ratio = 0.25

    view_width = 1000
    view_height = 800

    gnomon_width = view_width * expected_width_ratio
    gnomon_height = view_height * expected_height_ratio

    # Use the ratio values and the width/height values of an imaginary 3D view to determine the width/height of an
    #  imaginary gnomon (in this case the gnomon is 200x200). These same ratio values should then be returned when
    #  calling calculate_gnomon_rect
    actual_width_ratio, actual_height_ratio = InstrumentView.calculate_gnomon_rect(
        view_width, view_height, gnomon_width, gnomon_height
    )

    assert expected_width_ratio == actual_width_ratio
    assert expected_height_ratio == actual_height_ratio
>>>>>>> ac5dbe07
<|MERGE_RESOLUTION|>--- conflicted
+++ resolved
@@ -3,47 +3,6 @@
 from nexus_constructor.instrument_view import InstrumentView
 
 
-<<<<<<< HEAD
-=======
-def test_GIVEN_material_properties_WHEN_calling_set_material_properties_THEN_properties_set():
-
-    ambient = Mock()
-    diffuse = Mock()
-
-    mock_material = Mock()
-    mock_material.setAmbient = Mock()
-    mock_material.setDiffuse = Mock()
-
-    # This method doesn't exist for QPhongMaterial but is mocked all the same to make sure that it isn't called when an
-    #  alpha argument isn't given
-    mock_material.setAlpha = Mock()
-
-    InstrumentView.set_material_properties(mock_material, ambient, diffuse)
-
-    mock_material.setAmbient.assert_called_once_with(ambient)
-    mock_material.setDiffuse.assert_called_once_with(diffuse)
-    mock_material.setAlpha.assert_not_called()
-
-
-def test_GIVEN_alpha_material_properties_WHEN_calling_set_material_properties_THEN_properties_set():
-
-    ambient = Mock()
-    diffuse = Mock()
-    alpha = 0.5
-
-    mock_alpha_material = Mock()
-    mock_alpha_material.setAmbient = Mock()
-    mock_alpha_material.setDiffuse = Mock()
-    mock_alpha_material.setAmbient = Mock()
-
-    InstrumentView.set_material_properties(mock_alpha_material, ambient, diffuse, alpha)
-
-    mock_alpha_material.setAmbient.assert_called_once_with(ambient)
-    mock_alpha_material.setDiffuse.assert_called_once_with(diffuse)
-    mock_alpha_material.setAlpha.assert_called_once_with(alpha)
-
-
->>>>>>> ac5dbe07
 def test_GIVEN_cube_dimensions_WHEN_calling_set_cube_mesh_dimesions_THEN_dimensions_set():
 
     x = 1
@@ -56,22 +15,7 @@
 
     mock_cube_mesh.setXExtent.assert_called_once_with(x)
     mock_cube_mesh.setYExtent.assert_called_once_with(y)
-<<<<<<< HEAD
     mock_cube_mesh.setZExtent.assert_called_once_with(z)
-=======
-    mock_cube_mesh.setZExtent.assert_called_once_with(z)
-
-
-def test_GIVEN_components_WHEN_calling_add_components_to_entity_THEN_components_added():
-
-    mock_entity = Mock()
-    mock_entity.addComponent = Mock()
-    mock_components = [Mock() for _ in range(4)]
-    calls = [call(mock_component) for mock_component in mock_components]
-
-    InstrumentView.add_qcomponents_to_entity(mock_entity, mock_components)
-
-    mock_entity.addComponent.assert_has_calls(calls)
 
 
 def test_GIVEN_3D_view_and_gnomon_sizes_WHEN_calling_calculate_gnomon_rect_THEN_correct_ratios_returned():
@@ -93,5 +37,4 @@
     )
 
     assert expected_width_ratio == actual_width_ratio
-    assert expected_height_ratio == actual_height_ratio
->>>>>>> ac5dbe07
+    assert expected_height_ratio == actual_height_ratio